= Apache Camel 4.x Upgrade Guide

This document is for helping you upgrade your Apache Camel application
from Camel 4.x to 4.y. For example, if you are upgrading Camel 4.0 to 4.2, then you should follow the guides
from both 4.0 to 4.1 and 4.1 to 4.2.

== Upgrading Camel 4.4 to 4.5

=== camel-core

Camel startup summary will now report total number of routes without (internal routes created by Kamelets or Rest DSL).
This ensures the total number better reflect the total number of user created routes. The summary now includes a separate
number of Kamelets and Rest DSL routes. See also the camel-kamelet section.

The following deprecated methods from the `AbstractCamelContext`, deprecated on 4.2 as part of CAMEL-19998, were finally removed:

* `setTypeConverter`
* `getOrCreateTypeConverter`
* `setManagementMBeanAssembler`
* `getRestRegistryFactory`
* `setRestRegistryFactory`
* `setTransformerRegistry`
* `setValidatorRegistry`
* `setName`
* `setDescription`
* `getBootstrapFactoryFinder`
* `getFactoryFinder`
* `addInterceptStrategy`
* `getStartupStepRecorder`
* `setStartupStepRecorder`
* `resolvePropertyPlaceholders`
* `getBasePackageScan`
* `setBasePackageScan`

Users of these methods should use the respective operations from the `ExtendedCamelContext` (accessed via `getCamelContextExtension()`),
instead.

The following deprecated methods from the `CamelContext`, deprecated on 4.4 as part of CAMEL-20225, were finally removed and/or modified:

* `getUptime`: modified to return a regular `Duration` instance.
* `getUptimeMillis`: removed.
* `getStartDate` removed.

Users of this method should proceed as following:

* `getUptime`: use `ContextHelper.getUptime`.
* `getUptimeMillis`: use `getUptime().toMillis()`.
* `getStartDate`: use `ContextHelper.getStartDate`.

=== Rest DSL

Camel has changed the default value for `inlineRoutes=false` to `inlineRoutes=true` in `restConfiguration`.
It is very typical to define Rest DSL and for each service api, then call a Camel route via `direct` endpoints.
By inlining these two, then you only have 1 route in Camel instead of 2. This helps reduce the clutter of routes
that otherwise is in use when using Rest DSL and many services. You can restore to old behaviour by setting the option back to `inlineRoutes=false`.

Rest DSL will now eagerly resolve property placeholders that are used during building the `rest:` endpoint.

For example with a Rest DSL using a placeholder (`app.mypath = helloapp`) in the `path`:

[source,yaml]
----
- rest:
    path: "{{app.mypath}}"
    post:
      - to: direct:demo
----

Will not be resolved in the `rest` endpoint which can be seen during startup logging:

[source,text]
----
Routes startup (total:2)
Started demo (rest://post:%7B%7Bapp.mypath%7D%7D)
----

The placeholder is now resolved eagerly and you will see _nicer_ startup logs such as:

[source,text]
----
Routes startup (total:2)
Started demo (rest://post:helloapp)
----

<<<<<<< HEAD
=== Avro Data Format

The default library for the `avro` data format has changed from Apache Avro to Jackson Avro. We also use Jackson as default for the JSon dataformat.
=======
The `restConfiguration` has changed default value in the `useXForwardHeaders` option from `true` to `false`.
Using X-Forward headers is only used in special use-cases such as involving reverse proxies.
>>>>>>> c046526d

=== Intercept EIP

The `interceptFrom` and `interceptSentToEndpoint` EIPs is now storing the intercepted endpoint using key `Exchange.INTERCEPTED_ENDPOINT`
as exchange property instead of a header.

Before:

[source,java]
----
String uri = exchange.getIn().getHeader(Exchange.INTERCEPTED_ENDPOINT, String.class);
----

After:

[source,java]
----
String uri = exchange.getProperty(Exchange.INTERCEPTED_ENDPOINT, String.class);
----

=== camel-main

The options `camel.main.backlogTracing`, `"camel.main.backlogTracingStandby`, and `camel.main.backlogTracingTemplates` has been
moved into a new group `camel.debug` with more options to configure the backlog tracer.

To enable backlog tracing you should now set `camel.trace.enabled=true` instead of `camel.main.backlogTracing=true`.

=== camel-kamelet

Routes created by Kamelets are no longer registered as JMX MBeans to avoid cluttering up with unwanted MBeans, as a Kamelet
is intended to act like a Camel component, despite its implementation is Camel routes. This means that the number of routes
listed from JMX will no longer include Kamelet routes.

The old behaviour can be enabled by setting `registerRoutesCreateByKamelet=true`
on the `ManagementAgent` object. See more in the xref:jmx.adoc[JMX] documentation.

=== camel-micrometer and camel-metrics

Due to Kamelets are changed to act more like a Camel component, and not expose internal details as JMX MBeans, then
micrometer and metrics no longer include statistics for those Kamelet routes.

The old behaviour can be enabled by setting `registerRoutesCreateByKamelet=true`
on the `ManagementAgent` object. See more in the xref:jmx.adoc[JMX] documentation.

=== camel-openapi-java and camel-rest-openapi

Dropped support for the old Swagger 2.0 spec. Only OpenAPI v3 specs is supported now.
Fixed maven dependencies to be JakartaEE compatible.

=== camel-platform-http-vertx

Added a Cookie Handler allowing the addition, retrieval and expiry of Cookies.<|MERGE_RESOLUTION|>--- conflicted
+++ resolved
@@ -82,14 +82,14 @@
 Started demo (rest://post:helloapp)
 ----
 
-<<<<<<< HEAD
+The `restConfiguration` has changed default value in the `useXForwardHeaders` option from `true` to `false`.
+Using X-Forward headers is only used in special use-cases such as involving reverse proxies.
+
+
 === Avro Data Format
 
 The default library for the `avro` data format has changed from Apache Avro to Jackson Avro. We also use Jackson as default for the JSon dataformat.
-=======
-The `restConfiguration` has changed default value in the `useXForwardHeaders` option from `true` to `false`.
-Using X-Forward headers is only used in special use-cases such as involving reverse proxies.
->>>>>>> c046526d
+
 
 === Intercept EIP
 
