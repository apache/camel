--- conflicted
+++ resolved
@@ -165,12 +165,6 @@
 
 The following features has been removed due they become not compatible with OSGi: `camel-atmosphere-websocket`.
 
-<<<<<<< HEAD
-=== Camel RabbitMQ
-
-The `camel-rabbitmq` server component properties have been changed.
-Properties prefix `rabbitmq.` are replaced by `CamelRabbitmq`.
-=======
 === CamelFileDataSource
 
 Class `CamelFileDataSource` has moved from `camel-http-common` in package `org.apache.camel.http.common` to `camel-attachments` package `org.apache.camel.attachment.CamelFileDataSource`.
@@ -196,4 +190,8 @@
 
 The default value if not specified corresponds to 1 gigabyte. An IOException will be thrown if the decompressed size exceeds this amount.
 Set to -1 to disable setting a maximum decompressed size.
->>>>>>> d3d3fee2
+
+=== Camel RabbitMQ
+
+The `camel-rabbitmq` server component properties have been changed.
+Properties prefix `rabbitmq.` are replaced by `CamelRabbitmq`.