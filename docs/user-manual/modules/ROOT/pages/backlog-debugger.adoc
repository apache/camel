= BacklogDebugger

Camel supports a backlog debugger that is used for live debugging of
messages that are routed in Camel. 
The backlog debugger has additional functionality for easier debugging
aimed at tooling, than the Debugger. The backlog
debugger is exposed in JMX in the tracer node with the name
`BacklogDebugger`. The JMX API is defined in the
`org.apache.camel.api.management.mbean.ManagedBacklogDebuggerMBean`
interface.

You can enable or disable the BacklogDebugger dynamically, by calling
`enableDebugger` or `disableDebugger` methods.

NOTE: This requires to enabled JMX by including `camel-management` JAR in the classpath.

== Options

[width="100%",cols="10%,20%,70%",options="header",]
|=======================================================================
|Option |Default |Description
|`bodyIncludeFiles` |`true` |Whether to include the message body of file based messages. The overhead is that the file content has to be read from the file.
|`bodyIncludeStreams` |`false` |Whether to include the message body of stream based messages. If enabled then beware the stream may not be re-readable later. See more about Stream Caching.
|`bodyMaxChars` |`128kb` |To limit the message body to a maximum size in the traced message. Use 0 or negative value to use unlimited size.
|`enabled` |`false` |Whether the debugger is enabled or not.
|`singleStepMode` |`false` |Whether currently in single step mode of a single Exchange.
|=======================================================================

== Operations

[width="100%",cols="10%,20%,70%",options="header",]
|=======================================================================
|Option |Type |Description
|`addBreakpoint(nodeId)` |`void` |To add a breakpoint at the given node.
|`addConditionalBreakpoint(nodeId, language, predicate)` |`void` |To add a conditional breakpoint at the given node. The predicate is created from the language parameter.
|`disableBreakpoint(nodeId)` |`void` |To disable a breakpoint.
|`disableDebugger` |`void` |To disable the debugger
|`dumpTracedMessagesAsXml(nodeId)` |`String` |To dump the debugged messages from the give node id in XML format.
<<<<<<< HEAD
|`dumpTracedMessagesAsXml(nodeId, boolean)` |`String` |To dump the debugged messages from the give node id in XML format, optionally including the exchange properties.
|`enableBreakpoint(nodeId)` |`void` |To active a breakpoint which has been temporary disabled.
=======
|`enableBreakpoint(nodeId)` |`void` |To activate a breakpoint which has been disabled.
>>>>>>> 0bd749e6
|`enableDebugger` |`void` |To enable the debugger
|`evaluateExpressionAtBreakpoint(nodeId, language, expression)` | `String`|To evaluate an expression in any supported language (e.g. Simple, CSimple, etc.) and convert the result to String
|`evaluateExpressionAtBreakpoint(nodeId, language, expression, resultType)` | `Object`|To evaluate an expression in any supported language (e.g. Simple, CSimple, etc.) and return the result as a given result type
|`getBreakpoints` |`Set<String>` |To get a set of all the nodes which has a breakpoint added.
|`getDebuggerCounter` |`long` |Gets the total number of debugged messages.
|`getSuspendedBreakpointNodeIds` |`Set<String>` |To get a set of all the nodes which has suspended breakpoints (eg an Exchange at the breakpoint which is suspended).
|`removeBreakpoint(nodeId)` |`void` |To remove the breakpoint from the given node id.
|`resetDebuggerCounter` |`void` |To reset the debugger counter.
|`resumeAll` |`void` |To resume all suspended breakpoints.
|`resumeBreakpoint(nodeId)` |`void` |To resume a suspend breakpoint, which will then continue routing the Exchange.
|`setFallbackTimeout(value)` |`long` |Fallback Timeout in seconds (300 seconds as default) when block the message processing in Camel. A timeout used for waiting for a message to arrive at a given breakpoint. `
|`setMessageBodyOnBreakpoint(nodeId,body)` |`void` |To update the message body on the suspended Exchange at the node.
|`setMessageHeaderOnBreakpoint(nodeId,headerName,value)` |`void` |To update/add the message header on the suspended Exchange at the node.
|`stepBreakpoint(nodeId)` |`void` |To start single step mode from a suspended breakpoint at the given node. Then invoke `step` to step to next node in the route.
|`step` |`void` |To step to next node when in single step mode.
|`validateConditionalBreakpoint` |`String` |Used for validating if a given predicate is valid or not. Returns null if valid, otherwise a string with the error message.
|=======================================================================

== Enabling

You would need to enable backlogger debugger using the JMX API.

== See Also

See xref:debugger.adoc[Debugger]<|MERGE_RESOLUTION|>--- conflicted
+++ resolved
@@ -36,12 +36,8 @@
 |`disableBreakpoint(nodeId)` |`void` |To disable a breakpoint.
 |`disableDebugger` |`void` |To disable the debugger
 |`dumpTracedMessagesAsXml(nodeId)` |`String` |To dump the debugged messages from the give node id in XML format.
-<<<<<<< HEAD
 |`dumpTracedMessagesAsXml(nodeId, boolean)` |`String` |To dump the debugged messages from the give node id in XML format, optionally including the exchange properties.
-|`enableBreakpoint(nodeId)` |`void` |To active a breakpoint which has been temporary disabled.
-=======
 |`enableBreakpoint(nodeId)` |`void` |To activate a breakpoint which has been disabled.
->>>>>>> 0bd749e6
 |`enableDebugger` |`void` |To enable the debugger
 |`evaluateExpressionAtBreakpoint(nodeId, language, expression)` | `String`|To evaluate an expression in any supported language (e.g. Simple, CSimple, etc.) and convert the result to String
 |`evaluateExpressionAtBreakpoint(nodeId, language, expression, resultType)` | `Object`|To evaluate an expression in any supported language (e.g. Simple, CSimple, etc.) and return the result as a given result type
