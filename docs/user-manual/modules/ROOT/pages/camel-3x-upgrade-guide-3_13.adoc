--- conflicted
+++ resolved
@@ -111,14 +111,10 @@
 
 This is i.e. needed when using `camel-servlet` which runs under a specific `context-path`.
 
-<<<<<<< HEAD
-The `since` configuration was replaced by the `resumeStrategy`. Integrations can now manage the last update sequence for tracking the changes directly. Check the samples section on the component documentation page for a sample.
+Support for rendering api docs by discovering other CamelContext via JMX in the same JVM has been removed.
+Rendering of api docs is now only supported for the same CamelContext.
 
 === camel-quartz
 
 The `fireNow` parameter was removed because have no effect.
-The `triggerStartDelay` parameter supports negative value to shift trigger start time in the past. It allows to fire the trigger immediately by configured `MISFIRE_INSTRUCTION_FIRE_ONCE_NOW`.
-=======
-Support for rendering api docs by discovering other CamelContext via JMX in the same JVM has been removed.
-Rendering of api docs is now only supported for the same CamelContext.
->>>>>>> ce8f3c66
+The `triggerStartDelay` parameter supports negative value to shift trigger start time in the past. It allows to fire the trigger immediately by configured `MISFIRE_INSTRUCTION_FIRE_ONCE_NOW`.