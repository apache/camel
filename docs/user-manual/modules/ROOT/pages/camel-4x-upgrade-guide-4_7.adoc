= Apache Camel 4.x Upgrade Guide

This document is for helping you upgrade your Apache Camel application
from Camel 4.x to 4.y. For example, if you are upgrading Camel 4.0 to 4.2, then you should follow the guides
from both 4.0 to 4.1 and 4.1 to 4.2.

== Upgrading Camel 4.6 to 4.7

=== camel-core

Add default values to `ThrottlingExceptionRoutePolicy` route policy.

=== DSL

The Load Balancer EIP has aligned naming and the following balancers has been renamed in XML and YAML DSL:

|===
|*Old Name* |*New Name*

| failOver | failOverLoadBalancer
| random | randomLoadBalancer
| roundRobin | roundRobinLoadBalancer
| sticky | stickyLoadBalancer
| topic | topicLoadBalancer
| weighted | weightedLoadBalancer
|===

For example in XML you need to change from:

[source,xml]
----
<route>
  <from uri="direct:start"/>
  <loadBalance>
      <failover>
          <exception>java.io.IOException</exception>
      </failover>
      <to uri="direct:x"/>
      <to uri="direct:y"/>
      <to uri="direct:z"/>
  </loadBalance>
</route>
----

To:

[source,xml]
----
<route>
  <from uri="direct:start"/>
  <loadBalance>
      <failoverLoadBalancer>
          <exception>java.io.IOException</exception>
      </failoverLoadBalancer>
      <to uri="direct:x"/>
      <to uri="direct:y"/>
      <to uri="direct:z"/>
  </loadBalance>
</route>
----


=== camel-spring-security

The `camel-spring-security` component has been updated to improve readiness for Spring Security 7.x. Since Spring Security 5.8 the `AccessDecisionManager` interface and the related cooperating classes have been deprecated in favor of `AuthorizationManager` based patterns.
If you are creating Spring Security route policies in your code, you must now refactor them to be based on an `AuthorizationManager`.

For example, you might have a route policy defined as follows:
```java
SpringSecurityAuthorizationPolicy authorizationPolicy = new SpringSecurityAuthorizationPolicy();
authorizationPolicy.setAuthenticationManager(authenticationManager);
authorizationPolicy.setSpringSecurityAccessPolicy(new SpringSecurityAccessPolicy("ROLE_ADMIN"));
authorizationPolicy.setAccessDecisionManager(new AffirmativeBased(Collections.singletonList(new RoleVoter())));
```
With the changes implemented in this release, that must be refactored to:
```java
SpringSecurityAuthorizationPolicy authorizationPolicy = new SpringSecurityAuthorizationPolicy();
authorizationPolicy.setAuthenticationManager(authenticationManager);
authorizationPolicy.setAuthorizationManager(AuthorityAuthorizationManager.hasRole("ADMIN"));
```
This new pattern supports a more expressive language to define your own authorization rules, exposing the full power of the Spring Security framework to Camel route policies.
See the https://docs.spring.io/spring-security/reference/5.8/migration/servlet/authorization.html#servlet-replace-permissionevaluator-bean-with-methodsecurityexpression-handler[spring documentation] for further details on how to migrate your custom code from `AccessDecisionManager` to `AuthorizationManager`.

<<<<<<< HEAD
=== camel-as2

The `camel-as2` component has been updated so that the client can compress a MIME body before signing or compress a MIME body before signing and encrypting as described in
sections https://datatracker.ietf.org/doc/html/rfc5402/#section-3.2[3.2] and https://datatracker.ietf.org/doc/html/rfc5402/#section-3.5[3.5] of https://datatracker.ietf.org/doc/html/rfc5402/[rfc 5402].




=======

== Camel Spring Boot

=== camel-debug-starter

Using camel debugger with Spring Boot is now moved from `camel-spring-boot` into `camel-debug-starter` where you can configure the debugger
via `camel.debug.` options in `application.properties`.
>>>>>>> 4006d13d
<|MERGE_RESOLUTION|>--- conflicted
+++ resolved
@@ -81,16 +81,11 @@
 This new pattern supports a more expressive language to define your own authorization rules, exposing the full power of the Spring Security framework to Camel route policies.
 See the https://docs.spring.io/spring-security/reference/5.8/migration/servlet/authorization.html#servlet-replace-permissionevaluator-bean-with-methodsecurityexpression-handler[spring documentation] for further details on how to migrate your custom code from `AccessDecisionManager` to `AuthorizationManager`.
 
-<<<<<<< HEAD
 === camel-as2
 
 The `camel-as2` component has been updated so that the client can compress a MIME body before signing or compress a MIME body before signing and encrypting as described in
 sections https://datatracker.ietf.org/doc/html/rfc5402/#section-3.2[3.2] and https://datatracker.ietf.org/doc/html/rfc5402/#section-3.5[3.5] of https://datatracker.ietf.org/doc/html/rfc5402/[rfc 5402].
 
-
-
-
-=======
 
 == Camel Spring Boot
 
@@ -98,4 +93,3 @@
 
 Using camel debugger with Spring Boot is now moved from `camel-spring-boot` into `camel-debug-starter` where you can configure the debugger
 via `camel.debug.` options in `application.properties`.
->>>>>>> 4006d13d
