= Apache Camel 4.x Upgrade Guide

This document is for helping you upgrade your Apache Camel application
from Camel 4.x to 4.y. For example, if you are upgrading Camel 4.0 to 4.2, then you should follow the guides
from both 4.0 to 4.1 and 4.1 to 4.2.

== Upgrading Camel 4.6 to 4.7

<<<<<<< HEAD
=== camel-spring-security

The `camel-spring-security` component has been updated to improve readiness for Spring Security 7.x. Since Spring Security 5.8 the `AccessDecisionManager` interface and the related cooperating classes have been deprecated in favor of `AuthorizationManager` based patterns.
If you are creating Spring Security route policies in your code, you must now refactor them to be based on an `AuthorizationManager`.

For example, you might have a route policy defined as follows:
```java
SpringSecurityAuthorizationPolicy authorizationPolicy = new SpringSecurityAuthorizationPolicy();
authorizationPolicy.setAuthenticationManager(authenticationManager);
authorizationPolicy.setSpringSecurityAccessPolicy(new SpringSecurityAccessPolicy("ROLE_ADMIN"));
authorizationPolicy.setAccessDecisionManager(new AffirmativeBased(Collections.singletonList(new RoleVoter())));
```
With the changes implemented in this release, that must be refactored to:
```java
SpringSecurityAuthorizationPolicy authorizationPolicy = new SpringSecurityAuthorizationPolicy();
authorizationPolicy.setAuthenticationManager(authenticationManager);
authorizationPolicy.setAuthorizationManager(AuthorityAuthorizationManager.hasRole("ADMIN"));
```
This new pattern supports a more expressive language to define your own authorization rules, exposing the full power of the Spring Security framework to Camel route policies.
See the https://docs.spring.io/spring-security/reference/5.8/migration/servlet/authorization.html#servlet-replace-permissionevaluator-bean-with-methodsecurityexpression-handler[spring documentation] for further details on how to migrate your custom code from `AccessDecisionManager` to `AuthorizationManager`.
=======
=== camel-core

Add default values to `ThrottlingExceptionRoutePolicy` route policy.
>>>>>>> c601af5c
<|MERGE_RESOLUTION|>--- conflicted
+++ resolved
@@ -6,7 +6,10 @@
 
 == Upgrading Camel 4.6 to 4.7
 
-<<<<<<< HEAD
+=== camel-core
+
+Add default values to `ThrottlingExceptionRoutePolicy` route policy.
+
 === camel-spring-security
 
 The `camel-spring-security` component has been updated to improve readiness for Spring Security 7.x. Since Spring Security 5.8 the `AccessDecisionManager` interface and the related cooperating classes have been deprecated in favor of `AuthorizationManager` based patterns.
@@ -27,8 +30,3 @@
 ```
 This new pattern supports a more expressive language to define your own authorization rules, exposing the full power of the Spring Security framework to Camel route policies.
 See the https://docs.spring.io/spring-security/reference/5.8/migration/servlet/authorization.html#servlet-replace-permissionevaluator-bean-with-methodsecurityexpression-handler[spring documentation] for further details on how to migrate your custom code from `AccessDecisionManager` to `AuthorizationManager`.
-=======
-=== camel-core
-
-Add default values to `ThrottlingExceptionRoutePolicy` route policy.
->>>>>>> c601af5c
