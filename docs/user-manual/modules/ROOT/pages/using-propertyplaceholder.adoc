= Property placeholders

Camel has extensive support for property placeholders, which
can be used _almost anywhere_ in your Camel xref:routes.adoc[routes],
xref:endpoint.adoc[endpoints], xref:dsl.adoc[DSL], and xref:route-configuration.adoc[route configuration],
xref:bean-integration.adoc[bean integration] and elsewhere.

Property placeholders are used to define a _placeholder_ instead of the actual value.
This is important as you would want to be able to make your applications external
configurable, such as values for network addresses, port numbers, authentication credentials,
login tokens, and configuration in general.

== Properties component

Camel provides the xref:components::properties-component.adoc[Properties] out of the box
from the core, which is responsible for handling and resolving the property placeholders.

See the xref:components::properties-component.adoc[Properties] documentation for how
to configure Camel to known from which location(a) to load properties.


== Property placeholder syntax

The value of a Camel property can be obtained by specifying its key name
within a property placeholder, using the following syntax: `{\{key}}`

For example:

[source,text]
----
{{file.uri}}
----

where `file.uri` is the property key.

Property placeholders can be used to specify parts, or all, of an
endpoint's URI by embedding one or more placeholders in the URI's string
definition.

=== Using property placeholder with default value

You can specify a default value to use if a
property with the key does not exist, where the default value is the text after the colon:

[source,text]
----
{{file.url:/some/path}}
----

In this case the default value is `/some/path`.

=== Using optional property placeholders

Camel's elaborate property placeholder feature supports optional placeholders,
which is defined with the `?` (question mark) as prefix in the key name, as shown:

[source,text]
----
{{?myBufferSize}}
----

If a value for the key exists then the value is used, however if the key does not exists,
then Camel understands this, such as when used in xref:endpoint.adoc[Endpoints]:

[source,text]
----
file:foo?bufferSize={{?myBufferSize}}
----

Then the `bufferSize` option will only be configured in the endpoint, if a placeholder exists.
Otherwise the option will not be set on the endpoint, meaning the endpoint would be _restructued_ as:

[source,text]
----
file:foo
----

Then the option `bufferSize` is not in specified at all, and this would allow Camel to
use the standard default value for `bufferSize` if any exists.

=== Reverse a boolean value

If a property placeholder is a boolean value, then it is possible to negate (reverse) the value by using `!` as prefix in the key.

[source,properties]
----
integration.ftpEnabled=true
----

[source,java]
----
from("ftp:....").autoStartup("{{integration.ftpEnabled}}")
    .to("kafka:cheese")

from("jms:....").autoStartup("{{!integration.ftpEnabled}}")
    .to("kafka:cheese")
----

In the example above then the FTP route or the JMS route should only be started. So if the FTP is enabled then JMS should be disable, and vise-versa.
We can do this be negating the `autoStartup` in the JMS route, by using `!integration.ftpEnabled` as the key.


== Using property placeholders

When using property placeholders in the endpoint xref:uris.adoc[URIs] you should use this with the syntax `{\{key}}` as shown in this example:

[source,properties]
----
cool.end = mock:result
where = cheese
----

And in Java DSL:

[source,java]
----
from("direct:start")
    .to("{{cool.end}}");
----

And in XML DSL:

[source,xml]
----
<route>
  <from uri="direct:start"/>
  <to uri="{{cool.end}}"/>
</route>
----

A property placeholder may also just be a one part in the endpoint URI.
A common use-case is to use a placeholder for an endpoint option such
as the size of the write buffer in the file endpoint:

[source,properties]
----
buf = 8192
----

[source,java]
----
from("direct:start")
    .to("file:outbox?bufferSize={{buf}}");
----

And in XML DSL:

[source,xml]
----
<route>
  <from uri="direct:start"/>
  <to uri="file:outbox?bufferSize={{buf}}"/>
</route>
----

However the placeholder can be anywhere, so it could also be the name of a mock endpoint

[source,java]
----
from("direct:start")
    .to("mock:{{where}}");
----

In the example above the mock endpoint, is already hardcoded to start with `mock:`,
and the `where` placeholder has the value `cheese` so the resolved uri becomes `mock:cheese`.

=== Property placeholders referring to other properties (nested placeholders)

You can also have properties with refer to each other such as:

[source,properties]
----
cool.foo=result
cool.concat=mock:{{cool.foo}}
----

Notice how `cool.concat` refer to another property.

And the route in XML:

[source,xml]
----
<route>
  <from uri="direct:start"/>
  <to uri="{{cool.concat}}"/>
</route>
----

<<<<<<< HEAD
==== Turning off nested placeholders

If the placeholder value contains data that interfere with the property placeholder syntax `{{` and `}}` (such as JSon data),
you can be then explicit turn off nested placeholder by `?nested=false` in the key name, such as shown:

[source,xml]
----
<route>
  <from uri="direct:start"/>
  <to uri="elasticsearch:foo?query={{myQuery?nested=false}}"/>
</route>
----

In the example above the placeholder _myQuery_ placeholder value is as follows

[source,json]
----
{"query":{"match_all":{}}}
----

Notice how the json query ends with `}}` which interfere with the Camel property placeholder syntax.

Nested placeholders can also be turned off globally on the xref:components::properties-component.adoc[Properties] component, such as:

[source,java]
----
CamelContext context = ...
context.getPropertiesComponent().setNestedPlaceholder(false);
----
=======
=== Escape a property placeholder

The property placeholder can be problematic if the double curly brackets are used by a third party library like for example a query in ElasticSearch of type `{"query":{"match_all":{}}}`.

To work around that it is possible to escape the double curly brackets with a backslash character like for example `\{{ property-name \}}`. This way, it won't be interpreted as a property placeholder to resolve and will be resolved as `{{property-name}}`.

If for some reason, the backslash character before the double curly brackets must not be interpreted as an escape character, it is possible to add another backslash in front of it to escape it, it will then be seen as a backslash.
>>>>>>> e5a6ab34

=== Using property placeholders multiple times

You can of course also use placeholders several times:

[source,properties]
----
cool.start=direct:start
cool.showid=true
cool.result=result
----

And in this route we use `cool.start` two times:

[source,java]
----
from("{{cool.start}}")
    .to("log:{{cool.start}}?showBodyType=false&showExchangeId={{cool.showid}}")
    .to("mock:{{cool.result}}");
----

=== Using property placeholders with producer template

You can also your property placeholders when using
xref:producertemplate.adoc[ProducerTemplate] for example:

[source,java]
----
template.sendBody("{{cool.start}}", "Hello World");
----

=== Using property placeholders with consumer template

This can also be done when using xref:consumertemplate.adoc[ConsumerTemplate], such as:

[source,java]
----
Object body = template.receiveBody("{{cool.start}}");
----

== Resolving property placeholders from Java code

If you need to resolve property placeholder(s) from some Java code, then Camel has two APIs for this:

- You can use the method `resolveProperty` on the `PropertiesComponent` to resolve a single property from Java code.
- Use the method `resolvePropertyPlaceholders` on the `CamelContext` to resolve (one or more) property placeholder(s) in a String.

For example to resolve a placeholder with key foo, you can do:

[source,java]
----
Optional<String> prop = camelContext.getPropertiesComponent().resolveProperty("foo");
if (prop.isPresent()) {
    String value = prop.get();
    ....
}
----

This API is to lookup a single property and returns a `java.util.Optional` type.

The `CamelContext` have another API which is capable of resolving multiple placeholders, and interpolate placeholders from an input String.
Lets try with an example to explain this:

[source,java]
----
String msg = camelContext.resolvePropertyPlaceholders("{{greeting}} Camel user, Camel is {{cool}} dont you think?");
----

The input string is a text statement which have two placeholders that will be resolved, for example:

[source,properties]
----
greeting = Hi
cool = awesome
----

Will be resolved to:

[source,text]
----
Hi Camel user, Camel is awesome dont you think?
----

== Using property placeholders for any kind of attribute in Spring XML files

Previously it was only the `xs:string` type attributes in the XML DSL
that support placeholders. For example often a timeout attribute would
be a `xs:int` type and thus you cannot set a string value as the
placeholder key. This is now possible using a special
placeholder namespace.

In the example below we use the `prop` prefix for the namespace
`\http://camel.apache.org/schema/placeholder`. Now we can use `prop:` as prefix
to configure any kind of XML attributes in Spring XML files.

In the example below we want to use a placeholder for the `stopOnException` option in
the xref:components:eips:multicast-eip.adoc[Multicast] EIP. The `stopOnException` is a `xs:boolean` type,
so we cannot configure this as:

[source,xml]
----
<multicast stopOnException="{{stop}}">
   ...
</multicast>
----

Instead, we must use the `prop:` namespace, so we must add this namespace
in the top of the XML file in the `<beans>` tag.

To configure the option we must then use the `prop:optionName` as shown below:

[source,xml]
----
<multicast prop:stopOnException="stop">
  ...
</multicast>
----

The complete example is below:

[source,xml]
----
<beans xmlns="http://www.springframework.org/schema/beans" xmlns:xsi="http://www.w3.org/2001/XMLSchema-instance"
       xmlns:prop="http://camel.apache.org/schema/placeholder"
       xsi:schemaLocation="
           http://www.springframework.org/schema/beans http://www.springframework.org/schema/beans/spring-beans.xsd
           http://camel.apache.org/schema/spring http://camel.apache.org/schema/spring/camel-spring.xsd">

    <bean id="damn" class="java.lang.IllegalArgumentException">
        <constructor-arg index="0" value="Damn"/>
    </bean>

    <camelContext xmlns="http://camel.apache.org/schema/spring">
        <propertyPlaceholder id="properties" location="classpath:myprop.properties"/>
        <route>
            <from uri="direct:start"/>
            <!-- use prop namespace, to define a property placeholder, which maps to option stopOnException={{stop}} -->
            <multicast prop:stopOnException="stop">
                <to uri="mock:a"/>
                <throwException ref="damn"/>
                <to uri="mock:b"/>
            </multicast>
        </route>
    </camelContext>
</beans>
----

In our properties file we have the value defined as:

[source,properties]
----
stop = true
----


== Bridging Camel property placeholders with Spring XML files

NOTE: If you are using Spring Boot then this does not apply.
This is only for legacy Camel and Spring applications which are using Spring XML files.

The Spring Framework does not allow third-party frameworks such as
Apache Camel to seamless hook into the Spring property placeholder
mechanism. However, you can bridge Spring and Camel by declaring a
Spring bean with the type
`org.apache.camel.spring.spi.BridgePropertyPlaceholderConfigurer`,
which is a Spring
`org.springframework.beans.factory.config.PropertyPlaceholderConfigurer`
type.

To bridge Spring and Camel you must define a single bean as shown below:

[source,xml]
----
<!-- bridge spring property placeholder with Camel -->
<!-- you must NOT use the <context:property-placeholder at the same time, only this bridge bean -->
<bean id="bridgePropertyPlaceholder" class="org.apache.camel.spring.spi.BridgePropertyPlaceholderConfigurer">
  <property name="location" value="classpath:org/apache/camel/component/properties/cheese.properties"/>
</bean>
----

You *must not* use the spring `<context:property-placeholder>` namespace
at the same time; this is not possible.

After declaring this bean, you can define property placeholders using
both the Spring style, and the Camel style within the `<camelContext>`
tag as shown below:

[source,xml]
----
<!-- a bean that uses Spring property placeholder -->
<!-- the ${hi} is a spring property placeholder -->
<bean id="hello" class="org.apache.camel.component.properties.HelloBean">
  <property name="greeting" value="${hi}"/>
</bean>

<camelContext xmlns="http://camel.apache.org/schema/spring">
  <!-- in this route we use Camels property placeholder {{ }} style -->
  <route>
    <from uri="direct:{{cool.bar}}"/>
    <bean ref="hello"/>
    <to uri="{{cool.end}}"/>
  </route>
</camelContext>
----

Notice how the hello bean is using pure Spring property placeholders using
the `${}` notation. And in the Camel routes we use the Camel
placeholder notation with `{\{key}}`.

== Using property placeholder functions

The xref:components::properties-component.adoc[Properties] component includes the following functions out of the box:

* `env` - A function to lookup the property from OS environment variables
* `sys` - A function to lookup the property from Java JVM system properties
* `service` - A function to lookup the property from OS environment variables using the service naming idiom
* `service.name` - A function to lookup the property from OS environment variables using the service naming idiom returning the hostname part only
* `service.port` - A function to lookup the property from OS environment variables using the service naming idiom returning the port part only

These functions are intended to make it easy to lookup values from the environment, as shown in the example below:

[source,xml]
----
<camelContext>
    <route>
        <from uri="direct:start"/>
        <to uri="{{env:SOMENAME}}"/>
        <to uri="{{sys:MyJvmPropertyName}}"/>
    </route>
</camelContext>
----

You can use default values as well, so if the property does not exist, you can define a default value as shown below, where the default value is a `log:foo` and `log:bar` value.

[source,xml]
----
<camelContext>
    <route>
        <from uri="direct:start"/>
        <to uri="{{env:SOMENAME:log:foo}}"/>
        <to uri="{{sys:MyJvmPropertyName:log:bar}}"/>
    </route>
</camelContext>
----

The service function is for looking up a service which is defined using OS environment variables using the service naming idiom, to refer to a service location using `hostname : port`

* __NAME__**_SERVICE_HOST**
* __NAME__**_SERVICE_PORT**

in other words the service uses `_SERVICE_HOST` and `_SERVICE_PORT` as prefix.
So if the service is named FOO, then the OS environment variables should be set as

[source,bash]
----
export $FOO_SERVICE_HOST=myserver
export $FOO_SERVICE_PORT=8888
----

For example if the FOO service a remote HTTP service, then we can refer to the service in the Camel endpoint uri, and use the HTTP component to make the HTTP call:

[source,xml]
----
<camelContext>
    <route>
        <from uri="direct:start"/>
        <to uri="http://{{service:FOO}}/myapp"/>
    </route>
</camelContext>
----

And we can use default values if the service has not been defined, for example to call a service on localhost, maybe for unit testing.

[source,xml]
----
<camelContext>
<route>
    <from uri="direct:start"/>
    <to uri="http://{{service:FOO:localhost:8080}}/myapp"/>
</route>
</camelContext>
----

=== Using Kubernetes property placeholder functions

The `camel-kubernetes` component include the following functions:

* `configmap` - A function to lookup the property from Kubernetes ConfigMaps.
* `secert` - A function to lookup the property from Kubernetes Secrets.

The syntax for both functions are:

[source]
----
configmap:name/key[:defaultValue]
----

Where the default value is optional, for example the following will lookup `myKey`,
and fail if there is no such configmap.

[source]
----
configmap:mymap/mykey
----

In this example then it would not fail as a default value is provided:

[source]
----
configmap:mymap/mykey:123
----

Before the Kubernetes property placeholder functions can be used they need to be configured with either (or both)

- path - A _mount path_ that must be mounted to the running pod, to load the configmaps or secrets from local disk.
- kubernetes client - *Autowired* An `io.fabric8.kubernetes.client.KubernetesClient` instance to use for connecting to the Kubernetes API server.

Camel will first use _mount paths_ (if configured) to lookup, and then fallback to use the `KubernetesClient`.

==== Configuring mount paths for ConfigMaps and Secrets

The configuration of the _month path_ are used by the given order:

1. Reading configuration property with keys `camel.kubernetes-config.mount-path-configmaps`
and `camel.kubernetes-config.mount-path-secrets`.
2. Use JVM system property with key `camel.k.mount-path.configmaps` and `camel.k.mount-path.secrets` (Camel K compatible).
3. Use OS ENV variable with key `camel.k.mount-path.configmaps` and `camel.k.mount-path.secrets` (Camel K compatible).

For example to use `/etc/camel/resources/` as mount path, you can configure this in the `application.properties`:

[source,properties]
----
camel.kubernetes-config.mount-path-configmaps = /etc/camel/myconfig/
camel.kubernetes-config.mount-path-secrets = /etc/camel/mysecrets/
----

==== Configuring Kubernetes Client

Camel will autowire the `KubernetesClient` if a single instance of the client exists in the running application (lookup via the xref:registry.adoc[Registry]).
Otherwise, a new `KubernetesClient` is created. The client can be configured from either

- Using `camel.kubernetes-config.client.` properties (see below for example)
- Attempt to auto-configure itself by a combination of OS Environment variables, reading from `~./kube/config` configuration,
and service account token file. For more details see the https://github.com/fabric8io/kubernetes-client documentation.

You most likely only need to explicit configure the `KubernetesClient` when you want to connect
from a local computer to a remote Kubernetes cluster, where you can specify various options,
such as the masterUrl and oauthToken as shown:

[source,properties]
----
camel.kubernetes-config.client.masterUrl = https://127.0.0.1:50179/
camel.kubernetes-config.client.oauthToken = eyJhbGciOiJSUzI1NiIsImtpZCI...
----

The `KubernetesClient` has many options, see the https://github.com/fabric8io/kubernetes-client documentation.

If you only use _mount paths_ then its good practice to disable `KubernetesClient` which can be done by setting enabled to false as show:

[source,properties]
----
camel.kubernetes-config.client-enabled = false
----

When running your Camel applications inside an existing Kubernetes cluster, then you often
would not need to explicit configure the `KubernetesClient` and can rely on default settings.

TIP: If you use Camel Quarkus, then it is recommended to use their https://quarkus.io/guides/kubernetes-config
which automatic pre-configure the `KubernetesClient` which Camel then will reuse.

==== Using configmap with Kubernetes

Given a configmap named `myconfig` in Kubernetes that has two entries:

[source,properties]
----
drink = beer
first = Carlsberg
----

Then these values can be used in your Camel routes such as:

[source,xml]
----
<camelContext>
  <route>
    <from uri="direct:start"/>
    <log message="What {{configmap:myconfig/drink}} do you want?"/>
    <log message="I want {{configmap:myconfig/first}}"/>
  </route>
</camelContext>
----

You can also provide a default value in case a key does not exists:

[source,xml]
----
    <log message="I want {{configmap:myconfig/second:Heineken}}"/>
----

==== Using secrets with Kubernetes

Camel reads ConfigMaps from the Kubernetes API Server. And when RBAC is enabled on the cluster,
the ServiceAccount that is used to run the application needs to have the proper permissions for such access.

A secret named `mydb` could contain username and passwords to connect to a database such as:

[source,properties]
----
myhost = killroy
myport = 5555
myuser = scott
mypass = tiger
----

This can be used in Camel with for example the Postrgres Sink Kamelet:

[source,xml]
----
<camelContext>
  <route>
    <from uri="direct:rome"/>
    <setBody>
      <constant>{ "username":"oscerd", "city":"Rome"}</constant>
    </setBody>
    <to uri="kamelet:postgresql-sink?serverName={{secret:mydb/myhost}}
             &amp;serverPort={{secret:mydb/myport}}
             &amp;username={{secret:mydb/myuser}}
             &amp;password={{secret:mydb/mypass}}
             &amp;databaseName=cities
             &amp;query=INSERT INTO accounts (username,city) VALUES (:#username,:#city)"/>
  </route>
</camelContext>
----

The postgres-sink Kamelet can also be configured in `application.properties` which reduces the configuration
in the route above:

[source,properties]
----
camel.component.kamelet.postgresql-sink.databaseName={{secret:mydb/myhost}}
camel.component.kamelet.postgresql-sink.serverPort={{secret:mydb/myport}}
camel.component.kamelet.postgresql-sink.username={{secret:mydb/myuser}}
camel.component.kamelet.postgresql-sink.password={{secret:mydb/mypass}}
----

Which reduces the route to:

[source,xml]
----
<camelContext>
  <route>
    <from uri="direct:rome"/>
    <setBody>
      <constant>{ "username":"oscerd", "city":"Rome"}</constant>
    </setBody>
    <to uri="kamelet:postgresql-sink?databaseName=cities
             &amp;query=INSERT INTO accounts (username,city) VALUES (:#username,:#city)"/>
  </route>
</camelContext>
----

==== Using configmap or secrets in local-mode

During development you may want to run in _local mode_ where you do not need acces to a Kubernetes cluster, to lookup the configmap.
In the local mode, then Camel will lookup the configmap _keys_ from local properties, eg:

For example the example above with the postgresql kamelet, that was configured using a secret:

[source,properties]
----
camel.component.kamelet.postgresql-sink.databaseName={{secret:mydb/myhost}}
camel.component.kamelet.postgresql-sink.serverPort={{secret:mydb/myport}}
camel.component.kamelet.postgresql-sink.username={{secret:mydb/myuser}}
camel.component.kamelet.postgresql-sink.password={{secret:mydb/mypass}}
----

Now suppose we have a local Postrgres database we want to use, then we can turn on _local mode_
and specify the credentials in the same properties file:

[source,properties]
----
camel.kubernetes-config.local-mode = true
mydb/myhost=localhost
mydb/myport=1234
mydb/myuser=scott
mydb/mypass=tiger
----

NOTE: Notice how the key is prefixed with the name of the secret and a slash, eg `name/key`. This makes it easy to copy/paste
from the actual use of the configmap/secret and into the `application.properties` file.

=== Using custom property placeholder functions

The xref:components::properties-component.adoc[Properties] component allow to plugin 3rd party functions which can be used during parsing of the property placeholders.
These functions are then able to do custom logic to resolve the placeholders, such as looking up in databases, do custom computations, or whatnot.
The name of the function becomes the prefix used in the placeholder.

This is best illustrated in the example route below, where we use `beer` as the prefix:

[source,xml]
----
<route>
    <from uri="direct:start"/>
    <to uri="{{beer:FOO}}"/>
    <to uri="{{beer:BAR}}"/>
</route>
----

The implementation of the function is only two methods as shown below:

[source,java]
----
@org.apache.camel.spi.annotations.PropertiesFunction("beer")
public class MyBeerFunction implements PropertiesFunction {

    @Override
    public String getName() {
        return "beer";
    }

    @Override
    public String apply(String remainder) {
        return "mock:" + remainder.toLowerCase();
    }
}
----

The function must implement the `org.apache.camel.spi.PropertiesFunction` interface.
The method `getName` is the name of the function (beer).
And the `apply` method is where we implement the custom logic to do.
As the sample code is from a unit test, it just returns a value to refer to a mock endpoint.

You also need to have `camel-component-maven-plugin` as part of building the component will
then ensure that this custom properties function has necessary source code generated that makes Camel
able to automatically discover the function.

NOTE: If the custom properties function need logic to startup and shutdown, then the function can extend `ServiceSupport`
and have this logic in `doStart` and `doStop` methods.

TIP: For an example see the `camel-base64` component.

== Using third party property sources

The properties component allows to plugin 3rd party sources to load and lookup properties via the `PropertySource`
API from camel-api.

The regular `PropertySource` will lookup the property on-demand,
for example to lookup values from a backend source such as a database or HashiCorp Vault etc.

A `PropertySource` can define that it supports loading all its properties
(by implementing `LoadablePropertiesSource`) from the source at once, for example from file system.
This allows Camel properties component to load these properties at once during startup.

For example the `camel-microprofile-config` component is implemented using this.
The 3rd-party `PropertySource` can automatically be discovered from classpath when Camel is starting up.
This is done by including the file `META-INF/services/org/apache/camel/property-source-factory` which refers to the fully qualified class name of the `PropertySource` implementation.

See xref:components:others:microprofile-config.adoc[MicroProfile Config] component as an example.

You can also register 3rd-party property sources via Java API:

[source,java]
----
PropertiesComponent pc = context.getPropertiesComponent();
pc.addPropertiesSource(myPropertySource);
----
<|MERGE_RESOLUTION|>--- conflicted
+++ resolved
@@ -186,7 +186,6 @@
 </route>
 ----
 
-<<<<<<< HEAD
 ==== Turning off nested placeholders
 
 If the placeholder value contains data that interfere with the property placeholder syntax `{{` and `}}` (such as JSon data),
@@ -216,7 +215,7 @@
 CamelContext context = ...
 context.getPropertiesComponent().setNestedPlaceholder(false);
 ----
-=======
+
 === Escape a property placeholder
 
 The property placeholder can be problematic if the double curly brackets are used by a third party library like for example a query in ElasticSearch of type `{"query":{"match_all":{}}}`.
@@ -224,7 +223,6 @@
 To work around that it is possible to escape the double curly brackets with a backslash character like for example `\{{ property-name \}}`. This way, it won't be interpreted as a property placeholder to resolve and will be resolved as `{{property-name}}`.
 
 If for some reason, the backslash character before the double curly brackets must not be interpreted as an escape character, it is possible to add another backslash in front of it to escape it, it will then be seen as a backslash.
->>>>>>> e5a6ab34
 
 === Using property placeholders multiple times
 
