/*
 * Licensed to the Apache Software Foundation (ASF) under one or more
 * contributor license agreements.  See the NOTICE file distributed with
 * this work for additional information regarding copyright ownership.
 * The ASF licenses this file to You under the Apache License, Version 2.0
 * (the "License"); you may not use this file except in compliance with
 * the License.  You may obtain a copy of the License at
 *
 *      http://www.apache.org/licenses/LICENSE-2.0
 *
 * Unless required by applicable law or agreed to in writing, software
 * distributed under the License is distributed on an "AS IS" BASIS,
 * WITHOUT WARRANTIES OR CONDITIONS OF ANY KIND, either express or implied.
 * See the License for the specific language governing permissions and
 * limitations under the License.
 */
package org.apache.camel.test.infra.cli.it;

import java.io.IOException;
import java.nio.file.Files;
import java.nio.file.Path;

import org.junit.jupiter.api.Assertions;
import org.junit.jupiter.api.Test;
import org.junit.jupiter.api.condition.EnabledIfSystemProperty;
import org.junitpioneer.jupiter.ReadsSystemProperty;
import org.junitpioneer.jupiter.RestoreSystemProperties;
import org.junitpioneer.jupiter.SetSystemProperty;

@RestoreSystemProperties
public class CliConfigITCase extends AbstractTestSupport {

    @Test
    @SetSystemProperty(key = "cli.service.version", value = "4.16.0")
    public void setJBangVersionTest() {
        execute(cliService -> {
            String version = cliService.version();
            Assertions.assertEquals("4.16.0", version, "Check specific Camel JBang version");
        });
    }

    @Test
    @SetSystemProperty(key = "cli.service.execute.version", value = "4.14.2")
    public void setCamelVersionTest() {
        execute(cliService -> {
            String version = cliService.version();
            Assertions.assertEquals("4.14.2", version, "Check specific Camel version");
        });
    }

    @Test
    @SetSystemProperty(key = "cli.service.version", value = "4.16.0")
<<<<<<< HEAD
    @SetSystemProperty(key = "cli.service.execute.version", value = "4.14.2")
    public void setJBangAndCamelVersionTest() {
        execute(cliService -> {
            String version = cliService.version();
            Assertions.assertEquals("4.14.2", version, "Check specific Camel JBang and Camel version");
=======
    @SetSystemProperty(key = "cli.service.execute.version", value = "4.16.0")
    public void setJBangAndCamelVersionTest() {
        execute(cliService -> {
            String version = cliService.version();
            Assertions.assertEquals("4.16.0", version, "Check specific Camel JBang and Camel version");
>>>>>>> 2e70d4ab
        });
    }

    @Test
    @SetSystemProperty(key = "cli.service.branch", value = "camel-4.4.x")
    public void setBranchTest() {
        execute(cliService -> {
            String version = cliService.version();
            Assertions.assertEquals("4.4.3", version, "Check Camel JBang version in a specific branch");
        });
    }

    @Test
    @SetSystemProperty(key = "cli.service.repo", value = "mcarlett/apache-camel")
    @SetSystemProperty(key = "cli.service.branch", value = "camel-cli-test")
    public void setRepoTest() {
        execute(cliService -> {
            String version = cliService.version();
            Assertions.assertEquals("4.9.0", version, "Check Camel JBang version in a specific repository");
        });
    }

    @Test
    @ReadsSystemProperty
    @EnabledIfSystemProperty(named = "currentProjectVersion", matches = "^(?!\\s*$).+",
                             disabledReason = "currentProjectVersion system property must be set")
    public void setCurrentProjectVersionTest() {
        String currentCamelVersion = System.getProperty("currentProjectVersion");
        System.setProperty("cli.service.version", currentCamelVersion);
        execute(cliService -> {
            String version = cliService.version();
            Assertions.assertEquals(currentCamelVersion, version, "Check Camel JBang version in the current codebase");
        });
        System.clearProperty("cli.service.version");
    }

    @Test
    @SetSystemProperty(key = "cli.service.mvn.local", value = "target/tmp-repo")
    public void setLocalMavenRepoTest() {
        final Path dir = Path.of("target/tmp-repo");
        execute(cliService -> {
            cliService.version();
            Assertions.assertTrue(dir.toFile().exists(), "Check the local maven repository is created");
            try {
                Assertions.assertTrue(Files.list(dir).findFirst().isPresent(),
                        "Check the local maven repository is not empty");
            } catch (IOException e) {
                throw new RuntimeException(e);
            }
        });
    }
}<|MERGE_RESOLUTION|>--- conflicted
+++ resolved
@@ -49,20 +49,11 @@
     }
 
     @Test
-    @SetSystemProperty(key = "cli.service.version", value = "4.16.0")
-<<<<<<< HEAD
     @SetSystemProperty(key = "cli.service.execute.version", value = "4.14.2")
     public void setJBangAndCamelVersionTest() {
         execute(cliService -> {
             String version = cliService.version();
             Assertions.assertEquals("4.14.2", version, "Check specific Camel JBang and Camel version");
-=======
-    @SetSystemProperty(key = "cli.service.execute.version", value = "4.16.0")
-    public void setJBangAndCamelVersionTest() {
-        execute(cliService -> {
-            String version = cliService.version();
-            Assertions.assertEquals("4.16.0", version, "Check specific Camel JBang and Camel version");
->>>>>>> 2e70d4ab
         });
     }
 
