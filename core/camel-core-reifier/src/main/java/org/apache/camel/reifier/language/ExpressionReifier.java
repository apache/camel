/*
 * Licensed to the Apache Software Foundation (ASF) under one or more
 * contributor license agreements.  See the NOTICE file distributed with
 * this work for additional information regarding copyright ownership.
 * The ASF licenses this file to You under the Apache License, Version 2.0
 * (the "License"); you may not use this file except in compliance with
 * the License.  You may obtain a copy of the License at
 *
 *      http://www.apache.org/licenses/LICENSE-2.0
 *
 * Unless required by applicable law or agreed to in writing, software
 * distributed under the License is distributed on an "AS IS" BASIS,
 * WITHOUT WARRANTIES OR CONDITIONS OF ANY KIND, either express or implied.
 * See the License for the specific language governing permissions and
 * limitations under the License.
 */
package org.apache.camel.reifier.language;

import java.util.HashMap;
import java.util.Map;
import java.util.function.BiFunction;

import org.apache.camel.AfterPropertiesConfigured;
import org.apache.camel.CamelContext;
import org.apache.camel.CamelContextAware;
import org.apache.camel.Expression;
import org.apache.camel.NoSuchLanguageException;
import org.apache.camel.Predicate;
import org.apache.camel.model.ExpressionSubElementDefinition;
import org.apache.camel.model.language.CSimpleExpression;
import org.apache.camel.model.language.ConstantExpression;
import org.apache.camel.model.language.DatasonnetExpression;
import org.apache.camel.model.language.ExchangePropertyExpression;
import org.apache.camel.model.language.ExpressionDefinition;
import org.apache.camel.model.language.GroovyExpression;
import org.apache.camel.model.language.HeaderExpression;
import org.apache.camel.model.language.Hl7TerserExpression;
import org.apache.camel.model.language.JoorExpression;
import org.apache.camel.model.language.JsonPathExpression;
import org.apache.camel.model.language.LanguageExpression;
import org.apache.camel.model.language.MethodCallExpression;
import org.apache.camel.model.language.MvelExpression;
import org.apache.camel.model.language.OgnlExpression;
import org.apache.camel.model.language.RefExpression;
import org.apache.camel.model.language.SimpleExpression;
import org.apache.camel.model.language.SpELExpression;
import org.apache.camel.model.language.TokenizerExpression;
import org.apache.camel.model.language.XMLTokenizerExpression;
import org.apache.camel.model.language.XPathExpression;
import org.apache.camel.model.language.XQueryExpression;
import org.apache.camel.reifier.AbstractReifier;
import org.apache.camel.spi.Language;
import org.apache.camel.spi.PropertyConfigurer;
import org.apache.camel.spi.PropertyConfigurerAware;
import org.apache.camel.spi.ReifierStrategy;
import org.apache.camel.support.ExpressionToPredicateAdapter;
import org.apache.camel.support.PropertyBindingSupport;
import org.apache.camel.support.ScriptHelper;
import org.apache.camel.util.ObjectHelper;

public class ExpressionReifier<T extends ExpressionDefinition> extends AbstractReifier {

    // for custom reifiers
    private static final Map<Class<?>, BiFunction<CamelContext, ExpressionDefinition, ExpressionReifier<? extends ExpressionDefinition>>> EXPRESSIONS
            = new HashMap<>(0);

    protected final T definition;

    public ExpressionReifier(CamelContext camelContext, T definition) {
        super(camelContext);
        this.definition = definition;
    }

    public static void registerReifier(
            Class<?> processorClass,
            BiFunction<CamelContext, ExpressionDefinition, ExpressionReifier<? extends ExpressionDefinition>> creator) {
        if (EXPRESSIONS.isEmpty()) {
            ReifierStrategy.addReifierClearer(ExpressionReifier::clearReifiers);
        }
        EXPRESSIONS.put(processorClass, creator);
    }

    public static ExpressionReifier<? extends ExpressionDefinition> reifier(
            CamelContext camelContext, ExpressionSubElementDefinition definition) {
        return reifier(camelContext, definition.getExpressionType());
    }

    public static ExpressionReifier<? extends ExpressionDefinition> reifier(
            CamelContext camelContext, ExpressionDefinition definition) {

        ExpressionReifier<? extends ExpressionDefinition> answer = null;
        if (!EXPRESSIONS.isEmpty()) {
            // custom take precedence
            BiFunction<CamelContext, ExpressionDefinition, ExpressionReifier<? extends ExpressionDefinition>> reifier
                    = EXPRESSIONS.get(definition.getClass());
            if (reifier != null) {
                answer = reifier.apply(camelContext, definition);
            }
        }
        if (answer == null) {
            answer = coreReifier(camelContext, definition);
        }
        if (answer == null) {
            throw new IllegalStateException("Unsupported definition: " + definition);
        }
        return answer;
    }

    private static ExpressionReifier<? extends ExpressionDefinition> coreReifier(
            CamelContext camelContext, ExpressionDefinition definition) {
        if (definition instanceof ConstantExpression) {
            return new ExpressionReifier<>(camelContext, definition);
<<<<<<< HEAD
        } else if (definition instanceof DatasonnetExpression) {
            return new DatasonnetExpressionReifier(camelContext, definition);
=======
        } else if (definition instanceof CSimpleExpression) {
            return new CSimpleExpressionReifier(camelContext, definition);
>>>>>>> 88eb2ab5
        } else if (definition instanceof ExchangePropertyExpression) {
            return new ExpressionReifier<>(camelContext, definition);
        } else if (definition instanceof GroovyExpression) {
            return new ExpressionReifier<>(camelContext, definition);
        } else if (definition instanceof HeaderExpression) {
            return new ExpressionReifier<>(camelContext, definition);
        } else if (definition instanceof Hl7TerserExpression) {
            return new ExpressionReifier<>(camelContext, definition);
        } else if (definition instanceof JoorExpression) {
            return new JoorExpressionReifier(camelContext, definition);
        } else if (definition instanceof JsonPathExpression) {
            return new JsonPathExpressionReifier(camelContext, definition);
        } else if (definition instanceof LanguageExpression) {
            return new ExpressionReifier<>(camelContext, definition);
        } else if (definition instanceof MethodCallExpression) {
            return new MethodCallExpressionReifier(camelContext, definition);
        } else if (definition instanceof MvelExpression) {
            return new ExpressionReifier<>(camelContext, definition);
        } else if (definition instanceof OgnlExpression) {
            return new ExpressionReifier<>(camelContext, definition);
        } else if (definition instanceof RefExpression) {
            return new ExpressionReifier<>(camelContext, definition);
        } else if (definition instanceof SimpleExpression) {
            return new SimpleExpressionReifier(camelContext, definition);
        } else if (definition instanceof SpELExpression) {
            return new ExpressionReifier<>(camelContext, definition);
        } else if (definition instanceof TokenizerExpression) {
            return new TokenizerExpressionReifier(camelContext, definition);
        } else if (definition instanceof XMLTokenizerExpression) {
            return new XMLTokenizerExpressionReifier(camelContext, definition);
        } else if (definition instanceof XPathExpression) {
            return new XPathExpressionReifier(camelContext, definition);
        } else if (definition instanceof XQueryExpression) {
            return new XQueryExpressionReifier(camelContext, definition);
        } else if (definition instanceof ExpressionDefinition) {
            return new ExpressionReifier<>(camelContext, definition);
        }
        return null;
    }

    public static void clearReifiers() {
        EXPRESSIONS.clear();
    }

    public boolean isResolveOptionalExternalScriptEnabled() {
        return true;
    }

    public Expression createExpression() {
        Expression expression = definition.getExpressionValue();
        if (expression == null) {
            if (definition.getExpressionType() != null) {
                expression = reifier(camelContext, definition.getExpressionType()).createExpression();
            } else {
                ObjectHelper.notNull(definition.getLanguage(), "language");
                Language language = camelContext.resolveLanguage(definition.getLanguage());
                if (language == null) {
                    throw new NoSuchLanguageException(definition.getLanguage());
                }
                String exp = parseString(definition.getExpression());
                // should be true by default
                boolean isTrim = parseBoolean(definition.getTrim(), true);
                // trim if configured to trim
                if (exp != null && isTrim) {
                    exp = exp.trim();
                }
                // resolve the expression as it may be an external script from
                // the classpath/file etc
                if (isResolveOptionalExternalScriptEnabled()) {
                    exp = ScriptHelper.resolveOptionalExternalScript(camelContext, exp);
                }
                configureLanguage(language);
                expression = createExpression(language, exp);
                configureExpression(expression);
            }
        }
        // inject CamelContext if its aware
        if (expression instanceof CamelContextAware) {
            ((CamelContextAware) expression).setCamelContext(camelContext);
        }
        expression.init(camelContext);
        return expression;
    }

    public Predicate createPredicate() {
        Predicate predicate = definition.getPredicate();
        if (predicate == null) {
            if (definition.getExpressionType() != null) {
                predicate = reifier(camelContext, definition.getExpressionType()).createPredicate();
            } else if (definition.getExpressionValue() != null) {
                predicate = new ExpressionToPredicateAdapter(definition.getExpressionValue());
            } else if (definition.getExpression() != null) {
                ObjectHelper.notNull(definition.getLanguage(), "language");
                Language language = camelContext.resolveLanguage(definition.getLanguage());
                if (language == null) {
                    throw new NoSuchLanguageException(definition.getLanguage());
                }
                String exp = parseString(definition.getExpression());
                // should be true by default
                boolean isTrim = parseBoolean(definition.getTrim(), true);
                // trim if configured to trim
                if (exp != null && isTrim) {
                    exp = exp.trim();
                }
                // resolve the expression as it may be an external script from
                // the classpath/file etc
                exp = ScriptHelper.resolveOptionalExternalScript(camelContext, exp);
                configureLanguage(language);
                predicate = createPredicate(language, exp);
                configurePredicate(predicate);
            }
        }
        // inject CamelContext if its aware
        if (predicate instanceof CamelContextAware) {
            ((CamelContextAware) predicate).setCamelContext(camelContext);
        }
        predicate.init(camelContext);
        return predicate;
    }

    protected Expression createExpression(Language language, String exp) {
        return language.createExpression(exp);
    }

    protected Predicate createPredicate(Language language, String exp) {
        return language.createPredicate(exp);
    }

    protected void configureLanguage(Language language) {
    }

    protected void configurePredicate(Predicate predicate) {
        // allows to perform additional logic after the properties has been
        // configured which may be needed
        // in the various camel components outside camel-core
        if (predicate instanceof AfterPropertiesConfigured) {
            ((AfterPropertiesConfigured) predicate).afterPropertiesConfigured(camelContext);
        }
    }

    protected void configureExpression(Expression expression) {
        // allows to perform additional logic after the properties has been
        // configured which may be needed
        // in the various camel components outside camel-core
        if (expression instanceof AfterPropertiesConfigured) {
            ((AfterPropertiesConfigured) expression).afterPropertiesConfigured(camelContext);
        }
    }

    @Deprecated
    protected void setProperties(Object target, Map<String, Object> properties) {
        properties.entrySet().removeIf(e -> e.getValue() == null);

        PropertyConfigurer configurer = null;
        if (target instanceof PropertyConfigurerAware) {
            configurer = ((PropertyConfigurerAware) target).getPropertyConfigurer(target);
        } else if (target instanceof PropertyConfigurer) {
            configurer = (PropertyConfigurer) target;
        }
        PropertyBindingSupport.build()
                .withConfigurer(configurer)
                .bind(camelContext, target, properties);
    }

}<|MERGE_RESOLUTION|>--- conflicted
+++ resolved
@@ -110,13 +110,10 @@
             CamelContext camelContext, ExpressionDefinition definition) {
         if (definition instanceof ConstantExpression) {
             return new ExpressionReifier<>(camelContext, definition);
-<<<<<<< HEAD
+        } else if (definition instanceof CSimpleExpression) {
+            return new CSimpleExpressionReifier(camelContext, definition);
         } else if (definition instanceof DatasonnetExpression) {
             return new DatasonnetExpressionReifier(camelContext, definition);
-=======
-        } else if (definition instanceof CSimpleExpression) {
-            return new CSimpleExpressionReifier(camelContext, definition);
->>>>>>> 88eb2ab5
         } else if (definition instanceof ExchangePropertyExpression) {
             return new ExpressionReifier<>(camelContext, definition);
         } else if (definition instanceof GroovyExpression) {
