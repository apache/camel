/*
 * Licensed to the Apache Software Foundation (ASF) under one or more
 * contributor license agreements.  See the NOTICE file distributed with
 * this work for additional information regarding copyright ownership.
 * The ASF licenses this file to You under the Apache License, Version 2.0
 * (the "License"); you may not use this file except in compliance with
 * the License.  You may obtain a copy of the License at
 *
 *      http://www.apache.org/licenses/LICENSE-2.0
 *
 * Unless required by applicable law or agreed to in writing, software
 * distributed under the License is distributed on an "AS IS" BASIS,
 * WITHOUT WARRANTIES OR CONDITIONS OF ANY KIND, either express or implied.
 * See the License for the specific language governing permissions and
 * limitations under the License.
 */
package org.apache.camel.impl.engine;

import java.io.IOException;
import java.io.InputStream;
import java.lang.management.ManagementFactory;
import java.util.ArrayList;
import java.util.Collection;
import java.util.Collections;
import java.util.Comparator;
import java.util.Date;
import java.util.HashMap;
import java.util.HashSet;
import java.util.LinkedHashMap;
import java.util.LinkedHashSet;
import java.util.List;
import java.util.Map;
import java.util.Optional;
import java.util.Properties;
import java.util.Set;
import java.util.TreeSet;
import java.util.concurrent.ConcurrentHashMap;
import java.util.concurrent.CopyOnWriteArrayList;
import java.util.concurrent.ScheduledExecutorService;
import java.util.concurrent.TimeUnit;
import java.util.concurrent.atomic.AtomicBoolean;
import java.util.concurrent.atomic.AtomicInteger;
import java.util.function.Function;

import org.apache.camel.CamelContext;
import org.apache.camel.CamelContextAware;
import org.apache.camel.CatalogCamelContext;
import org.apache.camel.Component;
import org.apache.camel.ConsumerTemplate;
import org.apache.camel.Endpoint;
import org.apache.camel.ExtendedCamelContext;
import org.apache.camel.FailedToStartComponentException;
import org.apache.camel.FluentProducerTemplate;
import org.apache.camel.GlobalEndpointConfiguration;
import org.apache.camel.LoggingLevel;
import org.apache.camel.NoSuchEndpointException;
import org.apache.camel.Processor;
import org.apache.camel.ProducerTemplate;
import org.apache.camel.ResolveEndpointFailedException;
import org.apache.camel.Route;
import org.apache.camel.RouteConfigurationsBuilder;
import org.apache.camel.RoutesBuilder;
import org.apache.camel.RuntimeCamelException;
import org.apache.camel.Service;
import org.apache.camel.ServiceStatus;
import org.apache.camel.ShutdownRoute;
import org.apache.camel.ShutdownRunningTask;
import org.apache.camel.StartupListener;
import org.apache.camel.StartupStep;
import org.apache.camel.StartupSummaryLevel;
import org.apache.camel.Suspendable;
import org.apache.camel.SuspendableService;
import org.apache.camel.TypeConverter;
import org.apache.camel.VetoCamelContextStartException;
import org.apache.camel.api.management.JmxSystemPropertyKeys;
import org.apache.camel.catalog.RuntimeCamelCatalog;
import org.apache.camel.console.DevConsoleRegistry;
import org.apache.camel.console.DevConsoleResolver;
import org.apache.camel.health.HealthCheckRegistry;
import org.apache.camel.health.HealthCheckResolver;
import org.apache.camel.spi.AnnotationBasedProcessorFactory;
import org.apache.camel.spi.AnnotationScanTypeConverters;
import org.apache.camel.spi.AsyncProcessorAwaitManager;
import org.apache.camel.spi.BeanIntrospection;
import org.apache.camel.spi.BeanProcessorFactory;
import org.apache.camel.spi.BeanProxyFactory;
import org.apache.camel.spi.BootstrapCloseable;
import org.apache.camel.spi.CamelBeanPostProcessor;
import org.apache.camel.spi.CamelContextNameStrategy;
import org.apache.camel.spi.CamelContextTracker;
import org.apache.camel.spi.CamelDependencyInjectionAnnotationFactory;
import org.apache.camel.spi.CamelLogger;
import org.apache.camel.spi.ClassResolver;
import org.apache.camel.spi.CliConnector;
import org.apache.camel.spi.CliConnectorFactory;
import org.apache.camel.spi.ComponentNameResolver;
import org.apache.camel.spi.ComponentResolver;
import org.apache.camel.spi.ConfigurerResolver;
import org.apache.camel.spi.DataFormat;
import org.apache.camel.spi.DataFormatResolver;
import org.apache.camel.spi.DataType;
import org.apache.camel.spi.Debugger;
import org.apache.camel.spi.DebuggerFactory;
import org.apache.camel.spi.DeferServiceFactory;
import org.apache.camel.spi.EndpointRegistry;
import org.apache.camel.spi.EndpointStrategy;
import org.apache.camel.spi.EndpointUriFactory;
import org.apache.camel.spi.EventNotifier;
import org.apache.camel.spi.ExchangeFactory;
import org.apache.camel.spi.ExchangeFactoryManager;
import org.apache.camel.spi.ExecutorServiceManager;
import org.apache.camel.spi.FactoryFinder;
import org.apache.camel.spi.FactoryFinderResolver;
import org.apache.camel.spi.HeadersMapFactory;
import org.apache.camel.spi.InflightRepository;
import org.apache.camel.spi.Injector;
import org.apache.camel.spi.InterceptEndpointFactory;
import org.apache.camel.spi.InterceptSendToEndpoint;
import org.apache.camel.spi.InterceptStrategy;
import org.apache.camel.spi.InternalProcessorFactory;
import org.apache.camel.spi.Language;
import org.apache.camel.spi.LanguageResolver;
import org.apache.camel.spi.LifecycleStrategy;
import org.apache.camel.spi.ManagementMBeanAssembler;
import org.apache.camel.spi.ManagementNameStrategy;
import org.apache.camel.spi.ManagementStrategy;
import org.apache.camel.spi.MessageHistoryFactory;
import org.apache.camel.spi.ModelJAXBContextFactory;
import org.apache.camel.spi.ModelToXMLDumper;
import org.apache.camel.spi.ModelineFactory;
import org.apache.camel.spi.NodeIdFactory;
import org.apache.camel.spi.PackageScanClassResolver;
import org.apache.camel.spi.PackageScanResourceResolver;
import org.apache.camel.spi.PeriodTaskResolver;
import org.apache.camel.spi.PeriodTaskScheduler;
import org.apache.camel.spi.ProcessorExchangeFactory;
import org.apache.camel.spi.ProcessorFactory;
import org.apache.camel.spi.PropertiesComponent;
import org.apache.camel.spi.ReactiveExecutor;
import org.apache.camel.spi.Registry;
import org.apache.camel.spi.ReifierStrategy;
import org.apache.camel.spi.ResourceLoader;
import org.apache.camel.spi.RestBindingJaxbDataFormatFactory;
import org.apache.camel.spi.RestConfiguration;
import org.apache.camel.spi.RestRegistry;
import org.apache.camel.spi.RestRegistryFactory;
import org.apache.camel.spi.RouteController;
import org.apache.camel.spi.RouteError.Phase;
import org.apache.camel.spi.RouteFactory;
import org.apache.camel.spi.RoutePolicyFactory;
import org.apache.camel.spi.RouteStartupOrder;
import org.apache.camel.spi.RouteTemplateParameterSource;
import org.apache.camel.spi.RoutesLoader;
import org.apache.camel.spi.RuntimeEndpointRegistry;
import org.apache.camel.spi.ShutdownStrategy;
import org.apache.camel.spi.StartupStepRecorder;
import org.apache.camel.spi.StreamCachingStrategy;
import org.apache.camel.spi.Tracer;
import org.apache.camel.spi.Transformer;
import org.apache.camel.spi.TransformerRegistry;
import org.apache.camel.spi.TypeConverterRegistry;
import org.apache.camel.spi.UnitOfWorkFactory;
import org.apache.camel.spi.UriFactoryResolver;
import org.apache.camel.spi.UuidGenerator;
import org.apache.camel.spi.Validator;
import org.apache.camel.spi.ValidatorRegistry;
import org.apache.camel.support.CamelContextHelper;
import org.apache.camel.support.EndpointHelper;
import org.apache.camel.support.EventHelper;
import org.apache.camel.support.LRUCacheFactory;
import org.apache.camel.support.NormalizedUri;
import org.apache.camel.support.OrderedComparator;
import org.apache.camel.support.ProcessorEndpoint;
import org.apache.camel.support.ResolverHelper;
import org.apache.camel.support.jsse.SSLContextParameters;
import org.apache.camel.support.service.BaseService;
import org.apache.camel.support.service.ServiceHelper;
import org.apache.camel.support.startup.DefaultStartupStepRecorder;
import org.apache.camel.util.IOHelper;
import org.apache.camel.util.ObjectHelper;
import org.apache.camel.util.StopWatch;
import org.apache.camel.util.StringHelper;
import org.apache.camel.util.TimeUtils;
import org.apache.camel.util.URISupport;
import org.apache.camel.vault.VaultConfiguration;
import org.slf4j.Logger;
import org.slf4j.LoggerFactory;
import org.slf4j.MDC;

import static org.apache.camel.spi.UnitOfWork.MDC_CAMEL_CONTEXT_ID;

/**
 * Represents the context used to configure routes and the policies to use.
 */
public abstract class AbstractCamelContext extends BaseService
        implements CamelContext, CatalogCamelContext, Suspendable {

    private static final Logger LOG = LoggerFactory.getLogger(AbstractCamelContext.class);

    protected final InternalServiceManager internalServiceManager;

    // start auto assigning route ids using numbering 1000 and upwards
    final List<BootstrapCloseable> bootstraps = new CopyOnWriteArrayList<>();
    final Map<String, FactoryFinder> bootstrapFactories = new ConcurrentHashMap<>();
    volatile FactoryFinder bootstrapFactoryFinder;
    volatile ConfigurerResolver bootstrapConfigurerResolver;
    final Object lock = new Object();
    final RouteController internalRouteController = new InternalRouteController(this);
    volatile DeferServiceFactory deferServiceFactory;
    volatile AnnotationBasedProcessorFactory annotationBasedProcessorFactory;
    volatile ExchangeFactoryManager exchangeFactoryManager;
    volatile ExchangeFactory exchangeFactory;
    volatile ProcessorExchangeFactory processorExchangeFactory;
    volatile ReactiveExecutor reactiveExecutor;
    volatile Registry registry;
    volatile CamelBeanPostProcessor beanPostProcessor;
    volatile CamelDependencyInjectionAnnotationFactory dependencyInjectionAnnotationFactory;
    volatile ComponentResolver componentResolver;
    volatile ComponentNameResolver componentNameResolver;
    volatile LanguageResolver languageResolver;
    volatile ConfigurerResolver configurerResolver;
    volatile UriFactoryResolver uriFactoryResolver;
    volatile DataFormatResolver dataFormatResolver;
    volatile HealthCheckResolver healthCheckResolver;
    volatile DevConsoleResolver devConsoleResolver;
    volatile ManagementStrategy managementStrategy;
    volatile ManagementMBeanAssembler managementMBeanAssembler;
    volatile HeadersMapFactory headersMapFactory;
    volatile CliConnectorFactory cliConnectorFactory;
    volatile BeanProxyFactory beanProxyFactory;
    volatile BeanProcessorFactory beanProcessorFactory;
    volatile RoutesLoader routesLoader;
    volatile ResourceLoader resourceLoader;
    volatile ModelToXMLDumper modelToXMLDumper;
    volatile RestBindingJaxbDataFormatFactory restBindingJaxbDataFormatFactory;
    volatile RuntimeCamelCatalog runtimeCamelCatalog;
    volatile PackageScanClassResolver packageScanClassResolver;
    volatile PackageScanResourceResolver packageScanResourceResolver;
    volatile NodeIdFactory nodeIdFactory;
    volatile ModelineFactory modelineFactory;
    volatile ProcessorFactory processorFactory;
    volatile PeriodTaskResolver periodTaskResolver;
    volatile PeriodTaskScheduler periodTaskScheduler;
    volatile InternalProcessorFactory internalProcessorFactory;
    volatile InterceptEndpointFactory interceptEndpointFactory;
    volatile RouteFactory routeFactory;
    volatile FactoryFinderResolver factoryFinderResolver;
    volatile AsyncProcessorAwaitManager asyncProcessorAwaitManager;
    volatile ModelJAXBContextFactory modelJAXBContextFactory;
    volatile UnitOfWorkFactory unitOfWorkFactory;
    volatile ScheduledExecutorService errorHandlerExecutorService;
    volatile BeanIntrospection beanIntrospection;
    volatile boolean eventNotificationApplicable;
    volatile StartupStepRecorder startupStepRecorder = new DefaultStartupStepRecorder();
    int defaultRouteStartupOrder = 1000;

    private final DefaultCamelContextExtension camelContextExtension = new DefaultCamelContextExtension(this);
    private final AtomicInteger endpointKeyCounter = new AtomicInteger();
    private final List<EndpointStrategy> endpointStrategies = new ArrayList<>();
    private final GlobalEndpointConfiguration globalEndpointConfiguration = new DefaultGlobalEndpointConfiguration();
    private final Map<String, Component> components = new ConcurrentHashMap<>();
    private final Set<Route> routes = new LinkedHashSet<>();
    private final List<StartupListener> startupListeners = new CopyOnWriteArrayList<>();
    private final Map<String, Language> languages = new ConcurrentHashMap<>();
    private final Map<String, DataFormat> dataformats = new ConcurrentHashMap<>();
    private final List<LifecycleStrategy> lifecycleStrategies = new CopyOnWriteArrayList<>();
    private final ThreadLocal<Boolean> isStartingRoutes = new ThreadLocal<>();
    private final ThreadLocal<Boolean> isLockModel = new ThreadLocal<>();
    private final Map<String, RouteService> routeServices = new LinkedHashMap<>();
    private final Map<String, RouteService> suspendedRouteServices = new LinkedHashMap<>();
    private final InternalRouteStartupManager internalRouteStartupManager = new InternalRouteStartupManager(this);
    private final List<RouteStartupOrder> routeStartupOrder = new ArrayList<>();
    private final StopWatch stopWatch = new StopWatch(false);
    private final ThreadLocal<Set<String>> componentsInCreation = ThreadLocal.withInitial(() -> new HashSet<>());
    private VetoCamelContextStartException vetoed;
    private String managementName;
    private ClassLoader applicationContextClassLoader;
    private boolean autoCreateComponents = true;
    private volatile RestConfiguration restConfiguration;
    private volatile VaultConfiguration vaultConfiguration = new VaultConfiguration();

    private final List<RoutePolicyFactory> routePolicyFactories = new ArrayList<>();
    // special flags to control the first startup which can are special
    private volatile boolean firstStartDone;
    private volatile boolean doNotStartRoutesOnFirstStart;
    private Boolean autoStartup = Boolean.TRUE;
    private Boolean backlogTrace = Boolean.FALSE;
    private Boolean backlogTraceStandby = Boolean.FALSE;
    private Boolean trace = Boolean.FALSE;
    private Boolean traceStandby = Boolean.FALSE;
    private String tracePattern;
    private String tracingLoggingFormat;
    private Boolean modeline = Boolean.FALSE;
    private Boolean debug = Boolean.FALSE;
    private Boolean messageHistory = Boolean.FALSE;
    private Boolean logMask = Boolean.FALSE;
    private Boolean logExhaustedMessageBody = Boolean.FALSE;
    private Boolean streamCache = Boolean.TRUE;
    private Boolean disableJMX = Boolean.FALSE;
    private Boolean loadTypeConverters = Boolean.FALSE;
    private Boolean loadHealthChecks = Boolean.FALSE;
    private Boolean devConsole = Boolean.FALSE;
    private Boolean sourceLocationEnabled = Boolean.FALSE;
    private Boolean typeConverterStatisticsEnabled = Boolean.FALSE;
    private Boolean dumpRoutes = Boolean.FALSE;
    private Boolean useMDCLogging = Boolean.FALSE;
    private String mdcLoggingKeysPattern;
    private Boolean useDataType = Boolean.FALSE;
    private Boolean useBreadcrumb = Boolean.FALSE;
    private Boolean allowUseOriginalMessage = Boolean.FALSE;
    private Boolean caseInsensitiveHeaders = Boolean.TRUE;
    private Boolean autowiredEnabled = Boolean.TRUE;
    private Long delay;
    private Map<String, String> globalOptions = new HashMap<>();
    private volatile String version;
    private volatile PropertiesComponent propertiesComponent;
    private volatile CamelContextNameStrategy nameStrategy;
    private volatile ManagementNameStrategy managementNameStrategy;
    private volatile TypeConverter typeConverter;
    private volatile TypeConverterRegistry typeConverterRegistry;
    private volatile Injector injector;
    private volatile RestRegistryFactory restRegistryFactory;
    private volatile RestRegistry restRegistry;
    private volatile ClassResolver classResolver;
    private volatile MessageHistoryFactory messageHistoryFactory;
    private volatile StreamCachingStrategy streamCachingStrategy;
    private volatile InflightRepository inflightRepository;
    private volatile ShutdownStrategy shutdownStrategy;
    private volatile ExecutorServiceManager executorServiceManager;
    private volatile UuidGenerator uuidGenerator;
    private volatile RouteController routeController;
    private volatile Tracer tracer;
    private volatile TransformerRegistry<TransformerKey> transformerRegistry;
    private volatile ValidatorRegistry<ValidatorKey> validatorRegistry;
    private EndpointRegistry<NormalizedUri> endpoints;
    private RuntimeEndpointRegistry runtimeEndpointRegistry;
    private ShutdownRoute shutdownRoute = ShutdownRoute.Default;
    private ShutdownRunningTask shutdownRunningTask = ShutdownRunningTask.CompleteCurrentTaskOnly;
    private Debugger debugger;
    private long buildTaken;
    private long initTaken;
    private long startDate;
    private SSLContextParameters sslContextParameters;
    private StartupSummaryLevel startupSummaryLevel = StartupSummaryLevel.Default;
    private boolean logJvmUptime;

    /**
     * Creates the {@link CamelContext} using {@link org.apache.camel.support.DefaultRegistry} as registry.
     * <p/>
     * Use one of the other constructors to force use an explicit registry.
     */
    public AbstractCamelContext() {
        this(true);
    }

    /**
     * Creates the {@link CamelContext} using the given registry
     *
     * @param registry the registry
     */
    public AbstractCamelContext(Registry registry) {
        this();
        camelContextExtension.setRegistry(registry);
    }

    public AbstractCamelContext(boolean build) {
        // create a provisional (temporary) endpoint registry at first since end
        // users may access endpoints before CamelContext is started
        // we will later transfer the endpoints to the actual
        // DefaultEndpointRegistry later, but we do this to startup Camel faster.
        this.endpoints = new ProvisionalEndpointRegistry();

        // add a default LifecycleStrategy that discover strategies on the registry and invoke them
        this.lifecycleStrategies.add(new OnCamelContextLifecycleStrategy());

        // add a default LifecycleStrategy to customize services using customizers from registry
        this.lifecycleStrategies.add(new CustomizersLifecycleStrategy(this));

        // add a default autowired strategy
        this.lifecycleStrategies.add(new DefaultAutowiredLifecycleStrategy(this));

        // add the default bootstrap closer
        this.bootstraps.add(new DefaultServiceBootstrapCloseable(this));

        // add a cleaner for FactoryFinder used only when bootstrapping the context
        this.bootstraps.add(bootstrapFactories::clear);

        this.internalServiceManager = new InternalServiceManager(this, internalRouteStartupManager, startupListeners);

        if (build) {
            try {
                build();
            } catch (Exception e) {
                throw new RuntimeException("Error initializing CamelContext", e);
            }
        }
    }

    protected static <T> T lookup(CamelContext context, String ref, Class<T> type) {
        try {
            return context.getRegistry().lookupByNameAndType(ref, type);
        } catch (Exception e) {
            // need to ignore not same type and return it as null
            return null;
        }
    }

    /**
     * Reset context counter to a preset value. Mostly used for tests to ensure a predictable getName()
     *
     * @param value new value for the context counter
     */
    public static void setContextCounter(int value) {
        DefaultCamelContextNameStrategy.setCounter(value);
        DefaultManagementNameStrategy.setCounter(value);
    }

    public void close() throws IOException {
        try {
            stop();
        } catch (RuntimeException e) {
            throw e;
        } catch (Exception e) {
            throw new IOException(e);
        }
    }

    public CamelContext getCamelContextReference() {
        return this;
    }

    /**
     * Whether to eager create {@link TypeConverter} during initialization of CamelContext. This is enabled by default
     * to optimize camel-core.
     */
    protected boolean eagerCreateTypeConverter() {
        return true;
    }

    @Override
    public boolean isVetoStarted() {
        return vetoed != null;
    }

    @Override
    public CamelContextNameStrategy getNameStrategy() {
        if (nameStrategy == null) {
            synchronized (lock) {
                if (nameStrategy == null) {
                    setNameStrategy(createCamelContextNameStrategy());
                }
            }
        }
        return nameStrategy;
    }

    @Override
    public void setNameStrategy(CamelContextNameStrategy nameStrategy) {
        this.nameStrategy = internalServiceManager.addService(nameStrategy);
    }

    @Override
    public ManagementNameStrategy getManagementNameStrategy() {
        if (managementNameStrategy == null) {
            synchronized (lock) {
                if (managementNameStrategy == null) {
                    setManagementNameStrategy(createManagementNameStrategy());
                }
            }
        }
        return managementNameStrategy;
    }

    @Override
    public void setManagementNameStrategy(ManagementNameStrategy managementNameStrategy) {
        this.managementNameStrategy = internalServiceManager.addService(managementNameStrategy);
    }

    @Override
    public String getManagementName() {
        return managementName;
    }

    @Override
    public void setManagementName(String managementName) {
        this.managementName = managementName;
    }

    @Override
    public Component hasComponent(String componentName) {
        if (components.isEmpty()) {
            return null;
        }
        return components.get(componentName);
    }

    @Override
    public void addComponent(String componentName, final Component component) {
        ObjectHelper.notNull(component, "component");
        component.setCamelContext(getCamelContextReference());
        if (isStarted()) {
            // start component if context is already started (camel will start components when it starts)
            ServiceHelper.startService(component);
        } else {
            // otherwise init the component
            ServiceHelper.initService(component);
        }
        Component oldValue = components.putIfAbsent(componentName, component);
        if (oldValue != null) {
            throw new IllegalArgumentException("Cannot add component as its already previously added: " + componentName);
        }
        postInitComponent(componentName, component);
    }

    private void postInitComponent(String componentName, final Component component) {
        for (LifecycleStrategy strategy : lifecycleStrategies) {
            strategy.onComponentAdd(componentName, component);
        }
    }

    @Override
    public Component getComponent(String name) {
        return getComponent(name, autoCreateComponents, true);
    }

    @Override
    public Component getComponent(String name, boolean autoCreateComponents) {
        return getComponent(name, autoCreateComponents, true);
    }

    @Override
    public Component getComponent(String name, boolean autoCreateComponents, boolean autoStart) {
        // ensure CamelContext are initialized before we can get a component
        build();

        // Check if the named component is already being created, that would mean
        // that the initComponent has triggered a new getComponent
        if (componentsInCreation.get().contains(name)) {
            throw new IllegalStateException(
                    "Circular dependency detected, the component " + name + " is already being created");
        }

        try {
            // Flag used to mark a component of being created.
            final AtomicBoolean created = new AtomicBoolean();

            // atomic operation to get/create a component. Avoid global locks.
            final Component component = components.computeIfAbsent(name, comp -> {
                created.set(true);
                return initComponent(name, autoCreateComponents);
            });

            // Start the component after its creation as if it is a component proxy
            // that creates/start a delegated component, we may end up in a deadlock
            if (component != null && created.get() && autoStart && (isStarted() || isStarting())) {
                // If the component is looked up after the context is started,
                // lets start it up.
                StartupStep step = startupStepRecorder.beginStep(Component.class, name, "Start Component");
                startService(component);
                startupStepRecorder.endStep(step);
            }

            return component;
        } catch (Exception e) {
            throw new RuntimeCamelException("Cannot auto create component: " + name, e);
        } finally {
            // remove the reference to the component being created
            componentsInCreation.get().remove(name);
        }
    }

    /**
     * Function to initialize a component and auto start. Returns null if the autoCreateComponents is disabled
     */
    private Component initComponent(String name, boolean autoCreateComponents) {
        Component component = null;
        if (autoCreateComponents) {
            StartupStep step = startupStepRecorder.beginStep(Component.class, name, "Resolve Component");
            try {
                if (LOG.isDebugEnabled()) {
                    LOG.debug("Using ComponentResolver: {} to resolve component with name: {}",
                            camelContextExtension.getComponentResolver(), name);
                }

                // Mark the component as being created so we can detect circular
                // requests.
                //
                // In spring apps, the component resolver may trigger a new
                // getComponent because of the underlying bean factory and as
                // the endpoints are registered as singleton, the spring factory
                // creates the bean and then check the type so the getComponent
                // is always triggered.
                //
                // Simple circular dependency:
                //
                // <camelContext id="camel"
                // xmlns="http://camel.apache.org/schema/spring">
                // <route>
                // <from id="twitter"
                // uri="twitter://timeline/home?type=polling"/>
                // <log message="Got ${body}"/>
                // </route>
                // </camelContext>
                //
                // Complex circular dependency:
                //
                // <camelContext id="camel"
                // xmlns="http://camel.apache.org/schema/spring">
                // <route>
                // <from id="log" uri="seda:test"/>
                // <to id="seda" uri="log:test"/>
                // </route>
                // </camelContext>
                //
                // This would freeze the app (lock or infinite loop).
                //
                // See https://issues.apache.org/jira/browse/CAMEL-11225
                componentsInCreation.get().add(name);

                component = ResolverHelper.lookupComponentInRegistryWithFallback(getCamelContextReference(), name);
                if (component == null) {
                    component = camelContextExtension.getComponentResolver().resolveComponent(name, getCamelContextReference());
                }

                if (component != null) {
                    component.setCamelContext(getCamelContextReference());
                    ServiceHelper.buildService(component);
                    postInitComponent(name, component);
                }
            } catch (Exception e) {
                throw new RuntimeCamelException("Cannot auto create component: " + name, e);
            }
            startupStepRecorder.endStep(step);
        }
        return component;
    }

    @Override
    public <T extends Component> T getComponent(String name, Class<T> componentType) {
        Component component = getComponent(name);
        if (componentType.isInstance(component)) {
            return componentType.cast(component);
        } else {
            String message;
            if (component == null) {
                message = "Did not find component given by the name: " + name;
            } else {
                message = "Found component of type: " + component.getClass() + " instead of expected: " + componentType;
            }
            throw new IllegalArgumentException(message);
        }
    }

    // Endpoint Management Methods
    // -----------------------------------------------------------------------

    @Override
    public Component removeComponent(String componentName) {
        Component oldComponent = components.remove(componentName);
        if (oldComponent != null) {
            try {
                stopServices(oldComponent);
            } catch (Exception e) {
                LOG.warn("Error stopping component {}. This exception will be ignored.", oldComponent, e);
            }
            for (LifecycleStrategy strategy : lifecycleStrategies) {
                strategy.onComponentRemove(componentName, oldComponent);
            }
        }
        return oldComponent;
    }

    @Override
    public EndpointRegistry<NormalizedUri> getEndpointRegistry() {
        return endpoints;
    }

    @Override
    public Collection<Endpoint> getEndpoints() {
        return endpoints.getReadOnlyValues();
    }

    @Override
    public Endpoint hasEndpoint(String uri) {
        if (endpoints.isEmpty()) {
            return null;
        }
        return endpoints.get(getEndpointKey(uri));
    }

    @Override
    public Endpoint addEndpoint(String uri, Endpoint endpoint) throws Exception {
        Endpoint oldEndpoint;

        startService(endpoint);
        oldEndpoint = endpoints.remove(getEndpointKey(uri));
        for (LifecycleStrategy strategy : lifecycleStrategies) {
            strategy.onEndpointAdd(endpoint);
        }
        addEndpointToRegistry(uri, endpoint);
        if (oldEndpoint != null && oldEndpoint != endpoint) {
            stopServices(oldEndpoint);
        }

        return oldEndpoint;
    }

    @Override
    public void removeEndpoint(Endpoint endpoint) throws Exception {
        removeEndpoints(endpoint.getEndpointUri());
    }

    @Override
    public Collection<Endpoint> removeEndpoints(String uri) throws Exception {
        Collection<Endpoint> answer = new ArrayList<>();
        Endpoint oldEndpoint = endpoints.remove(getEndpointKey(uri));
        if (oldEndpoint != null) {
            answer.add(oldEndpoint);
            stopServices(oldEndpoint);
        } else {
            List<NormalizedUri> toRemove = new ArrayList<>();
            for (Map.Entry<NormalizedUri, Endpoint> entry : endpoints.entrySet()) {
                oldEndpoint = entry.getValue();
                if (EndpointHelper.matchEndpoint(this, oldEndpoint.getEndpointUri(), uri)) {
                    try {
                        stopServices(oldEndpoint);
                    } catch (Exception e) {
                        LOG.warn("Error stopping endpoint {}. This exception will be ignored.", oldEndpoint, e);
                    }
                    answer.add(oldEndpoint);
                    toRemove.add(entry.getKey());
                }
            }
            for (NormalizedUri key : toRemove) {
                endpoints.remove(key);
            }
        }

        // notify lifecycle its being removed
        for (Endpoint endpoint : answer) {
            for (LifecycleStrategy strategy : lifecycleStrategies) {
                strategy.onEndpointRemove(endpoint);
            }
        }

        return answer;
    }

    @Override
    public Endpoint getEndpoint(String uri) {
        StartupStep step = null;
        // only record startup step during startup (not started)
        if (!isStarted() && startupStepRecorder.isEnabled()) {
            String u = URISupport.sanitizeUri(uri);
            step = startupStepRecorder.beginStep(Endpoint.class, u, "Get Endpoint");
        }
        Endpoint answer = doGetEndpoint(uri, null, false, false);
        if (step != null) {
            startupStepRecorder.endStep(step);
        }
        return answer;
    }

    @Override
    public Endpoint getEndpoint(String uri, Map<String, Object> parameters) {
        return doGetEndpoint(uri, parameters, false, false);
    }

    protected Endpoint doGetEndpoint(String uri, Map<String, Object> parameters, boolean normalized, boolean prototype) {
        // ensure CamelContext are initialized before we can get an endpoint
        build();

        StringHelper.notEmpty(uri, "uri");

        LOG.trace("Getting endpoint with uri: {} and parameters: {}", uri, parameters);

        // in case path has property placeholders then try to let property component resolve those
        if (!normalized) {
            uri = EndpointHelper.resolveEndpointUriPropertyPlaceholders(this, uri);
        }

        final String rawUri = uri;

        // normalize uri so we can do endpoint hits with minor mistakes and
        // parameters is not in the same order
        if (!normalized) {
            uri = EndpointHelper.normalizeEndpointUri(uri);
        }

        LOG.trace("Getting endpoint with raw uri: {}, normalized uri: {}", rawUri, uri);

        String scheme;
        Endpoint answer = null;
        if (!prototype) {
            // use optimized method to get the endpoint uri
            NormalizedUri key = NormalizedUri.newNormalizedUri(uri, true);
            // only lookup and reuse existing endpoints if not prototype scoped
            answer = endpoints.get(key);
        }
        if (answer == null) {
            try {
                scheme = StringHelper.before(uri, ":");
                if (scheme == null) {
                    // it may refer to a logical endpoint
                    answer = camelContextExtension.getRegistry().lookupByNameAndType(uri, Endpoint.class);
                    if (answer != null) {
                        return answer;
                    } else {
                        throw new NoSuchEndpointException(uri);
                    }
                }
                LOG.trace("Endpoint uri: {} is from component with name: {}", uri, scheme);
                Component component = getComponent(scheme);
                ServiceHelper.initService(component);

                // Ask the component to resolve the endpoint.
                if (component != null) {
                    LOG.trace("Creating endpoint from uri: {} using component: {}", uri, component);

                    // Have the component create the endpoint if it can.
                    answer = component.createEndpoint(
                            component.useRawUri() ? rawUri : uri,
                            parameters);

                    if (answer != null && LOG.isDebugEnabled()) {
                        LOG.debug("{} converted to endpoint: {} by component: {}", URISupport.sanitizeUri(uri), answer,
                                component);
                    }
                }

                if (answer == null) {
                    // no component then try in registry and elsewhere
                    answer = createEndpoint(uri);
                    LOG.trace("No component to create endpoint from uri: {} fallback lookup in registry -> {}", uri, answer);
                }

                if (answer != null) {
                    if (!prototype) {
                        addService(answer);
                        // register in registry
                        answer = addEndpointToRegistry(uri, answer);
                    } else {
                        addPrototypeService(answer);
                        // if there is endpoint strategies, then use the endpoints they return
                        // as this allows to intercept endpoints etc.
                        for (EndpointStrategy strategy : endpointStrategies) {
                            answer = strategy.registerEndpoint(uri, answer);
                        }
                    }
                }
            } catch (NoSuchEndpointException e) {
                // throw as-is
                throw e;
            } catch (Exception e) {
                throw new ResolveEndpointFailedException(uri, e);
            }
        }

        // unknown scheme
        if (answer == null) {
            throw new NoSuchEndpointException(uri);
        }

        return answer;
    }

    @Override
    public <T extends Endpoint> T getEndpoint(String name, Class<T> endpointType) {
        Endpoint endpoint = getEndpoint(name);
        if (endpoint == null) {
            throw new NoSuchEndpointException(name);
        }
        if (endpoint instanceof InterceptSendToEndpoint) {
            endpoint = ((InterceptSendToEndpoint) endpoint).getOriginalEndpoint();
        }
        if (endpointType.isInstance(endpoint)) {
            return endpointType.cast(endpoint);
        } else {
            throw new IllegalArgumentException(
                    "The endpoint is not of type: " + endpointType + " but is: " + endpoint.getClass().getCanonicalName());
        }
    }

    /**
     * Strategy to add the given endpoint to the internal endpoint registry
     *
     * @param  uri      uri of the endpoint
     * @param  endpoint the endpoint to add
     * @return          the added endpoint
     */
    protected Endpoint addEndpointToRegistry(String uri, Endpoint endpoint) {
        StringHelper.notEmpty(uri, "uri");
        ObjectHelper.notNull(endpoint, "endpoint");

        // if there is endpoint strategies, then use the endpoints they return
        // as this allows to intercept endpoints etc.
        for (EndpointStrategy strategy : endpointStrategies) {
            endpoint = strategy.registerEndpoint(uri, endpoint);
        }
        endpoints.put(getEndpointKey(uri, endpoint), endpoint);
        return endpoint;
    }

    /**
     * Gets the endpoint key to use for lookup or whe adding endpoints to the {@link DefaultEndpointRegistry}
     *
     * @param  uri the endpoint uri
     * @return     the key
     */
    protected NormalizedUri getEndpointKey(String uri) {
        return NormalizedUri.newNormalizedUri(uri, false);
    }

    /**
     * Gets the endpoint key to use for lookup or whe adding endpoints to the {@link DefaultEndpointRegistry}
     *
     * @param  uri      the endpoint uri
     * @param  endpoint the endpoint
     * @return          the key
     */
    protected NormalizedUri getEndpointKey(String uri, Endpoint endpoint) {
        if (endpoint != null && !endpoint.isSingleton()) {
            int counter = endpointKeyCounter.incrementAndGet();
            return NormalizedUri.newNormalizedUri(uri + ':' + counter, false);
        } else {
            return NormalizedUri.newNormalizedUri(uri, false);
        }
    }

    // Route Management Methods
    // -----------------------------------------------------------------------

    @Override
    public GlobalEndpointConfiguration getGlobalEndpointConfiguration() {
        return globalEndpointConfiguration;
    }

    @Override
    public RouteController getRouteController() {
        if (routeController == null) {
            synchronized (lock) {
                if (routeController == null) {
                    setRouteController(createRouteController());
                }
            }
        }
        return routeController;
    }

    @Override
    public void setRouteController(RouteController routeController) {
        this.routeController = internalServiceManager.addService(routeController);
    }

    @Override
    public List<Route> getRoutes() {
        // lets return a copy of the collection as objects are removed later
        // when services are stopped
        if (routes.isEmpty()) {
            return Collections.emptyList();
        } else {
            synchronized (routes) {
                return new ArrayList<>(routes);
            }
        }
    }

    @Override
    public int getRoutesSize() {
        return routes.size();
    }

    @Override
    public Route getRoute(String id) {
        if (id != null) {
            for (Route route : getRoutes()) {
                if (route.getId().equals(id)) {
                    return route;
                }
            }
        }
        return null;
    }

    @Override
    public Processor getProcessor(String id) {
        for (Route route : getRoutes()) {
            List<Processor> list = route.filter(id);
            if (list.size() == 1) {
                return list.get(0);
            }
        }
        return null;
    }

    @Override
    public <T extends Processor> T getProcessor(String id, Class<T> type) {
        Processor answer = getProcessor(id);
        if (answer != null) {
            return type.cast(answer);
        }
        return null;
    }

    @Override
    public void addRoutes(RoutesBuilder builder) throws Exception {
        // in case the builder is also a route configuration builder
        // then we need to add the configuration first
        if (builder instanceof RouteConfigurationsBuilder) {
            addRoutesConfigurations((RouteConfigurationsBuilder) builder);
        }
        try (LifecycleHelper helper = new LifecycleHelper()) {
            build();
            LOG.debug("Adding routes from builder: {}", builder);
            builder.addRoutesToCamelContext(this);
        }
    }

    @Override
    public void addTemplatedRoutes(RoutesBuilder builder) throws Exception {
        try (LifecycleHelper helper = new LifecycleHelper()) {
            build();
            LOG.debug("Adding templated routes from builder: {}", builder);
            builder.addTemplatedRoutesToCamelContext(this);
        }
    }

    @Override
    public void addRoutesConfigurations(RouteConfigurationsBuilder builder) throws Exception {
        try (LifecycleHelper helper = new LifecycleHelper()) {
            build();
            LOG.debug("Adding route configurations from builder: {}", builder);
            builder.addRouteConfigurationsToCamelContext(this);
        }
    }

    public ServiceStatus getRouteStatus(String key) {
        RouteService routeService = routeServices.get(key);
        if (routeService != null) {
            return routeService.getStatus();
        }
        return null;
    }

    public boolean isStartingRoutes() {
        Boolean answer = isStartingRoutes.get();
        return answer != null && answer;
    }

    public void setStartingRoutes(boolean starting) {
        if (starting) {
            isStartingRoutes.set(true);
        } else {
            isStartingRoutes.remove();
        }
    }

    public boolean isLockModel() {
        Boolean answer = isLockModel.get();
        return answer != null && answer;
    }

    public void setLockModel(boolean lockModel) {
        if (lockModel) {
            isLockModel.set(true);
        } else {
            isLockModel.remove();
        }
    }

    public void startAllRoutes() throws Exception {
        internalRouteStartupManager.doStartOrResumeRoutes(routeServices, true, true, false, false);
    }

    private void doStopRoutes(RouteController controller, Comparator<RouteStartupOrder> comparator) throws Exception {
        List<RouteStartupOrder> routesOrdered = new ArrayList<>(camelContextExtension.getRouteStartupOrder());
        routesOrdered.sort(comparator);
        for (RouteStartupOrder order : routesOrdered) {
            Route route = order.getRoute();
            boolean stopped = controller.getRouteStatus(route.getRouteId()).isStopped();
            if (!stopped) {
                stopRoute(route.getRouteId(), LoggingLevel.DEBUG);
            }
        }
        // stop any remainder routes
        for (Route route : getRoutes()) {
            boolean stopped = controller.getRouteStatus(route.getRouteId()).isStopped();
            if (!stopped) {
                stopRoute(route.getRouteId(), LoggingLevel.DEBUG);
            }
        }
    }

    public void stopAllRoutes() throws Exception {
        RouteController controller = getRouteController();
        if (controller == null) {
            // in case we are called during shutdown and controller is null
            return;
        }

        // stop all routes in reverse order that they were started
        Comparator<RouteStartupOrder> comparator = Comparator.comparingInt(RouteStartupOrder::getStartupOrder);
        if (shutdownStrategy == null || shutdownStrategy.isShutdownRoutesInReverseOrder()) {
            comparator = comparator.reversed();
        }
        doStopRoutes(controller, comparator);

        if (startupSummaryLevel != StartupSummaryLevel.Oneline
                && startupSummaryLevel != StartupSummaryLevel.Off) {
            logRouteStopSummary(LoggingLevel.INFO);
        }
    }

    public void removeAllRoutes() throws Exception {
        // stop all routes in reverse order that they were started
        Comparator<RouteStartupOrder> comparator = Comparator.comparingInt(RouteStartupOrder::getStartupOrder);
        if (shutdownStrategy == null || shutdownStrategy.isShutdownRoutesInReverseOrder()) {
            comparator = comparator.reversed();
        }
        doStopRoutes(getRouteController(), comparator);

        // do not be noisy when removing routes
        // as this is used by route-reload functionality, so lets be brief
        logRouteStopSummary(LoggingLevel.DEBUG);

        // remove all routes
        for (Route route : getRoutes()) {
            removeRoute(route.getRouteId(), LoggingLevel.DEBUG);
        }
    }

    public synchronized void startRoute(String routeId) throws Exception {
        DefaultRouteError.reset(this, routeId);

        RouteService routeService = routeServices.get(routeId);
        if (routeService != null) {
            try {
                startRouteService(routeService, false);
            } catch (Exception e) {
                DefaultRouteError.set(this, routeId, Phase.START, e);
                throw e;
            }
        }
    }

    public synchronized void resumeRoute(String routeId) throws Exception {
        DefaultRouteError.reset(this, routeId);

        try {
            if (!routeSupportsSuspension(routeId)) {
                // start route if suspension is not supported
                startRoute(routeId);
                return;
            }

            RouteService routeService = routeServices.get(routeId);
            if (routeService != null) {
                resumeRouteService(routeService);
                // must resume the route as well
                Route route = getRoute(routeId);
                ServiceHelper.resumeService(route);
            }
        } catch (Exception e) {
            DefaultRouteError.set(this, routeId, Phase.RESUME, e);
            throw e;
        }
    }

    public synchronized boolean stopRoute(
            String routeId, long timeout, TimeUnit timeUnit, boolean abortAfterTimeout, LoggingLevel loggingLevel)
            throws Exception {
        DefaultRouteError.reset(this, routeId);

        RouteService routeService = routeServices.get(routeId);
        if (routeService != null) {
            try {
                RouteStartupOrder route = new DefaultRouteStartupOrder(1, routeService.getRoute(), routeService);

                boolean completed = getShutdownStrategy().shutdown(this, route, timeout, timeUnit, abortAfterTimeout);
                if (completed) {
                    // must stop route service as well
                    stopRouteService(routeService, false, loggingLevel);
                } else {
                    // shutdown was aborted, make sure route is re-started properly
                    startRouteService(routeService, false);
                }
                return completed;
            } catch (Exception e) {
                DefaultRouteError.set(this, routeId, Phase.STOP, e);
                throw e;
            }
        }

        return false;
    }

    public void stopRoute(String routeId) throws Exception {
        stopRoute(routeId, LoggingLevel.INFO);
    }

    public void stopRoute(String routeId, LoggingLevel loggingLevel) throws Exception {
        doShutdownRoute(routeId, getShutdownStrategy().getTimeout(), getShutdownStrategy().getTimeUnit(), false, loggingLevel);
    }

    public void stopRoute(String routeId, long timeout, TimeUnit timeUnit) throws Exception {
        doShutdownRoute(routeId, timeout, timeUnit, false, LoggingLevel.INFO);
    }

    protected synchronized void doShutdownRoute(
            String routeId, long timeout, TimeUnit timeUnit, boolean removingRoutes, LoggingLevel loggingLevel)
            throws Exception {
        DefaultRouteError.reset(this, routeId);

        RouteService routeService = routeServices.get(routeId);
        if (routeService != null) {
            try {
                List<RouteStartupOrder> routeList = new ArrayList<>(1);
                RouteStartupOrder order = new DefaultRouteStartupOrder(1, routeService.getRoute(), routeService);
                routeList.add(order);

                getShutdownStrategy().shutdown(this, routeList, timeout, timeUnit);
                // must stop route service as well (and remove the routes from
                // management)
                stopRouteService(routeService, removingRoutes, loggingLevel);
            } catch (Exception e) {
                DefaultRouteError.set(this, routeId, removingRoutes ? Phase.SHUTDOWN : Phase.STOP, e);
                throw e;
            }
        }
    }

    @Override
    public synchronized boolean removeRoute(String routeId) throws Exception {
        return removeRoute(routeId, LoggingLevel.INFO);
    }

    protected synchronized boolean removeRoute(String routeId, LoggingLevel loggingLevel) throws Exception {
        DefaultRouteError.reset(this, routeId);

        // gather a map of all the endpoints in use by the routes, so we can
        // known if a given endpoints is in use
        // by one or more routes, when we remove the route
        Map<String, Set<Endpoint>> endpointsInUse = new HashMap<>();
        for (Map.Entry<String, RouteService> entry : routeServices.entrySet()) {
            endpointsInUse.put(entry.getKey(), entry.getValue().gatherEndpoints());
        }

        RouteService routeService = routeServices.get(routeId);
        if (routeService != null) {
            if (getRouteStatus(routeId).isStopped()) {
                try {
                    routeService.setRemovingRoutes(true);
                    shutdownRouteService(routeService, loggingLevel);
                    routeServices.remove(routeId);
                    // remove route from startup order as well, as it was
                    // removed
                    routeStartupOrder.removeIf(order -> order.getRoute().getId().equals(routeId));

                    // from the route which we have removed, then remove all its
                    // private endpoints
                    // (eg the endpoints which are not in use by other routes)
                    Set<Endpoint> toRemove = new LinkedHashSet<>();
                    for (Endpoint endpoint : endpointsInUse.get(routeId)) {
                        // how many times is the endpoint in use
                        int count = 0;
                        for (Set<Endpoint> endpointSet : endpointsInUse.values()) {
                            if (endpointSet.contains(endpoint)) {
                                count++;
                            }
                        }
                        // notice we will count ourselves so if there is only 1
                        // then its safe to remove
                        if (count <= 1) {
                            toRemove.add(endpoint);
                        }
                    }
                    for (Endpoint endpoint : toRemove) {
                        LOG.debug("Removing: {} which was only in use by route: {}", endpoint, routeId);
                        removeEndpoint(endpoint);
                    }
                } catch (Exception e) {
                    DefaultRouteError.set(this, routeId, Phase.REMOVE, e);
                    throw e;
                }

                return true;
            } else {
                return false;
            }
        }
        return false;
    }

    public void suspendRoute(String routeId) throws Exception {
        suspendRoute(routeId, getShutdownStrategy().getTimeout(), getShutdownStrategy().getTimeUnit());
    }

    public synchronized void suspendRoute(String routeId, long timeout, TimeUnit timeUnit) throws Exception {
        DefaultRouteError.reset(this, routeId);

        try {
            if (!routeSupportsSuspension(routeId)) {
                stopRoute(routeId, timeout, timeUnit);
                return;
            }

            RouteService routeService = routeServices.get(routeId);
            if (routeService != null) {
                List<RouteStartupOrder> routeList = new ArrayList<>(1);
                Route route = routeService.getRoute();
                RouteStartupOrder order = new DefaultRouteStartupOrder(1, route, routeService);
                routeList.add(order);

                getShutdownStrategy().suspend(this, routeList, timeout, timeUnit);
                // must suspend route service as well
                suspendRouteService(routeService);
                // must suspend the route as well
                if (route instanceof SuspendableService) {
                    ((SuspendableService) route).suspend();
                }
            }
        } catch (Exception e) {
            DefaultRouteError.set(this, routeId, Phase.SUSPEND, e);
            throw e;
        }
    }

    @Override
    public void addService(Object object) throws Exception {
        addService(object, true);
    }

    @Override
    public void addService(Object object, boolean stopOnShutdown) throws Exception {
        addService(object, stopOnShutdown, false);
    }

    @Override
    public void addService(Object object, boolean stopOnShutdown, boolean forceStart) throws Exception {
        internalServiceManager.doAddService(object, stopOnShutdown, forceStart, true);
    }

    @Override
    public void addPrototypeService(Object object) throws Exception {
        internalServiceManager.addService(object, false, true, false);
    }

    @Override
    public boolean removeService(Object object) throws Exception {
        if (object instanceof Endpoint) {
            removeEndpoint((Endpoint) object);
            return true;
        }
        if (object instanceof Service) {
            Service service = (Service) object;
            for (LifecycleStrategy strategy : lifecycleStrategies) {
                strategy.onServiceRemove(this, service, null);
            }

            return internalServiceManager.removeService(service);
        }
        return false;
    }

    @Override
    public boolean hasService(Object object) {
        return internalServiceManager.hasService(object);
    }

    @Override
    public <T> T hasService(Class<T> type) {
        return internalServiceManager.hasService(type);
    }

    @Override
    public <T> Set<T> hasServices(Class<T> type) {
        return internalServiceManager.hasServices(type);
    }

    @Override
    public void deferStartService(Object object, boolean stopOnShutdown) throws Exception {
        internalServiceManager.deferStartService(object, stopOnShutdown, false);
    }

    protected List<StartupListener> getStartupListeners() {
        return startupListeners;
    }

    @Override
    public void addStartupListener(StartupListener listener) throws Exception {
        // either add to listener so we can invoke then later when CamelContext
        // has been started
        // or invoke the callback right now
        if (isStarted()) {
            listener.onCamelContextStarted(this, true);
        } else {
            startupListeners.add(listener);
        }
    }

    private static String toResourcePath(Package clazz, String languageName) {
        String packageName = clazz.getName();
        packageName = packageName.replace('.', '/');
        return packageName + "/" + languageName + ".json";
    }

    private String doLoadResource(String resourceName, String path, String resourceType) throws IOException {
        final ClassResolver resolver = getClassResolver();
        InputStream inputStream = resolver.loadResourceAsStream(path);
        LOG.debug("Loading {} JSON Schema for: {} using class resolver: {} -> {}", resourceType, resourceName, resolver,
                inputStream);
        if (inputStream != null) {
            try {
                return IOHelper.loadText(inputStream);
            } finally {
                IOHelper.close(inputStream);
            }
        }
        return null;
    }

    public String getComponentParameterJsonSchema(String componentName) throws IOException {
        // use the component factory finder to find the package name of the
        // component class, which is the location
        // where the documentation exists as well
        FactoryFinder finder = camelContextExtension.getFactoryFinder(DefaultComponentResolver.RESOURCE_PATH);
        Class<?> clazz = finder.findClass(componentName).orElse(null);
        if (clazz == null) {
            // fallback and find existing component
            Component existing = hasComponent(componentName);
            if (existing != null) {
                clazz = existing.getClass();
            } else {
                return null;
            }
        }

<<<<<<< HEAD
        String packageName = clazz.getPackage().getName();
        packageName = packageName.replace('.', '/');
        String path = packageName + '/' + componentName + ".json";
=======
        String path = toResourcePath(clazz.getPackage(), componentName);
>>>>>>> e4a3faea

        String inputStream = doLoadResource(componentName, path, "component");
        if (inputStream != null) {
            return inputStream;
        }

        return null;
    }

    public String getDataFormatParameterJsonSchema(String dataFormatName) throws IOException {
        // use the dataformat factory finder to find the package name of the
        // dataformat class, which is the location
        // where the documentation exists as well
        FactoryFinder finder = camelContextExtension.getFactoryFinder(DefaultDataFormatResolver.DATAFORMAT_RESOURCE_PATH);
        Class<?> clazz = finder.findClass(dataFormatName).orElse(null);
        if (clazz == null) {
            return null;
        }

<<<<<<< HEAD
        String packageName = clazz.getPackage().getName();
        packageName = packageName.replace('.', '/');
        String path = packageName + '/' + dataFormatName + ".json";
=======
        String path = toResourcePath(clazz.getPackage(), dataFormatName);
>>>>>>> e4a3faea

        String inputStream = doLoadResource(dataFormatName, path, "dataformat");
        if (inputStream != null) {
            return inputStream;
        }
        return null;
    }

    public String getLanguageParameterJsonSchema(String languageName) throws IOException {
        // use the language factory finder to find the package name of the
        // language class, which is the location
        // where the documentation exists as well
        FactoryFinder finder = camelContextExtension.getFactoryFinder(DefaultLanguageResolver.LANGUAGE_RESOURCE_PATH);
        Class<?> clazz = finder.findClass(languageName).orElse(null);
        if (clazz == null) {
            return null;
        }

<<<<<<< HEAD
        String packageName = clazz.getPackage().getName();
        packageName = packageName.replace('.', '/');
        String path = packageName + '/' + languageName + ".json";
=======
        String path = toResourcePath(clazz.getPackage(), languageName);
>>>>>>> e4a3faea

        String inputStream = doLoadResource(languageName, path, "language");
        if (inputStream != null) {
            return inputStream;
        }
        return null;
    }

    // Helper methods
    // -----------------------------------------------------------------------

    public String getEipParameterJsonSchema(String eipName) throws IOException {
        // the eip json schema may be in some of the sub-packages so look until
        // we find it
        String[] subPackages = new String[] { "", "/config", "/dataformat", "/language", "/loadbalancer", "/rest" };
        for (String sub : subPackages) {
<<<<<<< HEAD
            String path = CamelContextHelper.MODEL_DOCUMENTATION_PREFIX + sub + '/' + eipName + ".json";
            ClassResolver resolver = getClassResolver();
            InputStream inputStream = resolver.loadResourceAsStream(path);
=======
            String path = CamelContextHelper.MODEL_DOCUMENTATION_PREFIX + sub + "/" + eipName + ".json";
            String inputStream = doLoadResource(eipName, path, "eip");
>>>>>>> e4a3faea
            if (inputStream != null) {
                return inputStream;
            }
        }
        return null;
    }

    @Override
    public Language resolveLanguage(String name) {
        LOG.debug("Resolving language: {}", name);

        return languages.computeIfAbsent(name, s -> doResolveLanguage(name));
    }

    private Language doResolveLanguage(String name) {
        StartupStep step = null;
        // only record startup step during startup (not started)
        if (!isStarted() && startupStepRecorder.isEnabled()) {
            step = startupStepRecorder.beginStep(Language.class, name, "Resolve Language");
        }

        final CamelContext camelContext = getCamelContextReference();

        // as first iteration, check if there is a language instance for the given name
        // bound to the registry
        Language language = ResolverHelper.lookupLanguageInRegistryWithFallback(camelContext, name);

        if (language == null) {
            // language not known, then use resolver
            language = camelContextExtension.getLanguageResolver().resolveLanguage(name, camelContext);
        }

        if (language != null) {
            if (language instanceof Service) {
                try {
                    Service service = (Service) language;
                    // init service first
                    CamelContextAware.trySetCamelContext(service, camelContext);
                    ServiceHelper.initService(service);
                    startService(service);
                } catch (Exception e) {
                    throw RuntimeCamelException.wrapRuntimeCamelException(e);
                }
            }

            // inject CamelContext if aware
            CamelContextAware.trySetCamelContext(language, camelContext);

            for (LifecycleStrategy strategy : lifecycleStrategies) {
                strategy.onLanguageCreated(name, language);
            }
        }

        if (step != null) {
            startupStepRecorder.endStep(step);
        }
        return language;
    }

    // Properties
    // -----------------------------------------------------------------------

    @Override
    public String resolvePropertyPlaceholders(String text) {
        return camelContextExtension.resolvePropertyPlaceholders(text, false);
    }

    @Override
    public TypeConverter getTypeConverter() {
        return typeConverter;
    }

    public void setTypeConverter(TypeConverter typeConverter) {
        this.typeConverter = internalServiceManager.addService(typeConverter);
    }

    protected TypeConverter getOrCreateTypeConverter() {
        if (typeConverter == null) {
            synchronized (lock) {
                if (typeConverter == null) {
                    setTypeConverter(createTypeConverter());
                }
            }
        }
        return typeConverter;
    }

    @Override
    public TypeConverterRegistry getTypeConverterRegistry() {
        if (typeConverterRegistry == null) {
            synchronized (lock) {
                if (typeConverterRegistry == null) {
                    setTypeConverterRegistry(createTypeConverterRegistry());
                }
            }
        }
        return typeConverterRegistry;
    }

    @Override
    public void setTypeConverterRegistry(TypeConverterRegistry typeConverterRegistry) {
        this.typeConverterRegistry = internalServiceManager.addService(typeConverterRegistry);
        // some registries are also a type converter implementation
        if (typeConverterRegistry instanceof TypeConverter) {
            this.typeConverter = (TypeConverter) typeConverterRegistry;
        }
    }

    @Override
    public Injector getInjector() {
        if (injector == null) {
            synchronized (lock) {
                if (injector == null) {
                    setInjector(createInjector());
                }
            }
        }
        return injector;
    }

    @Override
    public void setInjector(Injector injector) {
        this.injector = internalServiceManager.addService(injector);
    }

    @Override
    public PropertiesComponent getPropertiesComponent() {
        if (propertiesComponent == null) {
            synchronized (lock) {
                if (propertiesComponent == null) {
                    setPropertiesComponent(createPropertiesComponent());
                }
            }
        }
        return propertiesComponent;
    }

    @Override
    public void setPropertiesComponent(PropertiesComponent propertiesComponent) {
        this.propertiesComponent = internalServiceManager.addService(propertiesComponent);
    }

    public void setManagementMBeanAssembler(ManagementMBeanAssembler managementMBeanAssembler) {
        this.managementMBeanAssembler = internalServiceManager.addService(managementMBeanAssembler, false);
    }

    public void setAutoCreateComponents(boolean autoCreateComponents) {
        this.autoCreateComponents = autoCreateComponents;
    }

    @Override
    public <T> T getRegistry(Class<T> type) {
        Registry reg = camelContextExtension.getRegistry();

        if (type.isAssignableFrom(reg.getClass())) {
            return type.cast(reg);
        }
        return null;
    }

    @Override
    public List<LifecycleStrategy> getLifecycleStrategies() {
        return lifecycleStrategies;
    }

    @Override
    public void addLifecycleStrategy(LifecycleStrategy lifecycleStrategy) {
        // avoid adding double which can happen with spring xml on spring boot
        if (!getLifecycleStrategies().contains(lifecycleStrategy)) {
            getLifecycleStrategies().add(lifecycleStrategy);
        }
    }

    @Override
    public RestConfiguration getRestConfiguration() {
        if (restConfiguration == null) {
            synchronized (lock) {
                if (restConfiguration == null) {
                    setRestConfiguration(createRestConfiguration());
                }
            }
        }
        return restConfiguration;
    }

    @Override
    public void setRestConfiguration(RestConfiguration restConfiguration) {
        this.restConfiguration = restConfiguration;
    }

    @Override
    public VaultConfiguration getVaultConfiguration() {
        return vaultConfiguration;
    }

    @Override
    public void setVaultConfiguration(VaultConfiguration vaultConfiguration) {
        this.vaultConfiguration = vaultConfiguration;
    }

    @Override
    public List<RoutePolicyFactory> getRoutePolicyFactories() {
        return routePolicyFactories;
    }

    @Override
    public void addRoutePolicyFactory(RoutePolicyFactory routePolicyFactory) {
        // avoid adding double which can happen with spring xml on spring boot
        if (!getRoutePolicyFactories().contains(routePolicyFactory)) {
            getRoutePolicyFactories().add(routePolicyFactory);
        }
    }

    @Override
    public void setStreamCaching(Boolean cache) {
        this.streamCache = cache;
    }

    @Override
    public Boolean isStreamCaching() {
        return streamCache;
    }

    @Override
    public void setTracing(Boolean tracing) {
        this.trace = tracing;
    }

    @Override
    public Boolean isTracing() {
        return trace;
    }

    @Override
    public String getTracingPattern() {
        return tracePattern;
    }

    @Override
    public void setTracingPattern(String tracePattern) {
        this.tracePattern = tracePattern;
    }

    @Override
    public String getTracingLoggingFormat() {
        return tracingLoggingFormat;
    }

    @Override
    public void setTracingLoggingFormat(String format) {
        this.tracingLoggingFormat = format;
    }

    @Override
    public Boolean isBacklogTracing() {
        return backlogTrace;
    }

    @Override
    public void setBacklogTracing(Boolean backlogTrace) {
        this.backlogTrace = backlogTrace;
    }

    @Override
    public void setDebugging(Boolean debug) {
        this.debug = debug;
    }

    @Override
    public Boolean isDebugging() {
        return debug;
    }

    @Override
    public void setMessageHistory(Boolean messageHistory) {
        this.messageHistory = messageHistory;
    }

    @Override
    public Boolean isMessageHistory() {
        return messageHistory;
    }

    @Override
    public void setLogMask(Boolean logMask) {
        this.logMask = logMask;
    }

    @Override
    public Boolean isLogMask() {
        return logMask != null && logMask;
    }

    @Override
    public Boolean isLogExhaustedMessageBody() {
        return logExhaustedMessageBody;
    }

    @Override
    public void setLogExhaustedMessageBody(Boolean logExhaustedMessageBody) {
        this.logExhaustedMessageBody = logExhaustedMessageBody;
    }

    @Override
    public Long getDelayer() {
        return delay;
    }

    @Override
    public void setDelayer(Long delay) {
        this.delay = delay;
    }

    @Override
    public ProducerTemplate createProducerTemplate() {
        return createProducerTemplate(0);
    }

    @Override
    public ProducerTemplate createProducerTemplate(int maximumCacheSize) {
        DefaultProducerTemplate answer = new DefaultProducerTemplate(getCamelContextReference());
        answer.setMaximumCacheSize(maximumCacheSize);
        // start it so its ready to use
        try {
            startService(answer);
        } catch (Exception e) {
            throw RuntimeCamelException.wrapRuntimeCamelException(e);
        }
        return answer;
    }

    @Override
    public FluentProducerTemplate createFluentProducerTemplate() {
        return createFluentProducerTemplate(0);
    }

    @Override
    public FluentProducerTemplate createFluentProducerTemplate(int maximumCacheSize) {
        DefaultFluentProducerTemplate answer = new DefaultFluentProducerTemplate(getCamelContextReference());
        answer.setMaximumCacheSize(maximumCacheSize);
        // start it so its ready to use
        try {
            startService(answer);
        } catch (Exception e) {
            throw RuntimeCamelException.wrapRuntimeCamelException(e);
        }
        return answer;
    }

    @Override
    public ConsumerTemplate createConsumerTemplate() {
        return createConsumerTemplate(0);
    }

    @Override
    public ConsumerTemplate createConsumerTemplate(int maximumCacheSize) {
        DefaultConsumerTemplate answer = new DefaultConsumerTemplate(getCamelContextReference());
        answer.setMaximumCacheSize(maximumCacheSize);
        // start it so its ready to use
        try {
            startService(answer);
        } catch (Exception e) {
            throw RuntimeCamelException.wrapRuntimeCamelException(e);
        }
        return answer;
    }

    protected ScheduledExecutorService createErrorHandlerExecutorService() {
        return getExecutorServiceManager().newDefaultScheduledThreadPool("ErrorHandlerRedeliveryThreadPool",
                "ErrorHandlerRedeliveryTask");
    }

    @Override
    public RuntimeEndpointRegistry getRuntimeEndpointRegistry() {
        return runtimeEndpointRegistry;
    }

    @Override
    public void setRuntimeEndpointRegistry(RuntimeEndpointRegistry runtimeEndpointRegistry) {
        this.runtimeEndpointRegistry = internalServiceManager.addService(runtimeEndpointRegistry);
    }

    @Override
    public String getUptime() {
        long delta = getUptimeMillis();
        if (delta == 0) {
            return "";
        }
        return TimeUtils.printDuration(delta);
    }

    @Override
    public long getUptimeMillis() {
        if (startDate == 0) {
            return 0;
        }
        return System.currentTimeMillis() - startDate;
    }

    @Override
    public Date getStartDate() {
        if (startDate == 0) {
            return null;
        }
        return new Date(startDate);
    }

    @Override
    public String getVersion() {
        if (version == null) {
            synchronized (lock) {
                if (version == null) {
                    version = doGetVersion();
                }
            }
        }
        return version;
    }

    private String doGetVersion() {
        String resolvedVersion = null;

        InputStream is = null;
        // try to load from maven properties first
        try {
            Properties p = new Properties();
            is = AbstractCamelContext.class
                    .getResourceAsStream("/META-INF/maven/org.apache.camel/camel-base-engine/pom.properties");
            if (is != null) {
                p.load(is);
                resolvedVersion = p.getProperty("version", "");
            }
        } catch (Exception e) {
            // ignore
        } finally {
            if (is != null) {
                IOHelper.close(is);
            }
        }

        // fallback to using Java API
        if (resolvedVersion == null) {
            Package aPackage = getClass().getPackage();
            if (aPackage != null) {
                resolvedVersion = aPackage.getImplementationVersion();
                if (resolvedVersion == null) {
                    resolvedVersion = aPackage.getSpecificationVersion();
                }
            }
        }

        if (resolvedVersion == null) {
            // we could not compute the version so use a blank
            resolvedVersion = "";
        }

        return resolvedVersion;
    }

    @Override
    protected void doSuspend() throws Exception {
        EventHelper.notifyCamelContextSuspending(this);

        LOG.info("Apache Camel {} ({}) is suspending", getVersion(), camelContextExtension.getName());
        StopWatch watch = new StopWatch();

        // update list of started routes to be suspended
        // because we only want to suspend started routes
        // (so when we resume we only resume the routes which actually was
        // suspended)
        for (Map.Entry<String, RouteService> entry : getRouteServices().entrySet()) {
            if (entry.getValue().getStatus().isStarted()) {
                suspendedRouteServices.put(entry.getKey(), entry.getValue());
            }
        }

        // assemble list of startup ordering so routes can be shutdown
        // accordingly
        List<RouteStartupOrder> orders = new ArrayList<>();
        for (Map.Entry<String, RouteService> entry : suspendedRouteServices.entrySet()) {
            Route route = entry.getValue().getRoute();
            Integer order = route.getStartupOrder();
            if (order == null) {
                order = defaultRouteStartupOrder++;
            }
            orders.add(new DefaultRouteStartupOrder(order, route, entry.getValue()));
        }

        // suspend routes using the shutdown strategy so it can shutdown in
        // correct order
        // routes which doesn't support suspension will be stopped instead
        getShutdownStrategy().suspend(this, orders);

        // mark the route services as suspended or stopped
        for (RouteService service : suspendedRouteServices.values()) {
            if (routeSupportsSuspension(service.getId())) {
                service.suspend();
            } else {
                service.stop();
            }
        }

        watch.taken();
        if (LOG.isInfoEnabled()) {
            LOG.info("Apache Camel {} ({}) is suspended in {}", getVersion(), camelContextExtension.getName(),
                    TimeUtils.printDuration(watch.taken(), true));
        }

        EventHelper.notifyCamelContextSuspended(this);
    }

    // Implementation methods
    // -----------------------------------------------------------------------

    @Override
    protected void doResume() throws Exception {
        try {
            EventHelper.notifyCamelContextResuming(this);

            LOG.info("Apache Camel {} ({}) is resuming", getVersion(), camelContextExtension.getName());
            StopWatch watch = new StopWatch();

            // start the suspended routes (do not check for route clashes, and
            // indicate)
            internalRouteStartupManager.doStartOrResumeRoutes(suspendedRouteServices, false, true, true, false);

            // mark the route services as resumed (will be marked as started) as
            // well
            for (RouteService service : suspendedRouteServices.values()) {
                if (routeSupportsSuspension(service.getId())) {
                    service.resume();
                } else {
                    service.start();
                }
            }

            if (LOG.isInfoEnabled()) {
                LOG.info("Resumed {} routes", suspendedRouteServices.size());
                LOG.info("Apache Camel {} ({}) resumed in {}", getVersion(), camelContextExtension.getName(),
                        TimeUtils.printDuration(watch.taken(), true));
            }

            // and clear the list as they have been resumed
            suspendedRouteServices.clear();

            EventHelper.notifyCamelContextResumed(this);
        } catch (Exception e) {
            EventHelper.notifyCamelContextResumeFailed(this, e);
            throw e;
        }
    }

    @Override
    protected AutoCloseable doLifecycleChange() {
        return new LifecycleHelper();
    }

    @Override
    public void init() {
        try {
            super.init();
        } catch (RuntimeCamelException e) {
            if (e.getCause() instanceof VetoCamelContextStartException) {
                vetoed = (VetoCamelContextStartException) e.getCause();
            } else {
                throw e;
            }
        }

        // was the initialization vetoed?
        if (vetoed != null) {
            LOG.info("CamelContext ({}) vetoed to not initialize due to: {}", camelContextExtension.getName(),
                    vetoed.getMessage());
            failOnStartup(vetoed);
        }
    }

    @Override
    public void start() {
        super.start();

        //
        // We need to perform the following actions after the {@link #start()} method
        // is called, so that the state of the {@link CamelContext} is <code>Started<code>.
        //

        // did the start veto?
        if (vetoed != null) {
            LOG.info("CamelContext ({}) vetoed to not start due to: {}", camelContextExtension.getName(), vetoed.getMessage());
            failOnStartup(vetoed);
            stop();
            return;
        }

        for (LifecycleStrategy strategy : lifecycleStrategies) {
            try {
                strategy.onContextStarted(this);
            } catch (Throwable e) {
                LOG.warn("Lifecycle strategy {} failed on CamelContext ({}) due to: {}. This exception will be ignored",
                        strategy,
                        camelContextExtension.getName(),
                        e.getMessage());
            }
        }

        // okay the routes has been started so emit event that CamelContext
        // has started (here at the end)
        EventHelper.notifyCamelContextStarted(this);

        // now call the startup listeners where the routes has been started
        for (StartupListener startup : startupListeners) {
            try {
                startup.onCamelContextFullyStarted(this, isStarted());
            } catch (Exception e) {
                throw RuntimeCamelException.wrapRuntimeException(e);
            }
        }
    }

    @Override
    public void stop() {
        for (LifecycleStrategy strategy : lifecycleStrategies) {
            try {
                strategy.onContextStopping(this);
            } catch (Throwable e) {
                LOG.warn("Lifecycle strategy {} failed on CamelContext ({}) due to: {}. This exception will be ignored",
                        strategy,
                        camelContextExtension.getName(),
                        e.getMessage());
            }
        }

        super.stop();
    }

    @Override
    public void doBuild() throws Exception {
        final StopWatch watch = new StopWatch();

        // auto-detect step recorder from classpath if none has been explicit configured
        if (startupStepRecorder.getClass().getSimpleName().equals("DefaultStartupStepRecorder")) {
            StartupStepRecorder fr = camelContextExtension.getBootstrapFactoryFinder()
                    .newInstance(StartupStepRecorder.FACTORY, StartupStepRecorder.class).orElse(null);
            if (fr != null) {
                LOG.debug("Discovered startup recorder: {} from classpath", fr);
                startupStepRecorder = fr;
            }
        }

        startupStepRecorder.start();
        StartupStep step = startupStepRecorder.beginStep(CamelContext.class, null, "Build CamelContext");

        // Initialize LRUCacheFactory as eager as possible,
        // to let it warm up concurrently while Camel is startup up
        StartupStep subStep = startupStepRecorder.beginStep(CamelContext.class, null, "Setup LRUCacheFactory");
        LRUCacheFactory.init();
        startupStepRecorder.endStep(subStep);

        // Setup management first since end users may use it to add event
        // notifiers using the management strategy before the CamelContext has been started
        StartupStep step3 = startupStepRecorder.beginStep(CamelContext.class, null, "Setup Management");
        camelContextExtension.setupManagement(null);
        startupStepRecorder.endStep(step3);

        // setup health-check registry as its needed this early phase for 3rd party to register custom repositories
        HealthCheckRegistry hcr = getCamelContextExtension().getContextPlugin(HealthCheckRegistry.class);
        if (hcr == null) {
            StartupStep step4 = startupStepRecorder.beginStep(CamelContext.class, null, "Setup HealthCheckRegistry");
            hcr = createHealthCheckRegistry();
            if (hcr != null) {
                // install health-check registry if it was discovered from classpath (camel-health)
                hcr.setCamelContext(this);
                getCamelContextExtension().addContextPlugin(HealthCheckRegistry.class, hcr);
            }
            startupStepRecorder.endStep(step4);
        }

        // setup dev-console registry as its needed this early phase for 3rd party to register custom consoles
        DevConsoleRegistry dcr = getCamelContextExtension().getContextPlugin(DevConsoleRegistry.class);
        if (dcr == null) {
            StartupStep step5 = startupStepRecorder.beginStep(CamelContext.class, null, "Setup DevConsoleRegistry");
            dcr = createDevConsoleRegistry();
            if (dcr != null) {
                // install dev-console registry if it was discovered from classpath (camel-console)
                dcr.setCamelContext(this);
                getCamelContextExtension().addContextPlugin(DevConsoleRegistry.class, dcr);
            }
            startupStepRecorder.endStep(step5);
        }

        // Call all registered trackers with this context
        // Note, this may use a partially constructed object
        CamelContextTracker.notifyContextCreated(this);

        // Setup type converter eager as its highly in use and should not be lazy initialized
        if (eagerCreateTypeConverter()) {
            StartupStep step5 = startupStepRecorder.beginStep(CamelContext.class, null, "Setting up TypeConverter");
            getOrCreateTypeConverter();
            startupStepRecorder.endStep(step5);
        }

        startupStepRecorder.endStep(step);

        if (LOG.isDebugEnabled()) {
            buildTaken = watch.taken();
            LOG.debug("Apache Camel {} ({}) built in {}", getVersion(), camelContextExtension.getName(),
                    TimeUtils.printDuration(buildTaken, true));
        }
    }

    protected void resetBuildTime() {
        // needed by camel-quarkus
        buildTaken = 0;
    }

    @Override
    public void doInit() throws Exception {
        final StopWatch watch = new StopWatch();

        vetoed = null;

        StartupStep step = startupStepRecorder.beginStep(CamelContext.class, null, "Init CamelContext");

        // init the route controller
        this.routeController = getRouteController();
        if (startupSummaryLevel == StartupSummaryLevel.Verbose) {
            // verbose startup should let route controller do the route startup logging
            if (routeController.getLoggingLevel().ordinal() < LoggingLevel.INFO.ordinal()) {
                routeController.setLoggingLevel(LoggingLevel.INFO);
            }
        }

        // init the shutdown strategy
        this.shutdownStrategy = getShutdownStrategy();
        if (startupSummaryLevel == StartupSummaryLevel.Verbose) {
            // verbose startup should let route controller do the route shutdown logging
            if (shutdownStrategy != null && shutdownStrategy.getLoggingLevel().ordinal() < LoggingLevel.INFO.ordinal()) {
                shutdownStrategy.setLoggingLevel(LoggingLevel.INFO);
            }
        }

        // optimize - before starting routes lets check if event notifications is possible
        eventNotificationApplicable = EventHelper.eventsApplicable(this);

        // ensure additional type converters is loaded (either if enabled or we should use package scanning from the base)
        boolean load = loadTypeConverters || camelContextExtension.getBasePackageScan() != null;
        if (load && typeConverter instanceof AnnotationScanTypeConverters) {
            StartupStep step2 = startupStepRecorder.beginStep(CamelContext.class, null, "Scan TypeConverters");
            ((AnnotationScanTypeConverters) typeConverter).scanTypeConverters();
            startupStepRecorder.endStep(step2);
        }

        // ensure additional health checks is loaded
        if (loadHealthChecks) {
            StartupStep step3 = startupStepRecorder.beginStep(CamelContext.class, null, "Scan HealthChecks");
            HealthCheckRegistry hcr = getCamelContextExtension().getContextPlugin(HealthCheckRegistry.class);
            if (hcr != null) {
                hcr.loadHealthChecks();
            }
            startupStepRecorder.endStep(step3);
        }
        // ensure additional dev consoles is loaded
        if (devConsole) {
            StartupStep step4 = startupStepRecorder.beginStep(CamelContext.class, null, "Scan DevConsoles (phase 1)");
            DevConsoleRegistry dcr = getCamelContextExtension().getContextPlugin(DevConsoleRegistry.class);
            if (dcr != null) {
                dcr.loadDevConsoles();
            }
            startupStepRecorder.endStep(step4);
        }

        // custom properties may use property placeholders so resolve those
        // early on
        if (globalOptions != null && !globalOptions.isEmpty()) {
            for (Map.Entry<String, String> entry : globalOptions.entrySet()) {
                String key = entry.getKey();
                String value = entry.getValue();
                if (value != null) {
                    String replaced = resolvePropertyPlaceholders(value);
                    if (!value.equals(replaced)) {
                        if (LOG.isDebugEnabled()) {
                            LOG.debug("Camel property with key {} replaced value from {} -> {}", key, value, replaced);
                        }
                        entry.setValue(replaced);
                    }
                }
            }
        }

        forceLazyInitialization();

        // setup cli-connector if not already done
        if (hasService(CliConnector.class) == null) {
            CliConnectorFactory ccf = camelContextExtension.getCliConnectorFactory();
            if (ccf != null && ccf.isEnabled()) {
                CliConnector connector = ccf.createConnector();
                addService(connector, true);
                // force start cli connector early as otherwise it will be deferred until context is started
                // but, we want status available during startup phase
                ServiceHelper.startService(connector);
            }
        }

        addService(getManagementStrategy(), false);
        lifecycleStrategies.sort(OrderedComparator.get());
        ServiceHelper.initService(lifecycleStrategies);
        for (LifecycleStrategy strategy : lifecycleStrategies) {
            try {
                strategy.onContextInitializing(this);
            } catch (VetoCamelContextStartException e) {
                // okay we should not start Camel since it was vetoed
                LOG.warn("Lifecycle strategy {} vetoed initializing CamelContext ({}) due to: {}", strategy,
                        camelContextExtension.getName(),
                        e.getMessage());
                throw e;
            } catch (Exception e) {
                LOG.warn("Lifecycle strategy {} failed initializing CamelContext ({}) due to: {}", strategy,
                        camelContextExtension.getName(),
                        e.getMessage());
                throw e;
            }
        }

        // optimize - before starting routes lets check if event notifications is possible
        eventNotificationApplicable = EventHelper.eventsApplicable(this);

        // start notifiers as services
        for (EventNotifier notifier : getManagementStrategy().getEventNotifiers()) {
            if (notifier instanceof Service) {
                Service service = (Service) notifier;
                for (LifecycleStrategy strategy : lifecycleStrategies) {
                    strategy.onServiceAdd(getCamelContextReference(), service, null);
                }
            }
            ServiceHelper.initService(notifier);
        }

        // the event notifiers must be initialized before we can emit this event
        EventHelper.notifyCamelContextInitializing(this);

        // re-create endpoint registry as the cache size limit may be set after the constructor of this instance was called.
        // and we needed to create endpoints up-front as it may be accessed before this context is started
        endpoints = internalServiceManager.addService(createEndpointRegistry(endpoints));

        // optimised to not include runtimeEndpointRegistry unless startServices
        // is enabled or JMX statistics is in extended mode
        if (runtimeEndpointRegistry == null && getManagementStrategy() != null
                && getManagementStrategy().getManagementAgent() != null) {
            Boolean isEnabled = getManagementStrategy().getManagementAgent().getEndpointRuntimeStatisticsEnabled();
            boolean isExtended = getManagementStrategy().getManagementAgent().getStatisticsLevel().isExtended();
            // extended mode is either if we use Extended statistics level or
            // the option is explicit enabled
            boolean extended = isExtended || isEnabled != null && isEnabled;
            if (extended) {
                runtimeEndpointRegistry = new DefaultRuntimeEndpointRegistry();
            }
        }
        if (runtimeEndpointRegistry != null) {
            if (runtimeEndpointRegistry instanceof EventNotifier && getManagementStrategy() != null) {
                getManagementStrategy().addEventNotifier((EventNotifier) runtimeEndpointRegistry);
            }
            addService(runtimeEndpointRegistry, true, true);
        }

        bindDataFormats();

        // init components
        ServiceHelper.initService(components.values());

        // create route definitions from route templates if we have any sources
        for (RouteTemplateParameterSource source : camelContextExtension.getRegistry()
                .findByType(RouteTemplateParameterSource.class)) {
            for (String routeId : source.routeIds()) {
                // do a defensive copy of the parameters
                Map<String, Object> map = new HashMap<>(source.parameters(routeId));
                Object templateId = map.remove(RouteTemplateParameterSource.TEMPLATE_ID);
                if (templateId == null) {
                    // use alternative style as well
                    templateId = map.remove("template-id");
                }
                final String id = templateId != null ? templateId.toString() : null;
                if (id == null) {
                    throw new IllegalArgumentException(
                            "RouteTemplateParameterSource with routeId: " + routeId + " has no templateId defined");
                }
                addRouteFromTemplate(routeId, id, map);
            }
        }

        // init the route definitions before the routes is started
        StartupStep subStep = startupStepRecorder.beginStep(CamelContext.class, camelContextExtension.getName(), "Init Routes");
        // the method is called start but at this point it will only initialize (as context is starting up)
        startRouteDefinitions();
        // this will init route definitions and populate as route services which we can then initialize now
        internalRouteStartupManager.doInitRoutes(routeServices);
        startupStepRecorder.endStep(subStep);

        if (!lifecycleStrategies.isEmpty()) {
            subStep = startupStepRecorder.beginStep(CamelContext.class, camelContextExtension.getName(),
                    "LifecycleStrategy onContextInitialized");
            for (LifecycleStrategy strategy : lifecycleStrategies) {
                try {
                    strategy.onContextInitialized(this);
                } catch (VetoCamelContextStartException e) {
                    // okay we should not start Camel since it was vetoed
                    LOG.warn("Lifecycle strategy {} vetoed initializing CamelContext ({}) due to: {}", strategy,
                            camelContextExtension.getName(),
                            e.getMessage());
                    throw e;
                } catch (Exception e) {
                    LOG.warn("Lifecycle strategy {} failed initializing CamelContext ({}) due to: {}", strategy,
                            camelContextExtension.getName(),
                            e.getMessage());
                    throw e;
                }
            }
            startupStepRecorder.endStep(subStep);
        }

        EventHelper.notifyCamelContextInitialized(this);

        startupStepRecorder.endStep(step);

        if (LOG.isDebugEnabled()) {
            initTaken = watch.taken();
            LOG.debug("Apache Camel {} ({}) initialized in {}", getVersion(), camelContextExtension.getName(),
                    TimeUtils.printDuration(initTaken, true));
        }
    }

    @Override
    protected void doStart() throws Exception {
        if (firstStartDone) {
            // its not good practice resetting a camel context
            LOG.warn("Starting CamelContext: {} after the context has been stopped is not recommended",
                    camelContextExtension.getName());
        }
        StartupStep step
                = startupStepRecorder.beginStep(CamelContext.class, camelContextExtension.getName(), "Start CamelContext");

        try {
            doStartContext();
        } catch (Exception e) {
            // fire event that we failed to start
            EventHelper.notifyCamelContextStartupFailed(this, e);
            // rethrow cause
            throw e;
        }

        startupStepRecorder.endStep(step);

        // if we should only record the startup process then stop it right after started
        if (startupStepRecorder.getStartupRecorderDuration() < 0) {
            startupStepRecorder.stop();
        }
    }

    protected void doStartContext() throws Exception {
        LOG.info("Apache Camel {} ({}) is starting", getVersion(), camelContextExtension.getName());

        vetoed = null;
        startDate = System.currentTimeMillis();
        stopWatch.restart();

        // Start the route controller
        startService(this.routeController);

        doNotStartRoutesOnFirstStart = !firstStartDone && !isAutoStartup();

        // if the context was configured with auto startup = false, and we
        // are already started,
        // then we may need to start the routes on the 2nd start call
        if (firstStartDone && !isAutoStartup() && isStarted()) {
            // invoke this logic to warm up the routes and if possible also
            // start the routes
            try {
                internalRouteStartupManager.doStartOrResumeRoutes(routeServices, true, true, false, true);
            } catch (Exception e) {
                throw RuntimeCamelException.wrapRuntimeException(e);
            }
        }

        // super will invoke doStart which will prepare internal services
        // and start routes etc.
        try {
            firstStartDone = true;
            doStartCamel();
        } catch (Exception e) {
            VetoCamelContextStartException veto = ObjectHelper.getException(VetoCamelContextStartException.class, e);
            if (veto != null) {
                // mark we veto against starting Camel
                vetoed = veto;
                return;
            } else {
                LOG.error("Error starting CamelContext ({}) due to exception thrown: {}", camelContextExtension.getName(),
                        e.getMessage(), e);
                throw RuntimeCamelException.wrapRuntimeException(e);
            }
        }

        // duplicate components in use?
        logDuplicateComponents();

        // log startup summary
        logStartSummary();

        // now Camel has been started/bootstrap is complete, then run cleanup to help free up memory etc
        for (BootstrapCloseable bootstrap : bootstraps) {
            try {
                bootstrap.close();
            } catch (Exception e) {
                LOG.warn("Error during closing bootstrap. This exception is ignored.", e);
            }
        }
        bootstraps.clear();

        if (camelContextExtension.getExchangeFactory().isPooled()) {
            LOG.info(
                    "Pooled mode enabled. Camel pools and reuses objects to reduce JVM object allocations. The pool capacity is: {} elements.",
                    camelContextExtension.getExchangeFactory().getCapacity());
        }
        if (camelContextExtension.isLightweight()) {
            LOG.info("Lightweight mode enabled. Performing optimizations and memory reduction.");
            ReifierStrategy.clearReifiers();
            disposeModel();
        }
    }

    protected void logDuplicateComponents() {
        // output how many instances of the same component class are in use, as multiple instances is potential a mistake
        if (LOG.isInfoEnabled()) {
            Map<Class<?>, Set<String>> counters = new LinkedHashMap<>();
            // use TreeSet to sort the names
            Set<String> cnames = new TreeSet<>(getComponentNames());
            for (String sourceName : cnames) {
                Class<?> source = getComponent(sourceName).getClass();
                if (!counters.containsKey(source)) {
                    for (String targetName : cnames) {
                        Class<?> target = getComponent(targetName).getClass();
                        if (source == target) {
                            Set<String> names = counters.computeIfAbsent(source, k -> new TreeSet<>());
                            names.add(targetName);
                        }
                    }
                }
            }
            for (Map.Entry<Class<?>, Set<String>> entry : counters.entrySet()) {
                int count = entry.getValue().size();
                if (count > 1) {
                    String fqn = entry.getKey().getName();
                    String names = String.join(", ", entry.getValue());
                    LOG.info("Using {} instances of same component class: {} with names: {}", count,
                            fqn, names);
                }
            }
        }

    }

    protected void logStartSummary() {
        // supervising route controller should do their own startup log summary
        boolean supervised = getRouteController().isSupervising();
        if (!supervised && startupSummaryLevel != StartupSummaryLevel.Oneline && startupSummaryLevel != StartupSummaryLevel.Off
                && LOG.isInfoEnabled()) {
            int started = 0;
            int total = 0;
            int disabled = 0;
            List<String> lines = new ArrayList<>();
            List<String> configs = new ArrayList<>();
            routeStartupOrder.sort(Comparator.comparingInt(RouteStartupOrder::getStartupOrder));
            for (RouteStartupOrder order : routeStartupOrder) {
                total++;
                String id = order.getRoute().getRouteId();
                String status = getRouteStatus(id).name();
                if (ServiceStatus.Started.name().equals(status)) {
                    started++;
                }
                // use basic endpoint uri to not log verbose details or potential sensitive data
                String uri = order.getRoute().getEndpoint().getEndpointBaseUri();
                uri = URISupport.sanitizeUri(uri);
                String loc = order.getRoute().getSourceLocationShort();
                if (startupSummaryLevel == StartupSummaryLevel.Verbose && loc != null) {
                    lines.add(String.format("    %s %s (%s) (source: %s)", status, id, uri, loc));
                } else {
                    lines.add(String.format("    %s %s (%s)", status, id, uri));
                }
                String cid = order.getRoute().getConfigurationId();
                if (cid != null) {
                    configs.add(String.format("    %s (%s)", id, cid));
                }
            }
            for (Route route : routes) {
                if (!route.isAutoStartup()) {
                    total++;
                    disabled++;
                    String id = route.getRouteId();
                    String status = getRouteStatus(id).name();
                    if (ServiceStatus.Stopped.name().equals(status)) {
                        status = "Disabled";
                    }
                    // use basic endpoint uri to not log verbose details or potential sensitive data
                    String uri = route.getEndpoint().getEndpointBaseUri();
                    uri = URISupport.sanitizeUri(uri);
                    String loc = route.getSourceLocationShort();
                    if (startupSummaryLevel == StartupSummaryLevel.Verbose && loc != null) {
                        lines.add(String.format("    %s %s (%s) (source: %s)", status, id, uri, loc));
                    } else {
                        lines.add(String.format("    %s %s (%s)", status, id, uri));
                    }

                    String cid = route.getConfigurationId();
                    if (cid != null) {
                        configs.add(String.format("    %s (%s)", id, cid));
                    }
                }
            }
            if (disabled > 0) {
                LOG.info("Routes startup (total:{} started:{} disabled:{})", total, started, disabled);
            } else if (total != started) {
                LOG.info("Routes startup (total:{} started:{})", total, started);
            } else {
                LOG.info("Routes startup (started:{})", started);
            }
            // if we are default/verbose then log each route line
            if (startupSummaryLevel == StartupSummaryLevel.Default || startupSummaryLevel == StartupSummaryLevel.Verbose) {
                for (String line : lines) {
                    LOG.info(line);
                }
                if (startupSummaryLevel == StartupSummaryLevel.Verbose) {
                    LOG.info("Routes configuration:");
                    for (String line : configs) {
                        LOG.info(line);
                    }
                }
            }
        }

        if (startupSummaryLevel != StartupSummaryLevel.Off && LOG.isInfoEnabled()) {
            long taken = stopWatch.taken();
            long max = buildTaken + initTaken + taken;
            String total = TimeUtils.printDuration(max, true);
            String start = TimeUtils.printDuration(taken, true);
            String init = TimeUtils.printDuration(initTaken, true);
            String built = TimeUtils.printDuration(buildTaken, true);
            String jvm = logJvmUptime ? getJvmUptime() : null;
            if (jvm != null) {
                LOG.info("Apache Camel {} ({}) started in {} (build:{} init:{} start:{} JVM-uptime:{})", getVersion(),
                        camelContextExtension.getName(), total, built,
                        init, start, jvm);
            } else {
                LOG.info("Apache Camel {} ({}) started in {} (build:{} init:{} start:{})", getVersion(),
                        camelContextExtension.getName(), total,
                        built,
                        init,
                        start);
            }
        }
    }

    protected void doStartCamel() throws Exception {
        if (!camelContextExtension.getBeanPostProcessor().isEnabled()) {
            LOG.info("BeanPostProcessor is disabled. Dependency injection of Camel annotations in beans is not supported.");
        }
        if (LOG.isDebugEnabled()) {
            LOG.debug(
                    "Using ClassResolver={}, PackageScanClassResolver={}, ApplicationContextClassLoader={}, RouteController={}",
                    getClassResolver(),
                    camelContextExtension.getPackageScanClassResolver(), getApplicationContextClassLoader(),
                    getRouteController());
        }
        if (isStreamCaching()) {
            // stream caching is default enabled so lets report if it has been disabled
            LOG.debug("StreamCaching is disabled on CamelContext: {}", camelContextExtension.getName());
        }
        if (isBacklogTracing()) {
            // tracing is added in the DefaultChannel so we can enable it on the fly
            LOG.debug("Backlog Tracing is enabled on CamelContext: {}", camelContextExtension.getName());
        }
        if (isTracing()) {
            // tracing is added in the DefaultChannel so we can enable it on the fly
            LOG.info("Tracing is enabled on CamelContext: {}", camelContextExtension.getName());
        }
        if (isUseMDCLogging()) {
            // log if MDC has been enabled
            String pattern = getMDCLoggingKeysPattern();
            if (pattern != null) {
                LOG.info("MDC logging (keys-pattern: {}) is enabled on CamelContext: {}", pattern,
                        camelContextExtension.getName());
            } else {
                LOG.info("MDC logging is enabled on CamelContext: {}", camelContextExtension.getName());
            }
        }
        if (getDelayer() != null && getDelayer() > 0) {
            LOG.info("Delayer is enabled with: {} ms. on CamelContext: {}", getDelayer(), camelContextExtension.getName());
        }

        // start management strategy before lifecycles are started
        startService(getManagementStrategy());

        // start lifecycle strategies
        if (!lifecycleStrategies.isEmpty()) {
            StartupStep subStep
                    = startupStepRecorder.beginStep(CamelContext.class, camelContextExtension.getName(),
                            "LifecycleStrategy onContextStarting");
            startServices(lifecycleStrategies);
            for (LifecycleStrategy strategy : lifecycleStrategies) {
                try {
                    strategy.onContextStarting(this);
                } catch (VetoCamelContextStartException e) {
                    // okay we should not start Camel since it was vetoed
                    LOG.warn("Lifecycle strategy {} vetoed starting CamelContext ({}) due to: {}", strategy,
                            camelContextExtension.getName(),
                            e.getMessage());
                    throw e;
                } catch (Exception e) {
                    LOG.warn("Lifecycle strategy {} failed starting CamelContext ({}) due to: {}", strategy,
                            camelContextExtension.getName(),
                            e.getMessage());
                    throw e;
                }
            }
            startupStepRecorder.endStep(subStep);
        }

        // ensure components are started
        for (Map.Entry<String, Component> entry : components.entrySet()) {
            StartupStep step = startupStepRecorder.beginStep(Component.class, entry.getKey(), "Start Component");
            try {
                startService(entry.getValue());
            } catch (Exception e) {
                throw new FailedToStartComponentException(entry.getKey(), e.getMessage(), e);
            } finally {
                startupStepRecorder.endStep(step);
            }
        }

        if (!startupListeners.isEmpty()) {
            StartupStep subStep
                    = startupStepRecorder.beginStep(CamelContext.class, camelContextExtension.getName(),
                            "StartupListener onCamelContextStarting");
            // sort the startup listeners so they are started in the right order
            startupListeners.sort(OrderedComparator.get());
            // now call the startup listeners where the routes has been warmed up
            // (only the actual route consumer has not yet been started)
            for (StartupListener startup : startupListeners) {
                startup.onCamelContextStarting(getCamelContextReference(), isStarted());
            }
            startupStepRecorder.endStep(subStep);
        }

        // start notifiers as services
        for (EventNotifier notifier : getManagementStrategy().getEventNotifiers()) {
            if (notifier instanceof Service) {
                startService((Service) notifier);
            }
        }

        // must let some bootstrap service be started before we can notify the starting event
        EventHelper.notifyCamelContextStarting(this);

        if (isUseDataType()) {
            // log if DataType has been enabled
            LOG.debug("Message DataType is enabled on CamelContext: {}", camelContextExtension.getName());
        }

        // is there any stream caching enabled then log an info about this and
        // its limit of spooling to disk, so people is aware of this
        if (isStreamCachingInUse()) {
            // stream caching is in use so enable the strategy
            getStreamCachingStrategy().setEnabled(true);
        } else {
            // log if stream caching is not in use as this can help people to
            // enable it if they use streams
            LOG.debug("StreamCaching is not in use. If using streams then it's recommended to enable stream caching."
                      + " See more details at https://camel.apache.org/stream-caching.html");
        }

        if (isAllowUseOriginalMessage()) {
            LOG.debug("AllowUseOriginalMessage enabled because UseOriginalMessage is in use");
        }

        LOG.debug("Using HeadersMapFactory: {}", camelContextExtension.getHeadersMapFactory());
        if (isCaseInsensitiveHeaders() && !camelContextExtension.getHeadersMapFactory().isCaseInsensitive()) {
            LOG.info(
                    "HeadersMapFactory: {} is case-sensitive which can cause problems for protocols such as HTTP based, which rely on case-insensitive headers.",
                    camelContextExtension.getHeadersMapFactory());
        } else if (!isCaseInsensitiveHeaders()) {
            // notify user that the headers are sensitive which can be a problem
            LOG.info(
                    "Case-insensitive headers is not in use. This can cause problems for protocols such as HTTP based, which rely on case-insensitive headers.");
        }

        // lets log at INFO level if we are not using the default reactive executor
        if (!camelContextExtension.getReactiveExecutor().getClass().getSimpleName().equals("DefaultReactiveExecutor")) {
            LOG.info("Using ReactiveExecutor: {}", camelContextExtension.getReactiveExecutor());
        } else {
            LOG.debug("Using ReactiveExecutor: {}", camelContextExtension.getReactiveExecutor());
        }

        // lets log at INFO level if we are not using the default thread pool factory
        if (!getExecutorServiceManager().getThreadPoolFactory().getClass().getSimpleName().equals("DefaultThreadPoolFactory")) {
            LOG.info("Using ThreadPoolFactory: {}", getExecutorServiceManager().getThreadPoolFactory());
        } else {
            LOG.debug("Using ThreadPoolFactory: {}", getExecutorServiceManager().getThreadPoolFactory());
        }

        HealthCheckRegistry hcr = getCamelContextExtension().getContextPlugin(HealthCheckRegistry.class);
        if (hcr != null && hcr.isEnabled()) {
            LOG.debug("Using HealthCheck: {}", hcr.getId());
        }

        // start routes
        if (doNotStartRoutesOnFirstStart) {
            LOG.debug("Skip starting routes as CamelContext has been configured with autoStartup=false");
        }

        if (isDumpRoutes() != null && isDumpRoutes()) {
            doDumpRoutes();
        }

        if (!getRouteController().isSupervising()) {
            // invoke this logic to warmup the routes and if possible also start the routes (using default route controller)
            StartupStep subStep
                    = startupStepRecorder.beginStep(CamelContext.class, camelContextExtension.getName(), "Start Routes");
            EventHelper.notifyCamelContextRoutesStarting(this);
            internalRouteStartupManager.doStartOrResumeRoutes(routeServices, true, !doNotStartRoutesOnFirstStart, false, true);
            EventHelper.notifyCamelContextRoutesStarted(this);
            startupStepRecorder.endStep(subStep);
        }

        // ensure extra dev consoles is loaded in case additional JARs has been dynamically added to the classpath
        if (devConsole) {
            StartupStep step = startupStepRecorder.beginStep(CamelContext.class, null, "Scan DevConsoles (phase 2)");
            DevConsoleRegistry dcr = getCamelContextExtension().getContextPlugin(DevConsoleRegistry.class);
            if (dcr != null) {
                dcr.loadDevConsoles(true);
            }
            startupStepRecorder.endStep(step);
        }

        long cacheCounter = beanIntrospection != null ? beanIntrospection.getCachedClassesCounter() : 0;
        if (cacheCounter > 0) {
            LOG.debug("Clearing BeanIntrospection cache with {} objects using during starting Camel", cacheCounter);
            beanIntrospection.clearCache();
        }
        long invokedCounter = beanIntrospection != null ? beanIntrospection.getInvokedCounter() : 0;
        if (invokedCounter > 0) {
            LOG.debug("BeanIntrospection invoked {} times during starting Camel", invokedCounter);
        }
        // starting will continue in the start method
    }

    @Override
    protected void doStop() throws Exception {
        stopWatch.restart();

        if (startupSummaryLevel != StartupSummaryLevel.Oneline && startupSummaryLevel != StartupSummaryLevel.Off) {
            if (shutdownStrategy != null && shutdownStrategy.getTimeUnit() != null) {
                long timeout = shutdownStrategy.getTimeUnit().toMillis(shutdownStrategy.getTimeout());
                // only use precise print duration if timeout is shorter than 10 seconds
                String to = TimeUtils.printDuration(timeout, timeout < 10000);
                LOG.info("Apache Camel {} ({}) is shutting down (timeout:{})", getVersion(), camelContextExtension.getName(),
                        to);
            } else {
                LOG.info("Apache Camel {} ({}) is shutting down", getVersion(), camelContextExtension.getName());
            }
        }

        EventHelper.notifyCamelContextStopping(this);
        EventHelper.notifyCamelContextRoutesStopping(this);

        // Stop the route controller
        ServiceHelper.stopAndShutdownService(this.routeController);

        // stop route inputs in the same order as they were started, so we stop
        // the very first inputs at first
        try {
            // force shutting down routes as they may otherwise cause shutdown to hang
            if (shutdownStrategy != null) {
                shutdownStrategy.shutdownForced(this, camelContextExtension.getRouteStartupOrder());
            }
        } catch (Throwable e) {
            LOG.warn("Error occurred while shutting down routes. This exception will be ignored.", e);
        }

        // shutdown await manager to trigger interrupt of blocked threads to
        // attempt to free these threads graceful
        InternalServiceManager.shutdownServices(this, asyncProcessorAwaitManager);

        // we need also to include routes which failed to start to ensure all resources get stopped when stopping Camel
        for (RouteService routeService : routeServices.values()) {
            boolean found = routeStartupOrder.stream().anyMatch(o -> o.getRoute().getId().equals(routeService.getId()));
            if (!found) {
                LOG.debug("Route: {} which failed to startup will be stopped", routeService.getId());
                routeStartupOrder.add(internalRouteStartupManager.doPrepareRouteToBeStarted(routeService));
            }
        }

        routeStartupOrder.sort(Comparator.comparingInt(RouteStartupOrder::getStartupOrder).reversed());
        List<RouteService> list = new ArrayList<>();
        for (RouteStartupOrder startupOrder : routeStartupOrder) {
            DefaultRouteStartupOrder order = (DefaultRouteStartupOrder) startupOrder;
            RouteService routeService = order.getRouteService();
            list.add(routeService);
        }
        InternalServiceManager.shutdownServices(this, list, false);

        if (startupSummaryLevel != StartupSummaryLevel.Oneline
                && startupSummaryLevel != StartupSummaryLevel.Off) {
            logRouteStopSummary(LoggingLevel.INFO);
        }

        // do not clear route services or startup listeners as we can start
        // Camel again and get the route back as before
        routeStartupOrder.clear();

        EventHelper.notifyCamelContextRoutesStopped(this);

        // but clear any suspend routes
        suspendedRouteServices.clear();

        // stop consumers from the services to close first, such as POJO
        // consumer (eg @Consumer)
        // which we need to stop after the routes, as a POJO consumer is
        // essentially a route also
        internalServiceManager.stopConsumers();

        // the stop order is important

        // shutdown default error handler thread pool
        if (errorHandlerExecutorService != null) {
            // force shutting down the thread pool
            getExecutorServiceManager().shutdownNow(errorHandlerExecutorService);
            errorHandlerExecutorService = null;
        }

        // shutdown debugger
        ServiceHelper.stopAndShutdownService(getDebugger());

        InternalServiceManager.shutdownServices(this, endpoints.values());
        endpoints.clear();

        InternalServiceManager.shutdownServices(this, components.values());
        components.clear();

        InternalServiceManager.shutdownServices(this, languages.values());
        languages.clear();

        // shutdown services as late as possible (except type converters as they may be needed during the remainder of the stopping)
        internalServiceManager.shutdownServices();

        try {
            for (LifecycleStrategy strategy : lifecycleStrategies) {
                strategy.onContextStopped(this);
            }
        } catch (Throwable e) {
            LOG.warn("Error occurred while stopping lifecycle strategies. This exception will be ignored.", e);
        }

        // must notify that we are stopped before stopping the management strategy
        EventHelper.notifyCamelContextStopped(this);

        // stop the notifier service
        if (getManagementStrategy() != null) {
            for (EventNotifier notifier : getManagementStrategy().getEventNotifiers()) {
                InternalServiceManager.shutdownServices(this, notifier);
            }
        }

        // shutdown management and lifecycle after all other services
        InternalServiceManager.shutdownServices(this, managementStrategy);
        InternalServiceManager.shutdownServices(this, managementMBeanAssembler);
        InternalServiceManager.shutdownServices(this, lifecycleStrategies);
        // do not clear lifecycleStrategies as we can start Camel again and get
        // the route back as before

        // shutdown executor service, reactive executor last
        InternalServiceManager.shutdownServices(this, executorServiceManager);
        InternalServiceManager.shutdownServices(this, reactiveExecutor);

        // shutdown type converter and registry as late as possible
        ServiceHelper.stopService(typeConverter);
        ServiceHelper.stopService(typeConverterRegistry);
        ServiceHelper.stopService(registry);

        // stop the lazy created so they can be re-created on restart
        forceStopLazyInitialization();

        if (startupSummaryLevel != StartupSummaryLevel.Off) {
            if (LOG.isInfoEnabled()) {
                String taken = TimeUtils.printDuration(stopWatch.taken(), true);
                String jvm = logJvmUptime ? getJvmUptime() : null;
                if (jvm != null) {
                    LOG.info("Apache Camel {} ({}) shutdown in {} (uptime:{} JVM-uptime:{})", getVersion(),
                            camelContextExtension.getName(), taken,
                            getUptime(), jvm);
                } else {
                    LOG.info("Apache Camel {} ({}) shutdown in {} (uptime:{})", getVersion(), camelContextExtension.getName(),
                            taken, getUptime());
                }
            }
        }

        // ensure any recorder is stopped in case it was kept running
        startupStepRecorder.stop();

        // and clear start date
        startDate = 0;

        // Call all registered trackers with this context
        // Note, this may use a partially constructed object
        CamelContextTracker.notifyContextDestroyed(this);

        firstStartDone = true;
    }

    @Override
    protected void doFail(Exception e) {
        super.doFail(e);
        // reset flag in case of startup fail as we want to be able to allow to start again
        firstStartDone = false;
    }

    protected void doDumpRoutes() {
        // noop
    }

    protected void logRouteStopSummary(LoggingLevel loggingLevel) {
        CamelLogger logger = new CamelLogger(LOG, loggingLevel);
        if (logger.shouldLog()) {
            int total = 0;
            int stopped = 0;
            int forced = 0;
            List<String> lines = new ArrayList<>();

            if (shutdownStrategy != null && shutdownStrategy.isShutdownRoutesInReverseOrder()) {
                routeStartupOrder.sort(Comparator.comparingInt(RouteStartupOrder::getStartupOrder).reversed());
            } else {
                routeStartupOrder.sort(Comparator.comparingInt(RouteStartupOrder::getStartupOrder));
            }
            for (RouteStartupOrder order : routeStartupOrder) {
                total++;
                String id = order.getRoute().getRouteId();
                String status = getRouteStatus(id).name();
                if (ServiceStatus.Stopped.name().equals(status)) {
                    stopped++;
                }
                if (order.getRoute().getProperties().containsKey("forcedShutdown")) {
                    forced++;
                    status = "Forced stopped";
                }
                // use basic endpoint uri to not log verbose details or potential sensitive data
                String uri = order.getRoute().getEndpoint().getEndpointBaseUri();
                uri = URISupport.sanitizeUri(uri);
                lines.add(String.format("    %s %s (%s)", status, id, uri));
            }
            if (forced > 0) {
                logger.log(String.format("Routes stopped (total:%s stopped:%s forced:%s)", total, stopped, forced));
            } else if (total != stopped) {
                logger.log(String.format("Routes stopped (total:%s stopped:%s)", total, stopped));
            } else {
                logger.log(String.format("Routes stopped (stopped:%s)", stopped));
            }
            // if we are default/verbose then log each route line
            if (startupSummaryLevel == StartupSummaryLevel.Default || startupSummaryLevel == StartupSummaryLevel.Verbose) {
                for (String line : lines) {
                    logger.log(line);
                }
            }
        }
    }

    public void startRouteDefinitions() throws Exception {
    }

    public void removeRouteDefinitionsFromTemplate() throws Exception {
    }

    protected boolean isStreamCachingInUse() throws Exception {
        return isStreamCaching();
    }

    protected void bindDataFormats() throws Exception {
    }

    protected boolean routeSupportsSuspension(String routeId) {
        RouteService routeService = routeServices.get(routeId);
        if (routeService != null) {
            return routeService.getRoute().supportsSuspension();
        }
        return false;
    }

    void startService(Service service) throws Exception {
        // and register startup aware so they can be notified when
        // camel context has been started
        if (service instanceof StartupListener) {
            StartupListener listener = (StartupListener) service;
            addStartupListener(listener);
        }

        CamelContextAware.trySetCamelContext(service, getCamelContextReference());
        ServiceHelper.startService(service);
    }

    private void startServices(Collection<?> services) throws Exception {
        for (Object element : services) {
            if (element instanceof Service) {
                startService((Service) element);
            }
        }
    }

    private void stopServices(Object service) throws Exception {
        // allow us to do custom work before delegating to service helper
        try {
            ServiceHelper.stopService(service);
        } catch (Exception e) {
            // fire event
            EventHelper.notifyServiceStopFailure(getCamelContextReference(), service, e);
            // rethrow to signal error with stopping
            throw e;
        }
    }

    /**
     * Starts the given route service
     */
    public synchronized void startRouteService(RouteService routeService, boolean addingRoutes) throws Exception {
        // we may already be starting routes so remember this, so we can unset
        // accordingly in finally block
        boolean alreadyStartingRoutes = isStartingRoutes();
        if (!alreadyStartingRoutes) {
            setStartingRoutes(true);
        }

        try {
            // the route service could have been suspended, and if so then
            // resume it instead
            if (routeService.getStatus().isSuspended()) {
                resumeRouteService(routeService);
            } else {
                // start the route service
                routeServices.put(routeService.getId(), routeService);
                if (shouldStartRoutes()) {
                    StartupStep step
                            = startupStepRecorder.beginStep(Route.class, routeService.getId(), "Start Route Services");
                    // this method will log the routes being started
                    internalRouteStartupManager.safelyStartRouteServices(true, true, true, false, addingRoutes, routeService);
                    // start route services if it was configured to auto startup
                    // and we are not adding routes
                    boolean isAutoStartup = routeService.isAutoStartup();
                    if (!addingRoutes || isAutoStartup) {
                        // start the route since auto start is enabled or we are
                        // starting a route (not adding new routes)
                        routeService.start();
                    }
                    startupStepRecorder.endStep(step);
                }
            }
        } finally {
            if (!alreadyStartingRoutes) {
                setStartingRoutes(false);
            }
        }
    }

    /**
     * Resumes the given route service
     */
    protected synchronized void resumeRouteService(RouteService routeService) throws Exception {
        // the route service could have been stopped, and if so then start it
        // instead
        if (!routeService.getStatus().isSuspended()) {
            startRouteService(routeService, false);
        } else {
            // resume the route service
            if (shouldStartRoutes()) {
                // this method will log the routes being started
                internalRouteStartupManager.safelyStartRouteServices(true, false, true, true, false, routeService);
                // must resume route service as well
                routeService.resume();
            }
        }
    }

    protected synchronized void stopRouteService(RouteService routeService, boolean removingRoutes, LoggingLevel loggingLevel)
            throws Exception {
        routeService.setRemovingRoutes(removingRoutes);
        stopRouteService(routeService, loggingLevel);
    }

    protected void logRouteState(Route route, String state, LoggingLevel loggingLevel) {
        CamelLogger logger = new CamelLogger(LOG, loggingLevel);
        if (logger.shouldLog()) {
            if (route.getConsumer() != null) {
                String id = route.getId();
                String uri = route.getEndpoint().getEndpointBaseUri();
                uri = URISupport.sanitizeUri(uri);
                String line = String.format("%s %s (%s)", state, id, uri);
                logger.log(line);
            } else {
                String id = route.getId();
                String line = String.format("%s %s", state, id);
                logger.log(line);
            }
        }
    }

    protected synchronized void stopRouteService(RouteService routeService, LoggingLevel loggingLevel) throws Exception {
        routeService.stop();
        logRouteState(routeService.getRoute(), "Stopped", loggingLevel);
    }

    protected synchronized void shutdownRouteService(RouteService routeService) throws Exception {
        shutdownRouteService(routeService, LoggingLevel.INFO);
    }

    protected synchronized void shutdownRouteService(RouteService routeService, LoggingLevel loggingLevel) throws Exception {
        routeService.shutdown();
        logRouteState(routeService.getRoute(), "Shutdown", loggingLevel);
    }

    protected synchronized void suspendRouteService(RouteService routeService) throws Exception {
        routeService.setRemovingRoutes(false);
        routeService.suspend();
        logRouteState(routeService.getRoute(), "Suspended", LoggingLevel.INFO);
    }

    /**
     * Force some lazy initialization to occur upfront before we start any components and create routes
     */
    protected void forceLazyInitialization() {
        StartupStep step = startupStepRecorder.beginStep(CamelContext.class, camelContextExtension.getName(),
                "Start Mandatory Services");
        initEagerMandatoryServices();
        startupStepRecorder.endStep(step);
        step = startupStepRecorder.beginStep(CamelContext.class, getName(), "Start Standard Services");
        doStartStandardServices();
        startupStepRecorder.endStep(step);
    }

    /**
     * Initializes eager some mandatory services which needs to warmup and be ready as this helps optimize Camel at
     * runtime.
     */
    protected void initEagerMandatoryServices() {
        if (headersMapFactory == null) {
            // we want headers map to be created as then JVM can optimize using it as we use it per exchange/message
            synchronized (lock) {
                if (headersMapFactory == null) {
                    if (isCaseInsensitiveHeaders()) {
                        // use factory to find the map factory to use
                        camelContextExtension.setHeadersMapFactory(createHeadersMapFactory());
                    } else {
                        // case sensitive so we can use hash map
                        camelContextExtension.setHeadersMapFactory(new HashMapHeadersMapFactory());
                    }
                }
            }
        }
    }

    protected void doStartStandardServices() {
        getVersion();
        getClassResolver();
        camelContextExtension.getRegistry();
        camelContextExtension.getBootstrapFactoryFinder();
        camelContextExtension.getFactoryFinderResolver();
        getTypeConverterRegistry();
        getInjector();
        camelContextExtension.getDefaultFactoryFinder();
        camelContextExtension.getBootstrapConfigurerResolver();
        camelContextExtension.getConfigurerResolver();
        getPropertiesComponent();

        camelContextExtension.getLanguageResolver();
        camelContextExtension.getComponentResolver();
        camelContextExtension.getComponentNameResolver();
        camelContextExtension.getDataFormatResolver();
        camelContextExtension.getHealthCheckResolver();

        getExecutorServiceManager();
        camelContextExtension.getExchangeFactoryManager();
        camelContextExtension.getExchangeFactory();
        getShutdownStrategy();
        getUuidGenerator();

        if (isTypeConverterStatisticsEnabled()) {
            getTypeConverterRegistry().getStatistics().setStatisticsEnabled(isTypeConverterStatisticsEnabled());
        }

        // resolve simple language to initialize it
        resolveLanguage("simple");
    }

    /**
     * Force clear lazy initialization so they can be re-created on restart
     */
    protected void forceStopLazyInitialization() {
        injector = null;
        languageResolver = null;
        dataFormatResolver = null;
        componentResolver = null;
        typeConverterRegistry = null;
        typeConverter = null;
        reactiveExecutor = null;
        asyncProcessorAwaitManager = null;
        exchangeFactory = null;
        exchangeFactoryManager = null;
        processorExchangeFactory = null;
        registry = null;
    }

    /**
     * A pluggable strategy to allow an endpoint to be created without requiring a component to be its factory, such as
     * for looking up the URI inside some {@link Registry}
     *
     * @param  uri the uri for the endpoint to be created
     * @return     the newly created endpoint or null if it could not be resolved
     */
    protected Endpoint createEndpoint(String uri) {
        Object value = camelContextExtension.getRegistry().lookupByName(uri);
        if (value instanceof Endpoint) {
            return (Endpoint) value;
        } else if (value instanceof Processor) {
            return new ProcessorEndpoint(uri, getCamelContextReference(), (Processor) value);
        } else if (value != null) {
            return convertBeanToEndpoint(uri, value);
        }
        return null;
    }

    /**
     * Strategy method for attempting to convert the bean from a {@link Registry} to an endpoint using some kind of
     * transformation or wrapper
     *
     * @param  uri  the uri for the endpoint (and name in the registry)
     * @param  bean the bean to be converted to an endpoint, which will be not null
     * @return      a new endpoint
     */
    protected Endpoint convertBeanToEndpoint(String uri, Object bean) {
        throw new IllegalArgumentException("uri: " + uri + " bean: " + bean + " could not be converted to an Endpoint");
    }

    /**
     * Should we start newly added routes?
     */
    protected boolean shouldStartRoutes() {
        return isStarted() && !isStarting();
    }

    @Override
    public Map<String, String> getGlobalOptions() {
        return globalOptions;
    }

    @Override
    public void setGlobalOptions(Map<String, String> globalOptions) {
        this.globalOptions = globalOptions;
    }

    protected FactoryFinder createBootstrapFactoryFinder(String path) {
        return camelContextExtension.getFactoryFinderResolver().resolveBootstrapFactoryFinder(getClassResolver(), path);
    }

    protected FactoryFinder createFactoryFinder(String path) {
        return camelContextExtension.getFactoryFinderResolver().resolveFactoryFinder(getClassResolver(), path);
    }

    @Override
    public ClassResolver getClassResolver() {
        if (classResolver == null) {
            synchronized (lock) {
                if (classResolver == null) {
                    setClassResolver(createClassResolver());
                }
            }
        }
        return classResolver;
    }

    @Override
    public void setClassResolver(ClassResolver classResolver) {
        this.classResolver = internalServiceManager.addService(classResolver);
    }

    @Override
    public Set<String> getComponentNames() {
        return Collections.unmodifiableSet(components.keySet());
    }

    @Override
    public Set<String> getLanguageNames() {
        return Collections.unmodifiableSet(languages.keySet());
    }

    @Override
    public ManagementStrategy getManagementStrategy() {
        return managementStrategy;
    }

    @Override
    public void setManagementStrategy(ManagementStrategy managementStrategy) {
        this.managementStrategy = managementStrategy;
    }

    @Override
    public void disableJMX() {
        if (isNew()) {
            disableJMX = true;
        } else if (isInit() || isBuild()) {
            disableJMX = true;
            // we are still in initializing mode, so we can disable JMX, by
            // setting up management again
            camelContextExtension.setupManagement(null);
        } else {
            throw new IllegalStateException("Disabling JMX can only be done when CamelContext has not been started");
        }
    }

    public boolean isJMXDisabled() {
        String override = System.getProperty(JmxSystemPropertyKeys.DISABLED);
        if (override != null) {
            return Boolean.valueOf(override);
        }

        return disableJMX;
    }

    void enableDebugging(DebuggerFactory df) throws Exception {
        setDebugging(true);
        Debugger newDebugger = df.createDebugger(this);
        if (newDebugger != null) {
            setDebugger(newDebugger);
        }
    }

    private static String getJvmUptime() {
        try {
            return TimeUtils.printDuration(ManagementFactory.getRuntimeMXBean().getUptime());
        } catch (Exception e) {
            // ignore
        }
        return null;
    }

    @Override
    public InflightRepository getInflightRepository() {
        if (inflightRepository == null) {
            synchronized (lock) {
                if (inflightRepository == null) {
                    setInflightRepository(createInflightRepository());
                }
            }
        }
        return inflightRepository;
    }

    @Override
    public void setInflightRepository(InflightRepository repository) {
        this.inflightRepository = internalServiceManager.addService(repository);
    }

    @Override
    public void setAutoStartup(Boolean autoStartup) {
        this.autoStartup = autoStartup;
    }

    @Override
    public Boolean isAutoStartup() {
        return autoStartup != null && autoStartup;
    }

    @Override
    public Boolean isLoadTypeConverters() {
        return loadTypeConverters != null && loadTypeConverters;
    }

    @Override
    public void setLoadTypeConverters(Boolean loadTypeConverters) {
        this.loadTypeConverters = loadTypeConverters;
    }

    @Override
    public Boolean isLoadHealthChecks() {
        return loadHealthChecks != null && loadHealthChecks;
    }

    @Override
    public void setLoadHealthChecks(Boolean loadHealthChecks) {
        this.loadHealthChecks = loadHealthChecks;
    }

    @Override
    public Boolean isModeline() {
        return modeline != null && modeline;
    }

    @Override
    public void setModeline(Boolean modeline) {
        this.modeline = modeline;
    }

    public Boolean isDevConsole() {
        return devConsole != null && devConsole;
    }

    @Override
    public void setDevConsole(Boolean loadDevConsoles) {
        this.devConsole = loadDevConsoles;
    }

    @Override
    public Boolean isTypeConverterStatisticsEnabled() {
        return typeConverterStatisticsEnabled != null && typeConverterStatisticsEnabled;
    }

    @Override
    public Boolean isSourceLocationEnabled() {
        return sourceLocationEnabled;
    }

    @Override
    public void setSourceLocationEnabled(Boolean sourceLocationEnabled) {
        this.sourceLocationEnabled = sourceLocationEnabled;
    }

    @Override
    public void setTypeConverterStatisticsEnabled(Boolean typeConverterStatisticsEnabled) {
        this.typeConverterStatisticsEnabled = typeConverterStatisticsEnabled;
    }

    @Override
    public Boolean isDumpRoutes() {
        return dumpRoutes;
    }

    @Override
    public void setDumpRoutes(Boolean dumpRoutes) {
        this.dumpRoutes = dumpRoutes;
    }

    @Override
    public Boolean isUseMDCLogging() {
        return useMDCLogging != null && useMDCLogging;
    }

    @Override
    public void setUseMDCLogging(Boolean useMDCLogging) {
        this.useMDCLogging = useMDCLogging;
    }

    @Override
    public String getMDCLoggingKeysPattern() {
        return mdcLoggingKeysPattern;
    }

    @Override
    public void setMDCLoggingKeysPattern(String pattern) {
        this.mdcLoggingKeysPattern = pattern;
    }

    @Override
    public Boolean isUseDataType() {
        return useDataType;
    }

    @Override
    public void setUseDataType(Boolean useDataType) {
        this.useDataType = useDataType;
    }

    @Override
    public Boolean isUseBreadcrumb() {
        return useBreadcrumb != null && useBreadcrumb;
    }

    @Override
    public void setUseBreadcrumb(Boolean useBreadcrumb) {
        this.useBreadcrumb = useBreadcrumb;
    }

    @Override
    public ClassLoader getApplicationContextClassLoader() {
        return applicationContextClassLoader;
    }

    @Override
    public void setApplicationContextClassLoader(ClassLoader classLoader) {
        applicationContextClassLoader = classLoader;
    }

    private DataFormat doResolveDataFormat(String name) {
        StartupStep step = null;
        // only record startup step during startup (not started)
        if (!isStarted() && startupStepRecorder.isEnabled()) {
            step = startupStepRecorder.beginStep(DataFormat.class, name, "Resolve DataFormat");
        }

        final DataFormat df = Optional
                .ofNullable(ResolverHelper.lookupDataFormatInRegistryWithFallback(getCamelContextReference(), name))
                .orElseGet(() -> camelContextExtension.getDataFormatResolver().createDataFormat(name,
                        getCamelContextReference()));

        if (df != null) {
            // inject CamelContext if aware
            CamelContextAware.trySetCamelContext(df, getCamelContextReference());

            for (LifecycleStrategy strategy : lifecycleStrategies) {
                strategy.onDataFormatCreated(name, df);
            }
        }

        if (step != null) {
            startupStepRecorder.endStep(step);
        }

        return df;
    }

    @Override
    public DataFormat resolveDataFormat(String name) {
        return dataformats.computeIfAbsent(name, s -> doResolveDataFormat(name));
    }

    @Override
    public DataFormat createDataFormat(String name) {
        StartupStep step = null;
        // only record startup step during startup (not started)
        if (!isStarted() && startupStepRecorder.isEnabled()) {
            step = startupStepRecorder.beginStep(DataFormat.class, name, "Create DataFormat");
        }

        DataFormat answer = camelContextExtension.getDataFormatResolver().createDataFormat(name, getCamelContextReference());

        // inject CamelContext if aware
        CamelContextAware.trySetCamelContext(answer, getCamelContextReference());

        for (LifecycleStrategy strategy : lifecycleStrategies) {
            strategy.onDataFormatCreated(name, answer);
        }

        if (step != null) {
            startupStepRecorder.endStep(step);
        }
        return answer;
    }

    @Override
    public Set<String> getDataFormatNames() {
        return Collections.unmodifiableSet(dataformats.keySet());
    }

    @Override
    public ShutdownStrategy getShutdownStrategy() {
        if (shutdownStrategy == null) {
            synchronized (lock) {
                if (shutdownStrategy == null) {
                    setShutdownStrategy(createShutdownStrategy());
                }
            }
        }
        return shutdownStrategy;
    }

    @Override
    public void setShutdownStrategy(ShutdownStrategy shutdownStrategy) {
        this.shutdownStrategy = internalServiceManager.addService(shutdownStrategy);
    }

    @Override
    public ShutdownRoute getShutdownRoute() {
        return shutdownRoute;
    }

    @Override
    public void setShutdownRoute(ShutdownRoute shutdownRoute) {
        this.shutdownRoute = shutdownRoute;
    }

    @Override
    public ShutdownRunningTask getShutdownRunningTask() {
        return shutdownRunningTask;
    }

    @Override
    public void setShutdownRunningTask(ShutdownRunningTask shutdownRunningTask) {
        this.shutdownRunningTask = shutdownRunningTask;
    }

    @Override
    public void setAllowUseOriginalMessage(Boolean allowUseOriginalMessage) {
        this.allowUseOriginalMessage = allowUseOriginalMessage;
    }

    @Override
    public Boolean isAllowUseOriginalMessage() {
        return allowUseOriginalMessage != null && allowUseOriginalMessage;
    }

    @Override
    public Boolean isCaseInsensitiveHeaders() {
        return caseInsensitiveHeaders != null && caseInsensitiveHeaders;
    }

    @Override
    public void setCaseInsensitiveHeaders(Boolean caseInsensitiveHeaders) {
        this.caseInsensitiveHeaders = caseInsensitiveHeaders;
    }

    @Override
    public Boolean isAutowiredEnabled() {
        return autowiredEnabled != null && autowiredEnabled;
    }

    @Override
    public void setAutowiredEnabled(Boolean autowiredEnabled) {
        this.autowiredEnabled = autowiredEnabled;
    }

    @Override
    public ExecutorServiceManager getExecutorServiceManager() {
        if (executorServiceManager == null) {
            synchronized (lock) {
                if (executorServiceManager == null) {
                    setExecutorServiceManager(createExecutorServiceManager());
                }
            }
        }
        return this.executorServiceManager;
    }

    @Override
    public void setExecutorServiceManager(ExecutorServiceManager executorServiceManager) {
        // special for executorServiceManager as want to stop it manually so
        // false in stopOnShutdown
        this.executorServiceManager = internalServiceManager.addService(executorServiceManager, false);
    }

    @Override
    public MessageHistoryFactory getMessageHistoryFactory() {
        if (messageHistoryFactory == null) {
            synchronized (lock) {
                if (messageHistoryFactory == null) {
                    setMessageHistoryFactory(createMessageHistoryFactory());
                }
            }
        }
        return messageHistoryFactory;
    }

    @Override
    public void setMessageHistoryFactory(MessageHistoryFactory messageHistoryFactory) {
        this.messageHistoryFactory = internalServiceManager.addService(messageHistoryFactory);
        // enable message history if we set a custom factory
        setMessageHistory(true);
    }

    @Override
    public Debugger getDebugger() {
        return debugger;
        // do not lazy create debugger as the DefaultDebugger is mostly only useable for testing
        // and if debugging is enabled then Camel will use BacklogDebugger that can be remotely controlled via JMX management
    }

    @Override
    public void setDebugger(Debugger debugger) {
        if (isStartingOrStarted()) {
            throw new IllegalStateException("Cannot set debugger on a started CamelContext");
        }
        this.debugger = internalServiceManager.addService(debugger, true, false, true);
    }

    @Override
    public Tracer getTracer() {
        if (tracer == null) {
            synchronized (lock) {
                if (tracer == null) {
                    setTracer(createTracer());
                }
            }
        }
        return tracer;
    }

    @Override
    public void setTracer(Tracer tracer) {
        // if tracing is in standby mode, then we can use it after camel is started
        if (!isTracingStandby() && isStartingOrStarted()) {
            throw new IllegalStateException("Cannot set tracer on a started CamelContext");
        }
        this.tracer = internalServiceManager.addService(tracer, true, false, true);
    }

    @Override
    public void setTracingStandby(boolean tracingStandby) {
        this.traceStandby = tracingStandby;
    }

    @Override
    public boolean isTracingStandby() {
        return traceStandby != null && traceStandby;
    }

    @Override
    public void setBacklogTracingStandby(boolean backlogTracingStandby) {
        this.backlogTraceStandby = backlogTracingStandby;
    }

    @Override
    public boolean isBacklogTracingStandby() {
        return backlogTraceStandby != null && backlogTraceStandby;
    }

    @Override
    public UuidGenerator getUuidGenerator() {
        if (uuidGenerator == null) {
            synchronized (lock) {
                if (uuidGenerator == null) {
                    setUuidGenerator(createUuidGenerator());
                }
            }
        }
        return uuidGenerator;
    }

    @Override
    public void setUuidGenerator(UuidGenerator uuidGenerator) {
        this.uuidGenerator = internalServiceManager.addService(uuidGenerator);
    }

    @Override
    public StreamCachingStrategy getStreamCachingStrategy() {
        if (streamCachingStrategy == null) {
            synchronized (lock) {
                if (streamCachingStrategy == null) {
                    setStreamCachingStrategy(createStreamCachingStrategy());
                }
            }
        }
        return streamCachingStrategy;
    }

    @Override
    public void setStreamCachingStrategy(StreamCachingStrategy streamCachingStrategy) {
        this.streamCachingStrategy = internalServiceManager.addService(streamCachingStrategy, true, false, true);
    }

    @Override
    public RestRegistry getRestRegistry() {
        if (restRegistry == null) {
            synchronized (lock) {
                if (restRegistry == null) {
                    setRestRegistry(createRestRegistry());
                }
            }
        }
        return restRegistry;
    }

    @Override
    public void setRestRegistry(RestRegistry restRegistry) {
        this.restRegistry = internalServiceManager.addService(restRegistry);
    }

    protected RestRegistry createRestRegistry() {
        RestRegistryFactory factory = getRestRegistryFactory();
        return factory.createRegistry();
    }

    public RestRegistryFactory getRestRegistryFactory() {
        if (restRegistryFactory == null) {
            synchronized (lock) {
                if (restRegistryFactory == null) {
                    setRestRegistryFactory(createRestRegistryFactory());
                }
            }
        }
        return restRegistryFactory;
    }

    public void setRestRegistryFactory(RestRegistryFactory restRegistryFactory) {
        this.restRegistryFactory = internalServiceManager.addService(restRegistryFactory);
    }

    @Override
    public String getGlobalOption(String key) {
        String value = getGlobalOptions().get(key);
        if (ObjectHelper.isNotEmpty(value)) {
            try {
                value = resolvePropertyPlaceholders(value);
            } catch (Exception e) {
                throw new RuntimeCamelException("Error getting global option: " + key, e);
            }
        }
        return value;
    }

    @Override
    public Transformer resolveTransformer(String scheme) {
        return getTransformerRegistry().resolveTransformer(new TransformerKey(scheme));
    }

    @Override
    public Transformer resolveTransformer(DataType from, DataType to) {
        return getTransformerRegistry().resolveTransformer(new TransformerKey(from, to));
    }

    @Override
    public TransformerRegistry getTransformerRegistry() {
        if (transformerRegistry == null) {
            synchronized (lock) {
                if (transformerRegistry == null) {
                    setTransformerRegistry(createTransformerRegistry());
                }
            }
        }
        return transformerRegistry;
    }

    public void setTransformerRegistry(TransformerRegistry transformerRegistry) {
        this.transformerRegistry = internalServiceManager.addService(transformerRegistry);
    }

    @Override
    public Validator resolveValidator(DataType type) {
        return getValidatorRegistry().resolveValidator(new ValidatorKey(type));
    }

    @Override
    public ValidatorRegistry getValidatorRegistry() {
        if (validatorRegistry == null) {
            synchronized (lock) {
                if (validatorRegistry == null) {
                    setValidatorRegistry(createValidatorRegistry());
                }
            }
        }
        return validatorRegistry;
    }

    public void setValidatorRegistry(ValidatorRegistry validatorRegistry) {
        this.validatorRegistry = internalServiceManager.addService(validatorRegistry);
    }

    @Override
    public SSLContextParameters getSSLContextParameters() {
        return this.sslContextParameters;
    }

    @Override
    public void setSSLContextParameters(SSLContextParameters sslContextParameters) {
        this.sslContextParameters = sslContextParameters;
    }

    @Override
    public StartupSummaryLevel getStartupSummaryLevel() {
        return startupSummaryLevel;
    }

    @Override
    public void setStartupSummaryLevel(StartupSummaryLevel startupSummaryLevel) {
        this.startupSummaryLevel = startupSummaryLevel;
    }

    public void setBeanProxyFactory(BeanProxyFactory beanProxyFactory) {
        this.beanProxyFactory = internalServiceManager.addService(beanProxyFactory);
    }

    public void setBeanProcessorFactory(BeanProcessorFactory beanProcessorFactory) {
        this.beanProcessorFactory = internalServiceManager.addService(beanProcessorFactory);
    }

    public boolean isLogJvmUptime() {
        return logJvmUptime;
    }

    /**
     * Whether to log the JVM uptime on startup and shutdown
     */
    public void setLogJvmUptime(boolean logJvmUptime) {
        this.logJvmUptime = logJvmUptime;
    }

    protected Map<String, RouteService> getRouteServices() {
        return routeServices;
    }

    @Override
    public String toString() {
        return "CamelContext(" + camelContextExtension.getName() + ')';
    }

    protected void failOnStartup(Exception e) {
        if (e instanceof VetoCamelContextStartException) {
            VetoCamelContextStartException vetoException = (VetoCamelContextStartException) e;
            if (vetoException.isRethrowException()) {
                fail(e);
            } else {
                // swallow exception and change state of this camel context to stopped
                status = FAILED;
            }
        } else {
            fail(e);
        }
    }

    protected abstract ExchangeFactory createExchangeFactory();

    protected abstract ExchangeFactoryManager createExchangeFactoryManager();

    protected abstract ProcessorExchangeFactory createProcessorExchangeFactory();

    protected abstract HealthCheckRegistry createHealthCheckRegistry();

    protected abstract DevConsoleRegistry createDevConsoleRegistry();

    protected abstract ReactiveExecutor createReactiveExecutor();

    protected abstract StreamCachingStrategy createStreamCachingStrategy();

    protected abstract TypeConverter createTypeConverter();

    protected abstract TypeConverterRegistry createTypeConverterRegistry();

    protected abstract Injector createInjector();

    protected abstract PropertiesComponent createPropertiesComponent();

    protected abstract CamelBeanPostProcessor createBeanPostProcessor();

    protected abstract CamelDependencyInjectionAnnotationFactory createDependencyInjectionAnnotationFactory();

    protected abstract ComponentResolver createComponentResolver();

    protected abstract ComponentNameResolver createComponentNameResolver();

    protected abstract Registry createRegistry();

    protected abstract UuidGenerator createUuidGenerator();

    protected abstract ModelJAXBContextFactory createModelJAXBContextFactory();

    protected abstract NodeIdFactory createNodeIdFactory();

    protected abstract ModelineFactory createModelineFactory();

    protected abstract PeriodTaskResolver createPeriodTaskResolver();

    protected abstract PeriodTaskScheduler createPeriodTaskScheduler();

    protected abstract FactoryFinderResolver createFactoryFinderResolver();

    protected abstract ClassResolver createClassResolver();

    protected abstract ProcessorFactory createProcessorFactory();

    protected abstract InternalProcessorFactory createInternalProcessorFactory();

    protected abstract InterceptEndpointFactory createInterceptEndpointFactory();

    protected abstract RouteFactory createRouteFactory();

    protected abstract DataFormatResolver createDataFormatResolver();

    protected abstract HealthCheckResolver createHealthCheckResolver();

    protected abstract DevConsoleResolver createDevConsoleResolver();

    protected abstract MessageHistoryFactory createMessageHistoryFactory();

    protected abstract InflightRepository createInflightRepository();

    protected abstract AsyncProcessorAwaitManager createAsyncProcessorAwaitManager();

    protected abstract RouteController createRouteController();

    protected abstract ShutdownStrategy createShutdownStrategy();

    protected abstract PackageScanClassResolver createPackageScanClassResolver();

    protected abstract PackageScanResourceResolver createPackageScanResourceResolver();

    protected abstract ExecutorServiceManager createExecutorServiceManager();

    protected abstract UnitOfWorkFactory createUnitOfWorkFactory();

    protected abstract CamelContextNameStrategy createCamelContextNameStrategy();

    protected abstract ManagementNameStrategy createManagementNameStrategy();

    protected abstract HeadersMapFactory createHeadersMapFactory();

    protected abstract CliConnectorFactory createCliConnectorFactory();

    protected abstract BeanProxyFactory createBeanProxyFactory();

    protected abstract AnnotationBasedProcessorFactory createAnnotationBasedProcessorFactory();

    protected abstract DeferServiceFactory createDeferServiceFactory();

    protected abstract BeanProcessorFactory createBeanProcessorFactory();

    protected abstract BeanIntrospection createBeanIntrospection();

    protected abstract RoutesLoader createRoutesLoader();

    protected abstract ResourceLoader createResourceLoader();

    protected abstract ModelToXMLDumper createModelToXMLDumper();

    protected abstract RestBindingJaxbDataFormatFactory createRestBindingJaxbDataFormatFactory();

    protected abstract RuntimeCamelCatalog createRuntimeCamelCatalog();

    protected abstract Tracer createTracer();

    protected abstract LanguageResolver createLanguageResolver();

    protected abstract ConfigurerResolver createConfigurerResolver();

    protected abstract UriFactoryResolver createUriFactoryResolver();

    protected abstract RestRegistryFactory createRestRegistryFactory();

    protected abstract EndpointRegistry<NormalizedUri> createEndpointRegistry(Map<NormalizedUri, Endpoint> endpoints);

    protected abstract TransformerRegistry<TransformerKey> createTransformerRegistry();

    protected abstract ValidatorRegistry<ValidatorKey> createValidatorRegistry();

    protected RestConfiguration createRestConfiguration() {
        // lookup a global which may have been on a container such spring-boot / CDI / etc.
        RestConfiguration conf
                = CamelContextHelper.lookup(this, RestConfiguration.DEFAULT_REST_CONFIGURATION_ID, RestConfiguration.class);
        if (conf == null) {
            conf = CamelContextHelper.findSingleByType(this, RestConfiguration.class);
        }
        if (conf == null) {
            conf = new RestConfiguration();
        }

        return conf;
    }

    public abstract Processor createErrorHandler(Route route, Processor processor) throws Exception;

    public abstract void disposeModel();

    public abstract String getTestExcludeRoutes();

    public ExtendedCamelContext getCamelContextExtension() {
        return camelContextExtension;
    }

    public void setName(String name) {
        camelContextExtension.setName(name);
    }

    public String getName() {
        return camelContextExtension.getName();
    }

    public void setDescription(String description) {
        camelContextExtension.setDescription(description);
    }

    public String getDescription() {
        return camelContextExtension.getDescription();
    }

    public ProcessorExchangeFactory getProcessorExchangeFactory() {
        return camelContextExtension.getProcessorExchangeFactory();
    }

    public void setProcessorExchangeFactory(ProcessorExchangeFactory processorExchangeFactory) {
        camelContextExtension.setProcessorExchangeFactory(processorExchangeFactory);
    }

    public CamelBeanPostProcessor getBeanPostProcessor() {
        return camelContextExtension.getBeanPostProcessor();
    }

    public void setBeanPostProcessor(CamelBeanPostProcessor beanPostProcessor) {
        camelContextExtension.setBeanPostProcessor(beanPostProcessor);
    }

    public void setNodeIdFactory(NodeIdFactory factory) {
        camelContextExtension.setNodeIdFactory(factory);
    }

    public void setDataFormatResolver(DataFormatResolver dataFormatResolver) {
        camelContextExtension.setDataFormatResolver(dataFormatResolver);
    }

    public PackageScanClassResolver getPackageScanClassResolver() {
        return camelContextExtension.getPackageScanClassResolver();
    }

    public FactoryFinder getBootstrapFactoryFinder() {
        return camelContextExtension.getBootstrapFactoryFinder();
    }

    public FactoryFinder getFactoryFinder(String path) {
        return camelContextExtension.getFactoryFinder(path);
    }

    public void addInterceptStrategy(InterceptStrategy interceptStrategy) {
        camelContextExtension.addInterceptStrategy(interceptStrategy);
    }

    public AsyncProcessorAwaitManager getAsyncProcessorAwaitManager() {
        return camelContextExtension.getAsyncProcessorAwaitManager();
    }

    public BeanIntrospection getBeanIntrospection() {
        return camelContextExtension.getBeanIntrospection();
    }

    public void setBeanIntrospection(BeanIntrospection beanIntrospection) {
        camelContextExtension.setBeanIntrospection(beanIntrospection);
    }

    public ReactiveExecutor getReactiveExecutor() {
        return camelContextExtension.getReactiveExecutor();
    }

    public void setReactiveExecutor(ReactiveExecutor reactiveExecutor) {
        camelContextExtension.setReactiveExecutor(reactiveExecutor);
    }

    public RoutesLoader getRoutesLoader() {
        return camelContextExtension.getRoutesLoader();
    }

    public void setRoutesLoader(RoutesLoader routesLoader) {
        camelContextExtension.setRoutesLoader(routesLoader);
    }

    public ResourceLoader getResourceLoader() {
        return camelContextExtension.getResourceLoader();
    }

    public void setResourceLoader(ResourceLoader resourceLoader) {
        camelContextExtension.setResourceLoader(resourceLoader);
    }

    public ModelToXMLDumper getModelToXMLDumper() {
        return camelContextExtension.getModelToXMLDumper();
    }

    public RestBindingJaxbDataFormatFactory getRestBindingJaxbDataFormatFactory() {
        return camelContextExtension.getRestBindingJaxbDataFormatFactory();
    }

    public EndpointUriFactory getEndpointUriFactory(String scheme) {
        return camelContextExtension.getEndpointUriFactory(scheme);
    }

    public StartupStepRecorder getStartupStepRecorder() {
        return camelContextExtension.getStartupStepRecorder();
    }

    public void setStartupStepRecorder(StartupStepRecorder startupStepRecorder) {
        camelContextExtension.setStartupStepRecorder(startupStepRecorder);
    }

    public CliConnectorFactory getCliConnectorFactory() {
        return camelContextExtension.getCliConnectorFactory();
    }

    public void addRoute(Route route) {
        synchronized (routes) {
            routes.add(route);
        }
    }

    public void removeRoute(Route route) {
        synchronized (routes) {
            routes.remove(route);
        }
    }

    public boolean isLightweight() {
        return camelContextExtension.isLightweight();
    }

    public void setLightweight(boolean lightweight) {
        camelContextExtension.setLightweight(lightweight);
    }

    public String resolvePropertyPlaceholders(String text, boolean keepUnresolvedOptional) {
        return camelContextExtension.resolvePropertyPlaceholders(text, keepUnresolvedOptional);
    }

    public String getBasePackageScan() {
        return camelContextExtension.getBasePackageScan();
    }

    public void setBasePackageScan(String basePackageScan) {
        camelContextExtension.setBasePackageScan(basePackageScan);
    }

    byte getStatusPhase() {
        return status;
    }

    class LifecycleHelper implements AutoCloseable {
        final Map<String, String> originalContextMap;
        final ClassLoader tccl;

        LifecycleHelper() {
            // Using the ApplicationClassLoader as the default for TCCL
            tccl = Thread.currentThread().getContextClassLoader();
            if (applicationContextClassLoader != null) {
                Thread.currentThread().setContextClassLoader(applicationContextClassLoader);
            }
            if (isUseMDCLogging()) {
                originalContextMap = MDC.getCopyOfContextMap();
                MDC.put(MDC_CAMEL_CONTEXT_ID, camelContextExtension.getName());
            } else {
                originalContextMap = null;
            }
        }

        @Override
        public void close() {
            if (isUseMDCLogging()) {
                if (originalContextMap != null) {
                    MDC.setContextMap(originalContextMap);
                } else {
                    MDC.clear();
                }
            }
            Thread.currentThread().setContextClassLoader(tccl);
        }
    }

    @Override
    public Registry getRegistry() {
        return camelContextExtension.getRegistry();
    }

    List<EndpointStrategy> getEndpointStrategies() {
        return endpointStrategies;
    }

    List<RouteStartupOrder> getRouteStartupOrder() {
        return routeStartupOrder;
    }

    InternalServiceManager getInternalServiceManager() {
        return internalServiceManager;
    }
}<|MERGE_RESOLUTION|>--- conflicted
+++ resolved
@@ -921,7 +921,7 @@
     protected NormalizedUri getEndpointKey(String uri, Endpoint endpoint) {
         if (endpoint != null && !endpoint.isSingleton()) {
             int counter = endpointKeyCounter.incrementAndGet();
-            return NormalizedUri.newNormalizedUri(uri + ':' + counter, false);
+            return NormalizedUri.newNormalizedUri(uri + ":" + counter, false);
         } else {
             return NormalizedUri.newNormalizedUri(uri, false);
         }
@@ -1435,13 +1435,7 @@
             }
         }
 
-<<<<<<< HEAD
-        String packageName = clazz.getPackage().getName();
-        packageName = packageName.replace('.', '/');
-        String path = packageName + '/' + componentName + ".json";
-=======
         String path = toResourcePath(clazz.getPackage(), componentName);
->>>>>>> e4a3faea
 
         String inputStream = doLoadResource(componentName, path, "component");
         if (inputStream != null) {
@@ -1461,13 +1455,7 @@
             return null;
         }
 
-<<<<<<< HEAD
-        String packageName = clazz.getPackage().getName();
-        packageName = packageName.replace('.', '/');
-        String path = packageName + '/' + dataFormatName + ".json";
-=======
         String path = toResourcePath(clazz.getPackage(), dataFormatName);
->>>>>>> e4a3faea
 
         String inputStream = doLoadResource(dataFormatName, path, "dataformat");
         if (inputStream != null) {
@@ -1486,13 +1474,7 @@
             return null;
         }
 
-<<<<<<< HEAD
-        String packageName = clazz.getPackage().getName();
-        packageName = packageName.replace('.', '/');
-        String path = packageName + '/' + languageName + ".json";
-=======
         String path = toResourcePath(clazz.getPackage(), languageName);
->>>>>>> e4a3faea
 
         String inputStream = doLoadResource(languageName, path, "language");
         if (inputStream != null) {
@@ -1509,14 +1491,8 @@
         // we find it
         String[] subPackages = new String[] { "", "/config", "/dataformat", "/language", "/loadbalancer", "/rest" };
         for (String sub : subPackages) {
-<<<<<<< HEAD
-            String path = CamelContextHelper.MODEL_DOCUMENTATION_PREFIX + sub + '/' + eipName + ".json";
-            ClassResolver resolver = getClassResolver();
-            InputStream inputStream = resolver.loadResourceAsStream(path);
-=======
             String path = CamelContextHelper.MODEL_DOCUMENTATION_PREFIX + sub + "/" + eipName + ".json";
             String inputStream = doLoadResource(eipName, path, "eip");
->>>>>>> e4a3faea
             if (inputStream != null) {
                 return inputStream;
             }
@@ -4008,7 +3984,7 @@
 
     @Override
     public String toString() {
-        return "CamelContext(" + camelContextExtension.getName() + ')';
+        return "CamelContext(" + camelContextExtension.getName() + ")";
     }
 
     protected void failOnStartup(Exception e) {
