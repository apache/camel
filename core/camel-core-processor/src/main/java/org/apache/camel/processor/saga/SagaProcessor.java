/*
 * Licensed to the Apache Software Foundation (ASF) under one or more
 * contributor license agreements.  See the NOTICE file distributed with
 * this work for additional information regarding copyright ownership.
 * The ASF licenses this file to You under the Apache License, Version 2.0
 * (the "License"); you may not use this file except in compliance with
 * the License.  You may obtain a copy of the License at
 *
 *      http://www.apache.org/licenses/LICENSE-2.0
 *
 * Unless required by applicable law or agreed to in writing, software
 * distributed under the License is distributed on an "AS IS" BASIS,
 * WITHOUT WARRANTIES OR CONDITIONS OF ANY KIND, either express or implied.
 * See the License for the specific language governing permissions and
 * limitations under the License.
 */
package org.apache.camel.processor.saga;

import java.util.concurrent.CompletableFuture;

import org.apache.camel.AsyncCallback;
import org.apache.camel.CamelContext;
import org.apache.camel.Exchange;
import org.apache.camel.Processor;
import org.apache.camel.Traceable;
import org.apache.camel.saga.CamelSagaCoordinator;
import org.apache.camel.saga.CamelSagaService;
import org.apache.camel.saga.CamelSagaStep;
import org.apache.camel.spi.IdAware;
import org.apache.camel.spi.RouteIdAware;
import org.apache.camel.support.processor.DelegateAsyncProcessor;
import org.apache.camel.util.ObjectHelper;

/**
 * Processor for handling sagas.
 */
public abstract class SagaProcessor extends DelegateAsyncProcessor implements Traceable, IdAware, RouteIdAware {

    protected final CamelSagaService sagaService;

    protected final CamelSagaStep step;

    protected final SagaCompletionMode completionMode;

    private String id;
    private String routeId;

    public SagaProcessor(CamelContext camelContext, Processor childProcessor, CamelSagaService sagaService,
                         SagaCompletionMode completionMode, CamelSagaStep step) {
        super(ObjectHelper.notNull(childProcessor, "childProcessor"));
        this.sagaService = ObjectHelper.notNull(sagaService, "sagaService");
        this.completionMode = ObjectHelper.notNull(completionMode, "completionMode");
        this.step = ObjectHelper.notNull(step, "step");
    }

    protected CompletableFuture<CamelSagaCoordinator> getCurrentSagaCoordinator(Exchange exchange) {
        String currentSaga = exchange.getIn().getHeader(Exchange.SAGA_LONG_RUNNING_ACTION, String.class);
        if (currentSaga != null) {
            return sagaService.getSaga(currentSaga);
        }

        return CompletableFuture.completedFuture(null);
    }

    protected void setCurrentSagaCoordinator(Exchange exchange, CamelSagaCoordinator coordinator) {
        if (coordinator != null) {
            exchange.getIn().setHeader(Exchange.SAGA_LONG_RUNNING_ACTION, coordinator.getId());
        } else {
            exchange.getIn().removeHeader(Exchange.SAGA_LONG_RUNNING_ACTION);
            exchange.getMessage().removeHeader(Exchange.SAGA_LONG_RUNNING_ACTION);
        }
    }

    protected void handleSagaCompletion(
            Exchange exchange, CamelSagaCoordinator coordinator, CamelSagaCoordinator previousCoordinator,
            AsyncCallback callback) {
        if (this.completionMode == SagaCompletionMode.AUTO) {
            if (exchange.getException() != null) {
<<<<<<< HEAD
                coordinator.compensate(exchange).whenComplete((done, ex) -> ifNotException(ex, exchange, callback, () -> {
                    setCurrentSagaCoordinator(exchange, previousCoordinator);
=======
                if (coordinator != null) {
                    coordinator.compensate().whenComplete((done, ex) -> ifNotException(ex, exchange, callback, () -> {
                        setCurrentSagaCoordinator(exchange, previousCoordinator);
                        callback.done(false);
                    }));
                } else {
                    // No coordinator available, so no saga available.
>>>>>>> 6dfd3ed7
                    callback.done(false);
                }
            } else {
                coordinator.complete(exchange).whenComplete((done, ex) -> ifNotException(ex, exchange, callback, () -> {
                    setCurrentSagaCoordinator(exchange, previousCoordinator);
                    callback.done(false);
                }));
            }
        } else if (this.completionMode == SagaCompletionMode.MANUAL) {
            // Completion will be handled manually by the user
            callback.done(false);
        } else {
            throw new IllegalStateException("Unsupported completion mode: " + this.completionMode);
        }
    }

    public CamelSagaService getSagaService() {
        return sagaService;
    }

    @Override
    public String getId() {
        return id;
    }

    @Override
    public void setId(String id) {
        this.id = id;
    }

    @Override
    public String getRouteId() {
        return routeId;
    }

    @Override
    public void setRouteId(String routeId) {
        this.routeId = routeId;
    }

    @Override
    public String toString() {
        return "id";
    }

    @Override
    public String getTraceLabel() {
        return "saga";
    }

    protected void ifNotException(Throwable ex, Exchange exchange, AsyncCallback callback, Runnable code) {
        ifNotException(ex, exchange, false, null, null, callback, code);
    }

    protected void ifNotException(
            Throwable ex, Exchange exchange, boolean handleCompletion, CamelSagaCoordinator coordinator,
            CamelSagaCoordinator previousCoordinator, AsyncCallback callback, Runnable code) {
        if (ex != null) {
            exchange.setException(ex);
            if (handleCompletion) {
                handleSagaCompletion(exchange, coordinator, previousCoordinator, callback);
            } else {
                callback.done(false);
            }
        } else {
            code.run();
        }
    }

}<|MERGE_RESOLUTION|>--- conflicted
+++ resolved
@@ -76,18 +76,13 @@
             AsyncCallback callback) {
         if (this.completionMode == SagaCompletionMode.AUTO) {
             if (exchange.getException() != null) {
-<<<<<<< HEAD
-                coordinator.compensate(exchange).whenComplete((done, ex) -> ifNotException(ex, exchange, callback, () -> {
-                    setCurrentSagaCoordinator(exchange, previousCoordinator);
-=======
                 if (coordinator != null) {
-                    coordinator.compensate().whenComplete((done, ex) -> ifNotException(ex, exchange, callback, () -> {
+                    coordinator.compensate(exchange).whenComplete((done, ex) -> ifNotException(ex, exchange, callback, () -> {
                         setCurrentSagaCoordinator(exchange, previousCoordinator);
                         callback.done(false);
                     }));
                 } else {
                     // No coordinator available, so no saga available.
->>>>>>> 6dfd3ed7
                     callback.done(false);
                 }
             } else {
