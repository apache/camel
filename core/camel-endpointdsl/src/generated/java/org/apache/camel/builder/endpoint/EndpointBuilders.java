/*
 * Licensed to the Apache Software Foundation (ASF) under one or more
 * contributor license agreements.  See the NOTICE file distributed with
 * this work for additional information regarding copyright ownership.
 * The ASF licenses this file to You under the Apache License, Version 2.0
 * (the "License"); you may not use this file except in compliance with
 * the License.  You may obtain a copy of the License at
 *
 *      http://www.apache.org/licenses/LICENSE-2.0
 *
 * Unless required by applicable law or agreed to in writing, software
 * distributed under the License is distributed on an "AS IS" BASIS,
 * WITHOUT WARRANTIES OR CONDITIONS OF ANY KIND, either express or implied.
 * See the License for the specific language governing permissions and
 * limitations under the License.
 */
//CHECKSTYLE:OFF
package org.apache.camel.builder.endpoint;

import javax.annotation.Generated;

/**
 * Generated by camel build tools - do NOT edit this file!
 */
@Generated("org.apache.camel.maven.packaging.EndpointDslMojo")
public interface EndpointBuilders
        extends
            org.apache.camel.builder.endpoint.dsl.ActiveMQEndpointBuilderFactory,
            org.apache.camel.builder.endpoint.dsl.AhcEndpointBuilderFactory,
            org.apache.camel.builder.endpoint.dsl.AMQPEndpointBuilderFactory,
            org.apache.camel.builder.endpoint.dsl.ArangoDbEndpointBuilderFactory,
            org.apache.camel.builder.endpoint.dsl.AS2EndpointBuilderFactory,
            org.apache.camel.builder.endpoint.dsl.AsteriskEndpointBuilderFactory,
            org.apache.camel.builder.endpoint.dsl.Athena2EndpointBuilderFactory,
            org.apache.camel.builder.endpoint.dsl.AtlasMapEndpointBuilderFactory,
            org.apache.camel.builder.endpoint.dsl.AtmosEndpointBuilderFactory,
            org.apache.camel.builder.endpoint.dsl.AtmosphereWebsocketEndpointBuilderFactory,
            org.apache.camel.builder.endpoint.dsl.AtomEndpointBuilderFactory,
            org.apache.camel.builder.endpoint.dsl.AtomixMapEndpointBuilderFactory,
            org.apache.camel.builder.endpoint.dsl.AtomixMessagingEndpointBuilderFactory,
            org.apache.camel.builder.endpoint.dsl.AtomixMultiMapEndpointBuilderFactory,
            org.apache.camel.builder.endpoint.dsl.AtomixQueueEndpointBuilderFactory,
            org.apache.camel.builder.endpoint.dsl.AtomixSetEndpointBuilderFactory,
            org.apache.camel.builder.endpoint.dsl.AtomixValueEndpointBuilderFactory,
            org.apache.camel.builder.endpoint.dsl.AvroEndpointBuilderFactory,
            org.apache.camel.builder.endpoint.dsl.AWS2EC2EndpointBuilderFactory,
            org.apache.camel.builder.endpoint.dsl.AWS2S3EndpointBuilderFactory,
            org.apache.camel.builder.endpoint.dsl.BeanEndpointBuilderFactory,
            org.apache.camel.builder.endpoint.dsl.BeanstalkEndpointBuilderFactory,
            org.apache.camel.builder.endpoint.dsl.BeanValidatorEndpointBuilderFactory,
            org.apache.camel.builder.endpoint.dsl.BlobEndpointBuilderFactory,
            org.apache.camel.builder.endpoint.dsl.BonitaEndpointBuilderFactory,
            org.apache.camel.builder.endpoint.dsl.BoxEndpointBuilderFactory,
            org.apache.camel.builder.endpoint.dsl.BraintreeEndpointBuilderFactory,
            org.apache.camel.builder.endpoint.dsl.BrowseEndpointBuilderFactory,
            org.apache.camel.builder.endpoint.dsl.CaffeineCacheEndpointBuilderFactory,
            org.apache.camel.builder.endpoint.dsl.CaffeineLoadCacheEndpointBuilderFactory,
            org.apache.camel.builder.endpoint.dsl.CassandraEndpointBuilderFactory,
            org.apache.camel.builder.endpoint.dsl.ChatScriptEndpointBuilderFactory,
            org.apache.camel.builder.endpoint.dsl.ChunkEndpointBuilderFactory,
            org.apache.camel.builder.endpoint.dsl.CinderEndpointBuilderFactory,
            org.apache.camel.builder.endpoint.dsl.ClassEndpointBuilderFactory,
            org.apache.camel.builder.endpoint.dsl.ClientEndpointBuilderFactory,
            org.apache.camel.builder.endpoint.dsl.CMEndpointBuilderFactory,
            org.apache.camel.builder.endpoint.dsl.CMISEndpointBuilderFactory,
            org.apache.camel.builder.endpoint.dsl.CoAPEndpointBuilderFactory,
            org.apache.camel.builder.endpoint.dsl.CometdEndpointBuilderFactory,
            org.apache.camel.builder.endpoint.dsl.ConsulEndpointBuilderFactory,
            org.apache.camel.builder.endpoint.dsl.ControlBusEndpointBuilderFactory,
            org.apache.camel.builder.endpoint.dsl.CordaEndpointBuilderFactory,
            org.apache.camel.builder.endpoint.dsl.CosmosDbEndpointBuilderFactory,
            org.apache.camel.builder.endpoint.dsl.CouchbaseEndpointBuilderFactory,
            org.apache.camel.builder.endpoint.dsl.CouchDbEndpointBuilderFactory,
            org.apache.camel.builder.endpoint.dsl.CronEndpointBuilderFactory,
            org.apache.camel.builder.endpoint.dsl.Cw2EndpointBuilderFactory,
            org.apache.camel.builder.endpoint.dsl.CxfEndpointBuilderFactory,
            org.apache.camel.builder.endpoint.dsl.CxfRsEndpointBuilderFactory,
<<<<<<< HEAD
=======
            org.apache.camel.builder.endpoint.dsl.DJLEndpointBuilderFactory,
            org.apache.camel.builder.endpoint.dsl.DMSEndpointBuilderFactory,
>>>>>>> d829e560
            org.apache.camel.builder.endpoint.dsl.DataFormatEndpointBuilderFactory,
            org.apache.camel.builder.endpoint.dsl.DataLakeEndpointBuilderFactory,
            org.apache.camel.builder.endpoint.dsl.DataSetEndpointBuilderFactory,
            org.apache.camel.builder.endpoint.dsl.DataSetTestEndpointBuilderFactory,
            org.apache.camel.builder.endpoint.dsl.Ddb2EndpointBuilderFactory,
            org.apache.camel.builder.endpoint.dsl.Ddb2StreamEndpointBuilderFactory,
            org.apache.camel.builder.endpoint.dsl.DebeziumMongodbEndpointBuilderFactory,
            org.apache.camel.builder.endpoint.dsl.DebeziumMySqlEndpointBuilderFactory,
            org.apache.camel.builder.endpoint.dsl.DebeziumPostgresEndpointBuilderFactory,
            org.apache.camel.builder.endpoint.dsl.DebeziumSqlserverEndpointBuilderFactory,
            org.apache.camel.builder.endpoint.dsl.DigitalOceanEndpointBuilderFactory,
            org.apache.camel.builder.endpoint.dsl.DigitalSignatureEndpointBuilderFactory,
            org.apache.camel.builder.endpoint.dsl.DirectEndpointBuilderFactory,
            org.apache.camel.builder.endpoint.dsl.DirectVmEndpointBuilderFactory,
            org.apache.camel.builder.endpoint.dsl.DisruptorEndpointBuilderFactory,
            org.apache.camel.builder.endpoint.dsl.DisruptorVmEndpointBuilderFactory,
            org.apache.camel.builder.endpoint.dsl.DJLEndpointBuilderFactory,
            org.apache.camel.builder.endpoint.dsl.DnsEndpointBuilderFactory,
            org.apache.camel.builder.endpoint.dsl.DockerEndpointBuilderFactory,
            org.apache.camel.builder.endpoint.dsl.DozerEndpointBuilderFactory,
            org.apache.camel.builder.endpoint.dsl.DrillEndpointBuilderFactory,
            org.apache.camel.builder.endpoint.dsl.DropboxEndpointBuilderFactory,
            org.apache.camel.builder.endpoint.dsl.ECS2EndpointBuilderFactory,
            org.apache.camel.builder.endpoint.dsl.EhcacheEndpointBuilderFactory,
            org.apache.camel.builder.endpoint.dsl.EKS2EndpointBuilderFactory,
            org.apache.camel.builder.endpoint.dsl.ElasticsearchEndpointBuilderFactory,
            org.apache.camel.builder.endpoint.dsl.ElsqlEndpointBuilderFactory,
            org.apache.camel.builder.endpoint.dsl.EtcdKeysEndpointBuilderFactory,
            org.apache.camel.builder.endpoint.dsl.EtcdStatsEndpointBuilderFactory,
            org.apache.camel.builder.endpoint.dsl.EtcdWatchEndpointBuilderFactory,
            org.apache.camel.builder.endpoint.dsl.EventbridgeEndpointBuilderFactory,
            org.apache.camel.builder.endpoint.dsl.EventEndpointBuilderFactory,
            org.apache.camel.builder.endpoint.dsl.EventHubsEndpointBuilderFactory,
            org.apache.camel.builder.endpoint.dsl.ExecEndpointBuilderFactory,
            org.apache.camel.builder.endpoint.dsl.FacebookEndpointBuilderFactory,
            org.apache.camel.builder.endpoint.dsl.FhirEndpointBuilderFactory,
            org.apache.camel.builder.endpoint.dsl.FileEndpointBuilderFactory,
            org.apache.camel.builder.endpoint.dsl.FileWatchEndpointBuilderFactory,
            org.apache.camel.builder.endpoint.dsl.FlatpackEndpointBuilderFactory,
            org.apache.camel.builder.endpoint.dsl.FlinkEndpointBuilderFactory,
            org.apache.camel.builder.endpoint.dsl.FopEndpointBuilderFactory,
            org.apache.camel.builder.endpoint.dsl.FreemarkerEndpointBuilderFactory,
            org.apache.camel.builder.endpoint.dsl.FtpEndpointBuilderFactory,
            org.apache.camel.builder.endpoint.dsl.FtpsEndpointBuilderFactory,
            org.apache.camel.builder.endpoint.dsl.FunctionGraphEndpointBuilderFactory,
            org.apache.camel.builder.endpoint.dsl.GangliaEndpointBuilderFactory,
            org.apache.camel.builder.endpoint.dsl.GeoCoderEndpointBuilderFactory,
            org.apache.camel.builder.endpoint.dsl.GitEndpointBuilderFactory,
            org.apache.camel.builder.endpoint.dsl.GitHubEndpointBuilderFactory,
            org.apache.camel.builder.endpoint.dsl.GlanceEndpointBuilderFactory,
            org.apache.camel.builder.endpoint.dsl.GoogleBigQueryEndpointBuilderFactory,
            org.apache.camel.builder.endpoint.dsl.GoogleBigQuerySQLEndpointBuilderFactory,
            org.apache.camel.builder.endpoint.dsl.GoogleCalendarEndpointBuilderFactory,
            org.apache.camel.builder.endpoint.dsl.GoogleCalendarStreamEndpointBuilderFactory,
            org.apache.camel.builder.endpoint.dsl.GoogleCloudFunctionsEndpointBuilderFactory,
            org.apache.camel.builder.endpoint.dsl.GoogleCloudStorageEndpointBuilderFactory,
            org.apache.camel.builder.endpoint.dsl.GoogleDriveEndpointBuilderFactory,
            org.apache.camel.builder.endpoint.dsl.GoogleMailEndpointBuilderFactory,
            org.apache.camel.builder.endpoint.dsl.GoogleMailStreamEndpointBuilderFactory,
            org.apache.camel.builder.endpoint.dsl.GooglePubsubEndpointBuilderFactory,
            org.apache.camel.builder.endpoint.dsl.GoogleSheetsEndpointBuilderFactory,
            org.apache.camel.builder.endpoint.dsl.GoogleSheetsStreamEndpointBuilderFactory,
            org.apache.camel.builder.endpoint.dsl.GoraEndpointBuilderFactory,
            org.apache.camel.builder.endpoint.dsl.GrapeEndpointBuilderFactory,
            org.apache.camel.builder.endpoint.dsl.GraphqlEndpointBuilderFactory,
            org.apache.camel.builder.endpoint.dsl.GridFsEndpointBuilderFactory,
            org.apache.camel.builder.endpoint.dsl.GrpcEndpointBuilderFactory,
            org.apache.camel.builder.endpoint.dsl.GuavaEventBusEndpointBuilderFactory,
            org.apache.camel.builder.endpoint.dsl.HazelcastAtomicnumberEndpointBuilderFactory,
            org.apache.camel.builder.endpoint.dsl.HazelcastInstanceEndpointBuilderFactory,
            org.apache.camel.builder.endpoint.dsl.HazelcastListEndpointBuilderFactory,
            org.apache.camel.builder.endpoint.dsl.HazelcastMapEndpointBuilderFactory,
            org.apache.camel.builder.endpoint.dsl.HazelcastMultimapEndpointBuilderFactory,
            org.apache.camel.builder.endpoint.dsl.HazelcastQueueEndpointBuilderFactory,
            org.apache.camel.builder.endpoint.dsl.HazelcastReplicatedmapEndpointBuilderFactory,
            org.apache.camel.builder.endpoint.dsl.HazelcastRingbufferEndpointBuilderFactory,
            org.apache.camel.builder.endpoint.dsl.HazelcastSedaEndpointBuilderFactory,
            org.apache.camel.builder.endpoint.dsl.HazelcastSetEndpointBuilderFactory,
            org.apache.camel.builder.endpoint.dsl.HazelcastTopicEndpointBuilderFactory,
            org.apache.camel.builder.endpoint.dsl.HBaseEndpointBuilderFactory,
            org.apache.camel.builder.endpoint.dsl.HdfsEndpointBuilderFactory,
            org.apache.camel.builder.endpoint.dsl.HttpEndpointBuilderFactory,
            org.apache.camel.builder.endpoint.dsl.IAM2EndpointBuilderFactory,
            org.apache.camel.builder.endpoint.dsl.IAMEndpointBuilderFactory,
            org.apache.camel.builder.endpoint.dsl.IgniteCacheEndpointBuilderFactory,
            org.apache.camel.builder.endpoint.dsl.IgniteComputeEndpointBuilderFactory,
            org.apache.camel.builder.endpoint.dsl.IgniteEventsEndpointBuilderFactory,
            org.apache.camel.builder.endpoint.dsl.IgniteIdGenEndpointBuilderFactory,
            org.apache.camel.builder.endpoint.dsl.IgniteMessagingEndpointBuilderFactory,
            org.apache.camel.builder.endpoint.dsl.IgniteQueueEndpointBuilderFactory,
            org.apache.camel.builder.endpoint.dsl.IgniteSetEndpointBuilderFactory,
            org.apache.camel.builder.endpoint.dsl.InfinispanEmbeddedEndpointBuilderFactory,
            org.apache.camel.builder.endpoint.dsl.InfinispanRemoteEndpointBuilderFactory,
            org.apache.camel.builder.endpoint.dsl.InfluxDbEndpointBuilderFactory,
            org.apache.camel.builder.endpoint.dsl.IOTAEndpointBuilderFactory,
            org.apache.camel.builder.endpoint.dsl.IPFSEndpointBuilderFactory,
            org.apache.camel.builder.endpoint.dsl.IrcEndpointBuilderFactory,
            org.apache.camel.builder.endpoint.dsl.IronMQEndpointBuilderFactory,
            org.apache.camel.builder.endpoint.dsl.JBPMEndpointBuilderFactory,
            org.apache.camel.builder.endpoint.dsl.JCacheEndpointBuilderFactory,
            org.apache.camel.builder.endpoint.dsl.JcloudsEndpointBuilderFactory,
            org.apache.camel.builder.endpoint.dsl.JcrEndpointBuilderFactory,
            org.apache.camel.builder.endpoint.dsl.JdbcEndpointBuilderFactory,
            org.apache.camel.builder.endpoint.dsl.JettyHttpEndpointBuilderFactory,
            org.apache.camel.builder.endpoint.dsl.JGroupsEndpointBuilderFactory,
            org.apache.camel.builder.endpoint.dsl.JGroupsRaftEndpointBuilderFactory,
            org.apache.camel.builder.endpoint.dsl.JingEndpointBuilderFactory,
            org.apache.camel.builder.endpoint.dsl.JiraEndpointBuilderFactory,
            org.apache.camel.builder.endpoint.dsl.JmsEndpointBuilderFactory,
            org.apache.camel.builder.endpoint.dsl.JMXEndpointBuilderFactory,
            org.apache.camel.builder.endpoint.dsl.JoltEndpointBuilderFactory,
            org.apache.camel.builder.endpoint.dsl.JooqEndpointBuilderFactory,
            org.apache.camel.builder.endpoint.dsl.JpaEndpointBuilderFactory,
            org.apache.camel.builder.endpoint.dsl.JsltEndpointBuilderFactory,
            org.apache.camel.builder.endpoint.dsl.JsonataEndpointBuilderFactory,
            org.apache.camel.builder.endpoint.dsl.JsonValidatorEndpointBuilderFactory,
            org.apache.camel.builder.endpoint.dsl.JSR356WebSocketEndpointBuilderFactory,
            org.apache.camel.builder.endpoint.dsl.Jt400EndpointBuilderFactory,
            org.apache.camel.builder.endpoint.dsl.KafkaEndpointBuilderFactory,
            org.apache.camel.builder.endpoint.dsl.KameletEndpointBuilderFactory,
            org.apache.camel.builder.endpoint.dsl.KameletReifyEndpointBuilderFactory,
            org.apache.camel.builder.endpoint.dsl.KeystoneEndpointBuilderFactory,
            org.apache.camel.builder.endpoint.dsl.Kinesis2EndpointBuilderFactory,
            org.apache.camel.builder.endpoint.dsl.KinesisFirehose2EndpointBuilderFactory,
            org.apache.camel.builder.endpoint.dsl.KMS2EndpointBuilderFactory,
            org.apache.camel.builder.endpoint.dsl.KubernetesConfigMapsEndpointBuilderFactory,
            org.apache.camel.builder.endpoint.dsl.KubernetesCustomResourcesEndpointBuilderFactory,
            org.apache.camel.builder.endpoint.dsl.KubernetesDeploymentsEndpointBuilderFactory,
            org.apache.camel.builder.endpoint.dsl.KubernetesHPAEndpointBuilderFactory,
            org.apache.camel.builder.endpoint.dsl.KubernetesJobEndpointBuilderFactory,
            org.apache.camel.builder.endpoint.dsl.KubernetesNamespacesEndpointBuilderFactory,
            org.apache.camel.builder.endpoint.dsl.KubernetesNodesEndpointBuilderFactory,
            org.apache.camel.builder.endpoint.dsl.KubernetesPersistentVolumesClaimsEndpointBuilderFactory,
            org.apache.camel.builder.endpoint.dsl.KubernetesPersistentVolumesEndpointBuilderFactory,
            org.apache.camel.builder.endpoint.dsl.KubernetesPodsEndpointBuilderFactory,
            org.apache.camel.builder.endpoint.dsl.KubernetesReplicationControllersEndpointBuilderFactory,
            org.apache.camel.builder.endpoint.dsl.KubernetesResourcesQuotaEndpointBuilderFactory,
            org.apache.camel.builder.endpoint.dsl.KubernetesSecretsEndpointBuilderFactory,
            org.apache.camel.builder.endpoint.dsl.KubernetesServiceAccountsEndpointBuilderFactory,
            org.apache.camel.builder.endpoint.dsl.KubernetesServicesEndpointBuilderFactory,
            org.apache.camel.builder.endpoint.dsl.KuduEndpointBuilderFactory,
            org.apache.camel.builder.endpoint.dsl.Lambda2EndpointBuilderFactory,
            org.apache.camel.builder.endpoint.dsl.LanguageEndpointBuilderFactory,
            org.apache.camel.builder.endpoint.dsl.LdapEndpointBuilderFactory,
            org.apache.camel.builder.endpoint.dsl.LdifEndpointBuilderFactory,
            org.apache.camel.builder.endpoint.dsl.LogEndpointBuilderFactory,
            org.apache.camel.builder.endpoint.dsl.LuceneEndpointBuilderFactory,
            org.apache.camel.builder.endpoint.dsl.LumberjackEndpointBuilderFactory,
            org.apache.camel.builder.endpoint.dsl.MailEndpointBuilderFactory,
            org.apache.camel.builder.endpoint.dsl.MasterEndpointBuilderFactory,
            org.apache.camel.builder.endpoint.dsl.MetricsEndpointBuilderFactory,
            org.apache.camel.builder.endpoint.dsl.MicrometerEndpointBuilderFactory,
            org.apache.camel.builder.endpoint.dsl.MicroProfileMetricsEndpointBuilderFactory,
            org.apache.camel.builder.endpoint.dsl.MiloClientEndpointBuilderFactory,
            org.apache.camel.builder.endpoint.dsl.MiloServerEndpointBuilderFactory,
            org.apache.camel.builder.endpoint.dsl.MinaEndpointBuilderFactory,
            org.apache.camel.builder.endpoint.dsl.MinioEndpointBuilderFactory,
            org.apache.camel.builder.endpoint.dsl.MllpEndpointBuilderFactory,
            org.apache.camel.builder.endpoint.dsl.MockEndpointBuilderFactory,
            org.apache.camel.builder.endpoint.dsl.MongoDbEndpointBuilderFactory,
            org.apache.camel.builder.endpoint.dsl.MQ2EndpointBuilderFactory,
            org.apache.camel.builder.endpoint.dsl.MSK2EndpointBuilderFactory,
            org.apache.camel.builder.endpoint.dsl.MsvEndpointBuilderFactory,
            org.apache.camel.builder.endpoint.dsl.MustacheEndpointBuilderFactory,
            org.apache.camel.builder.endpoint.dsl.MvelEndpointBuilderFactory,
            org.apache.camel.builder.endpoint.dsl.MyBatisBeanEndpointBuilderFactory,
            org.apache.camel.builder.endpoint.dsl.MyBatisEndpointBuilderFactory,
            org.apache.camel.builder.endpoint.dsl.NagiosEndpointBuilderFactory,
            org.apache.camel.builder.endpoint.dsl.NatsEndpointBuilderFactory,
            org.apache.camel.builder.endpoint.dsl.NettyEndpointBuilderFactory,
            org.apache.camel.builder.endpoint.dsl.NettyHttpEndpointBuilderFactory,
            org.apache.camel.builder.endpoint.dsl.NetWeaverEndpointBuilderFactory,
            org.apache.camel.builder.endpoint.dsl.NeutronEndpointBuilderFactory,
            org.apache.camel.builder.endpoint.dsl.NitriteEndpointBuilderFactory,
            org.apache.camel.builder.endpoint.dsl.NovaEndpointBuilderFactory,
            org.apache.camel.builder.endpoint.dsl.NsqEndpointBuilderFactory,
            org.apache.camel.builder.endpoint.dsl.OAIPMHEndpointBuilderFactory,
            org.apache.camel.builder.endpoint.dsl.OBSEndpointBuilderFactory,
            org.apache.camel.builder.endpoint.dsl.Olingo2EndpointBuilderFactory,
            org.apache.camel.builder.endpoint.dsl.Olingo4EndpointBuilderFactory,
            org.apache.camel.builder.endpoint.dsl.OpenshiftBuildConfigsEndpointBuilderFactory,
            org.apache.camel.builder.endpoint.dsl.OpenshiftBuildsEndpointBuilderFactory,
            org.apache.camel.builder.endpoint.dsl.OptaPlannerEndpointBuilderFactory,
            org.apache.camel.builder.endpoint.dsl.PahoEndpointBuilderFactory,
            org.apache.camel.builder.endpoint.dsl.PahoMqtt5EndpointBuilderFactory,
            org.apache.camel.builder.endpoint.dsl.PdfEndpointBuilderFactory,
            org.apache.camel.builder.endpoint.dsl.PgEventEndpointBuilderFactory,
            org.apache.camel.builder.endpoint.dsl.PgReplicationSlotEndpointBuilderFactory,
            org.apache.camel.builder.endpoint.dsl.PlatformHttpEndpointBuilderFactory,
            org.apache.camel.builder.endpoint.dsl.PrinterEndpointBuilderFactory,
            org.apache.camel.builder.endpoint.dsl.PubNubEndpointBuilderFactory,
            org.apache.camel.builder.endpoint.dsl.PulsarEndpointBuilderFactory,
            org.apache.camel.builder.endpoint.dsl.QuartzEndpointBuilderFactory,
            org.apache.camel.builder.endpoint.dsl.QueueEndpointBuilderFactory,
            org.apache.camel.builder.endpoint.dsl.QuickfixjEndpointBuilderFactory,
            org.apache.camel.builder.endpoint.dsl.RabbitMQEndpointBuilderFactory,
            org.apache.camel.builder.endpoint.dsl.ReactiveStreamsEndpointBuilderFactory,
            org.apache.camel.builder.endpoint.dsl.RedisEndpointBuilderFactory,
            org.apache.camel.builder.endpoint.dsl.RefEndpointBuilderFactory,
            org.apache.camel.builder.endpoint.dsl.RestApiEndpointBuilderFactory,
            org.apache.camel.builder.endpoint.dsl.ResteasyEndpointBuilderFactory,
            org.apache.camel.builder.endpoint.dsl.RestEndpointBuilderFactory,
            org.apache.camel.builder.endpoint.dsl.RestOpenApiEndpointBuilderFactory,
            org.apache.camel.builder.endpoint.dsl.RestSwaggerEndpointBuilderFactory,
            org.apache.camel.builder.endpoint.dsl.RobotFrameworkEndpointBuilderFactory,
            org.apache.camel.builder.endpoint.dsl.RssEndpointBuilderFactory,
            org.apache.camel.builder.endpoint.dsl.SagaEndpointBuilderFactory,
            org.apache.camel.builder.endpoint.dsl.SalesforceEndpointBuilderFactory,
            org.apache.camel.builder.endpoint.dsl.SchedulerEndpointBuilderFactory,
            org.apache.camel.builder.endpoint.dsl.SchematronEndpointBuilderFactory,
            org.apache.camel.builder.endpoint.dsl.ScpEndpointBuilderFactory,
            org.apache.camel.builder.endpoint.dsl.SecretsManagerEndpointBuilderFactory,
            org.apache.camel.builder.endpoint.dsl.SedaEndpointBuilderFactory,
            org.apache.camel.builder.endpoint.dsl.ServerEndpointBuilderFactory,
            org.apache.camel.builder.endpoint.dsl.ServiceBusEndpointBuilderFactory,
            org.apache.camel.builder.endpoint.dsl.ServiceEndpointBuilderFactory,
            org.apache.camel.builder.endpoint.dsl.ServiceNowEndpointBuilderFactory,
            org.apache.camel.builder.endpoint.dsl.ServletEndpointBuilderFactory,
            org.apache.camel.builder.endpoint.dsl.Ses2EndpointBuilderFactory,
            org.apache.camel.builder.endpoint.dsl.SftpEndpointBuilderFactory,
            org.apache.camel.builder.endpoint.dsl.SimpleNotificationEndpointBuilderFactory,
            org.apache.camel.builder.endpoint.dsl.SipEndpointBuilderFactory,
            org.apache.camel.builder.endpoint.dsl.Sjms2EndpointBuilderFactory,
            org.apache.camel.builder.endpoint.dsl.SjmsEndpointBuilderFactory,
            org.apache.camel.builder.endpoint.dsl.SlackEndpointBuilderFactory,
            org.apache.camel.builder.endpoint.dsl.SmppEndpointBuilderFactory,
            org.apache.camel.builder.endpoint.dsl.SnmpEndpointBuilderFactory,
            org.apache.camel.builder.endpoint.dsl.Sns2EndpointBuilderFactory,
            org.apache.camel.builder.endpoint.dsl.SolrEndpointBuilderFactory,
            org.apache.camel.builder.endpoint.dsl.SoroushBotEndpointBuilderFactory,
            org.apache.camel.builder.endpoint.dsl.SparkEndpointBuilderFactory,
            org.apache.camel.builder.endpoint.dsl.SplunkEndpointBuilderFactory,
            org.apache.camel.builder.endpoint.dsl.SplunkHECEndpointBuilderFactory,
            org.apache.camel.builder.endpoint.dsl.SpringBatchEndpointBuilderFactory,
            org.apache.camel.builder.endpoint.dsl.SpringIntegrationEndpointBuilderFactory,
            org.apache.camel.builder.endpoint.dsl.SpringJdbcEndpointBuilderFactory,
            org.apache.camel.builder.endpoint.dsl.SpringLdapEndpointBuilderFactory,
            org.apache.camel.builder.endpoint.dsl.SpringRabbitMQEndpointBuilderFactory,
            org.apache.camel.builder.endpoint.dsl.SpringWebserviceEndpointBuilderFactory,
            org.apache.camel.builder.endpoint.dsl.SqlEndpointBuilderFactory,
            org.apache.camel.builder.endpoint.dsl.SqlStoredEndpointBuilderFactory,
            org.apache.camel.builder.endpoint.dsl.Sqs2EndpointBuilderFactory,
            org.apache.camel.builder.endpoint.dsl.SshEndpointBuilderFactory,
            org.apache.camel.builder.endpoint.dsl.StAXEndpointBuilderFactory,
            org.apache.camel.builder.endpoint.dsl.StitchEndpointBuilderFactory,
            org.apache.camel.builder.endpoint.dsl.StompEndpointBuilderFactory,
            org.apache.camel.builder.endpoint.dsl.StreamEndpointBuilderFactory,
            org.apache.camel.builder.endpoint.dsl.StringTemplateEndpointBuilderFactory,
            org.apache.camel.builder.endpoint.dsl.STS2EndpointBuilderFactory,
            org.apache.camel.builder.endpoint.dsl.StubEndpointBuilderFactory,
            org.apache.camel.builder.endpoint.dsl.SwiftEndpointBuilderFactory,
            org.apache.camel.builder.endpoint.dsl.TelegramEndpointBuilderFactory,
            org.apache.camel.builder.endpoint.dsl.ThriftEndpointBuilderFactory,
            org.apache.camel.builder.endpoint.dsl.TikaEndpointBuilderFactory,
            org.apache.camel.builder.endpoint.dsl.TimerEndpointBuilderFactory,
            org.apache.camel.builder.endpoint.dsl.Translate2EndpointBuilderFactory,
            org.apache.camel.builder.endpoint.dsl.TwilioEndpointBuilderFactory,
            org.apache.camel.builder.endpoint.dsl.TwitterDirectMessageEndpointBuilderFactory,
            org.apache.camel.builder.endpoint.dsl.TwitterSearchEndpointBuilderFactory,
            org.apache.camel.builder.endpoint.dsl.TwitterTimelineEndpointBuilderFactory,
            org.apache.camel.builder.endpoint.dsl.UndertowEndpointBuilderFactory,
            org.apache.camel.builder.endpoint.dsl.ValidatorEndpointBuilderFactory,
            org.apache.camel.builder.endpoint.dsl.VelocityEndpointBuilderFactory,
            org.apache.camel.builder.endpoint.dsl.VertxEndpointBuilderFactory,
            org.apache.camel.builder.endpoint.dsl.VertxHttpEndpointBuilderFactory,
            org.apache.camel.builder.endpoint.dsl.VertxKafkaEndpointBuilderFactory,
            org.apache.camel.builder.endpoint.dsl.VertxWebsocketEndpointBuilderFactory,
            org.apache.camel.builder.endpoint.dsl.VmEndpointBuilderFactory,
            org.apache.camel.builder.endpoint.dsl.WeatherEndpointBuilderFactory,
            org.apache.camel.builder.endpoint.dsl.Web3jEndpointBuilderFactory,
            org.apache.camel.builder.endpoint.dsl.WebhookEndpointBuilderFactory,
            org.apache.camel.builder.endpoint.dsl.WebsocketEndpointBuilderFactory,
            org.apache.camel.builder.endpoint.dsl.WekaEndpointBuilderFactory,
            org.apache.camel.builder.endpoint.dsl.WordpressEndpointBuilderFactory,
            org.apache.camel.builder.endpoint.dsl.WorkdayEndpointBuilderFactory,
            org.apache.camel.builder.endpoint.dsl.WsEndpointBuilderFactory,
            org.apache.camel.builder.endpoint.dsl.XChangeEndpointBuilderFactory,
            org.apache.camel.builder.endpoint.dsl.XJEndpointBuilderFactory,
            org.apache.camel.builder.endpoint.dsl.XmlSignerEndpointBuilderFactory,
            org.apache.camel.builder.endpoint.dsl.XmlVerifierEndpointBuilderFactory,
            org.apache.camel.builder.endpoint.dsl.XmppEndpointBuilderFactory,
            org.apache.camel.builder.endpoint.dsl.XQueryEndpointBuilderFactory,
            org.apache.camel.builder.endpoint.dsl.XsltEndpointBuilderFactory,
            org.apache.camel.builder.endpoint.dsl.XsltSaxonEndpointBuilderFactory,
            org.apache.camel.builder.endpoint.dsl.YammerEndpointBuilderFactory,
            org.apache.camel.builder.endpoint.dsl.ZendeskEndpointBuilderFactory,
            org.apache.camel.builder.endpoint.dsl.ZooKeeperEndpointBuilderFactory,
            org.apache.camel.builder.endpoint.dsl.ZooKeeperMasterEndpointBuilderFactory {

}
//CHECKSTYLE:ON<|MERGE_RESOLUTION|>--- conflicted
+++ resolved
@@ -75,11 +75,8 @@
             org.apache.camel.builder.endpoint.dsl.Cw2EndpointBuilderFactory,
             org.apache.camel.builder.endpoint.dsl.CxfEndpointBuilderFactory,
             org.apache.camel.builder.endpoint.dsl.CxfRsEndpointBuilderFactory,
-<<<<<<< HEAD
-=======
             org.apache.camel.builder.endpoint.dsl.DJLEndpointBuilderFactory,
             org.apache.camel.builder.endpoint.dsl.DMSEndpointBuilderFactory,
->>>>>>> d829e560
             org.apache.camel.builder.endpoint.dsl.DataFormatEndpointBuilderFactory,
             org.apache.camel.builder.endpoint.dsl.DataLakeEndpointBuilderFactory,
             org.apache.camel.builder.endpoint.dsl.DataSetEndpointBuilderFactory,
