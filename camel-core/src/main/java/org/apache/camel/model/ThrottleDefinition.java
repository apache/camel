/**
 * Licensed to the Apache Software Foundation (ASF) under one or more
 * contributor license agreements.  See the NOTICE file distributed with
 * this work for additional information regarding copyright ownership.
 * The ASF licenses this file to You under the Apache License, Version 2.0
 * (the "License"); you may not use this file except in compliance with
 * the License.  You may obtain a copy of the License at
 *
 *      http://www.apache.org/licenses/LICENSE-2.0
 *
 * Unless required by applicable law or agreed to in writing, software
 * distributed under the License is distributed on an "AS IS" BASIS,
 * WITHOUT WARRANTIES OR CONDITIONS OF ANY KIND, either express or implied.
 * See the License for the specific language governing permissions and
 * limitations under the License.
 */
package org.apache.camel.model;

import java.util.concurrent.ExecutorService;
import java.util.concurrent.ScheduledExecutorService;
import javax.xml.bind.annotation.XmlAccessType;
import javax.xml.bind.annotation.XmlAccessorType;
import javax.xml.bind.annotation.XmlAttribute;
import javax.xml.bind.annotation.XmlRootElement;
import javax.xml.bind.annotation.XmlTransient;

import org.apache.camel.Expression;
import org.apache.camel.Processor;
import org.apache.camel.builder.ExpressionBuilder;
import org.apache.camel.model.language.ExpressionDefinition;
import org.apache.camel.processor.Throttler;
import org.apache.camel.spi.Metadata;
import org.apache.camel.spi.RouteContext;

/**
 * Controls the rate at which messages are passed to the next node in the route
 *
 * @version 
 */
@Metadata(label = "eip,routing")
@XmlRootElement(name = "throttle")
@XmlAccessorType(XmlAccessType.FIELD)
public class ThrottleDefinition extends ExpressionNode implements ExecutorServiceAwareDefinition<ThrottleDefinition> {
    // TODO: Camel 3.0 Should not support outputs

    @XmlTransient
    private ExecutorService executorService;
    @XmlAttribute
    private String executorServiceRef;
    @XmlAttribute @Metadata(defaultValue = "1000")
    private Long timePeriodMillis;
    @XmlAttribute
    private Boolean asyncDelayed;
    @XmlAttribute @Metadata(defaultValue = "true")
    private Boolean callerRunsWhenRejected;
    @XmlAttribute
    private Boolean rejectExecution;
    
    public ThrottleDefinition() {
    }

    public ThrottleDefinition(Expression maximumRequestsPerPeriod) {
        super(maximumRequestsPerPeriod);
    }

<<<<<<< HEAD
=======
    public ThrottleDefinition(Expression correlationExpression, Expression maximumRequestsPerPeriod) {
        this(ExpressionNodeHelper.toExpressionDefinition(maximumRequestsPerPeriod), correlationExpression);
    }

    private ThrottleDefinition(ExpressionDefinition maximumRequestsPerPeriod, Expression correlationExpression) {
        super(maximumRequestsPerPeriod);

        ExpressionSubElementDefinition cor = new ExpressionSubElementDefinition();
        cor.setExpressionType(ExpressionNodeHelper.toExpressionDefinition(correlationExpression));
        setCorrelationExpression(cor);
    }

>>>>>>> 9af7aa16
    @Override
    public String toString() {
        return "Throttle[" + description() + " -> " + getOutputs() + "]";
    }
    
    protected String description() {
        return getExpression() + " request per " + getTimePeriodMillis() + " millis";
    }

    @Override
    public String getLabel() {
        return "throttle[" + description() + "]";
    }

    @Override
    public Processor createProcessor(RouteContext routeContext) throws Exception {
        Processor childProcessor = this.createChildProcessor(routeContext, true);

        boolean async = getAsyncDelayed() != null && getAsyncDelayed();
        boolean shutdownThreadPool = ProcessorDefinitionHelper.willCreateNewThreadPool(routeContext, this, async);
        ScheduledExecutorService threadPool = ProcessorDefinitionHelper.getConfiguredScheduledExecutorService(routeContext, "Throttle", this, async);
        
        // should be default 1000 millis
        long period = getTimePeriodMillis() != null ? getTimePeriodMillis() : 1000L;

        // max requests per period is mandatory
        Expression maxRequestsExpression = createMaxRequestsPerPeriodExpression(routeContext);
        if (maxRequestsExpression == null) {
            throw new IllegalArgumentException("MaxRequestsPerPeriod expression must be provided on " + this);
        }

        boolean reject = getRejectExecution() != null && getRejectExecution();
        Throttler answer = new Throttler(routeContext.getCamelContext(), childProcessor, maxRequestsExpression, period, threadPool, shutdownThreadPool, reject);

        answer.setAsyncDelayed(async);
        if (getCallerRunsWhenRejected() == null) {
            // should be true by default
            answer.setCallerRunsWhenRejected(true);
        } else {
            answer.setCallerRunsWhenRejected(getCallerRunsWhenRejected());
        }
        return answer;
    }

    private Expression createMaxRequestsPerPeriodExpression(RouteContext routeContext) {
        ExpressionDefinition expr = getExpression();
        if (expr != null) {
            return expr.createExpression(routeContext);
        }
        return null;
    }
    
    // Fluent API
    // -------------------------------------------------------------------------
    /**
     * Sets the time period during which the maximum request count is valid for
     *
     * @param timePeriodMillis  period in millis
     * @return the builder
     */
    public ThrottleDefinition timePeriodMillis(long timePeriodMillis) {
        setTimePeriodMillis(timePeriodMillis);
        return this;
    }
    
    /**
     * Sets the time period during which the maximum request count per period
     *
     * @param maximumRequestsPerPeriod  the maximum request count number per time period
     * @return the builder
     */
    public ThrottleDefinition maximumRequestsPerPeriod(long maximumRequestsPerPeriod) {
        setExpression(ExpressionNodeHelper.toExpressionDefinition(ExpressionBuilder.constantExpression(maximumRequestsPerPeriod)));
        return this;
    }

    /**
     * Whether or not the caller should run the task when it was rejected by the thread pool.
     * <p/>
     * Is by default <tt>true</tt>
     *
     * @param callerRunsWhenRejected whether or not the caller should run
     * @return the builder
     */
    public ThrottleDefinition callerRunsWhenRejected(boolean callerRunsWhenRejected) {
        setCallerRunsWhenRejected(callerRunsWhenRejected);
        return this;
    }

    /**
     * Enables asynchronous delay which means the thread will <b>not</b> block while delaying.
     *
     * @return the builder
     */
    public ThrottleDefinition asyncDelayed() {
        setAsyncDelayed(true);
        return this;
    }
    
    /**
     * Whether or not throttler throws the ThrottlerRejectedExecutionException when the exchange exceeds the request limit
     * <p/>
     * Is by default <tt>false</tt>
     *
     * @param rejectExecution throw the RejectExecutionException if the exchange exceeds the request limit 
     * @return the builder
     */
    public ThrottleDefinition rejectExecution(boolean rejectExecution) {
        setRejectExecution(rejectExecution);
        return this;
    }

    /**
     * To use a custom thread pool (ScheduledExecutorService) by the throttler.
     *
     * @param executorService  the custom thread pool (must be scheduled)
     * @return the builder
     */
    public ThrottleDefinition executorService(ExecutorService executorService) {
        setExecutorService(executorService);
        return this;
    }

    /**
     * To use a custom thread pool (ScheduledExecutorService) by the throttler.
     *
     * @param executorServiceRef the reference id of the thread pool (must be scheduled)
     * @return the builder
     */
    public ThrottleDefinition executorServiceRef(String executorServiceRef) {
        setExecutorServiceRef(executorServiceRef);
        return this;
    }

    // Properties
    // -------------------------------------------------------------------------

    /**
     * Expression to configure the maximum number of messages to throttle per request
     */
    @Override
    public void setExpression(ExpressionDefinition expression) {
        // override to include javadoc what the expression is used for
        super.setExpression(expression);
    }

    public Long getTimePeriodMillis() {
        return timePeriodMillis;
    }

    public void setTimePeriodMillis(Long timePeriodMillis) {
        this.timePeriodMillis = timePeriodMillis;
    }

    public Boolean getAsyncDelayed() {
        return asyncDelayed;
    }

    public void setAsyncDelayed(Boolean asyncDelayed) {
        this.asyncDelayed = asyncDelayed;
    }

    public Boolean getCallerRunsWhenRejected() {
        return callerRunsWhenRejected;
    }

    public void setCallerRunsWhenRejected(Boolean callerRunsWhenRejected) {
        this.callerRunsWhenRejected = callerRunsWhenRejected;
    }

    public ExecutorService getExecutorService() {
        return executorService;
    }

    public void setExecutorService(ExecutorService executorService) {
        this.executorService = executorService;
    }

    public String getExecutorServiceRef() {
        return executorServiceRef;
    }

    public void setExecutorServiceRef(String executorServiceRef) {
        this.executorServiceRef = executorServiceRef;
    }
    
    public Boolean getRejectExecution() {
        return rejectExecution;
    }

    public void setRejectExecution(Boolean rejectExecution) {
        this.rejectExecution = rejectExecution;
    }
}<|MERGE_RESOLUTION|>--- conflicted
+++ resolved
@@ -21,6 +21,7 @@
 import javax.xml.bind.annotation.XmlAccessType;
 import javax.xml.bind.annotation.XmlAccessorType;
 import javax.xml.bind.annotation.XmlAttribute;
+import javax.xml.bind.annotation.XmlElement;
 import javax.xml.bind.annotation.XmlRootElement;
 import javax.xml.bind.annotation.XmlTransient;
 
@@ -43,6 +44,8 @@
 public class ThrottleDefinition extends ExpressionNode implements ExecutorServiceAwareDefinition<ThrottleDefinition> {
     // TODO: Camel 3.0 Should not support outputs
 
+    @XmlElement(name = "correlationExpression")
+    private ExpressionSubElementDefinition correlationExpression;
     @XmlTransient
     private ExecutorService executorService;
     @XmlAttribute
@@ -55,7 +58,7 @@
     private Boolean callerRunsWhenRejected;
     @XmlAttribute
     private Boolean rejectExecution;
-    
+
     public ThrottleDefinition() {
     }
 
@@ -63,8 +66,6 @@
         super(maximumRequestsPerPeriod);
     }
 
-<<<<<<< HEAD
-=======
     public ThrottleDefinition(Expression correlationExpression, Expression maximumRequestsPerPeriod) {
         this(ExpressionNodeHelper.toExpressionDefinition(maximumRequestsPerPeriod), correlationExpression);
     }
@@ -77,7 +78,6 @@
         setCorrelationExpression(cor);
     }
 
->>>>>>> 9af7aa16
     @Override
     public String toString() {
         return "Throttle[" + description() + " -> " + getOutputs() + "]";
@@ -108,9 +108,14 @@
         if (maxRequestsExpression == null) {
             throw new IllegalArgumentException("MaxRequestsPerPeriod expression must be provided on " + this);
         }
+        
+        Expression correlation = null;
+        if (correlationExpression != null) {
+            correlation = correlationExpression.createExpression(routeContext);
+        }
 
         boolean reject = getRejectExecution() != null && getRejectExecution();
-        Throttler answer = new Throttler(routeContext.getCamelContext(), childProcessor, maxRequestsExpression, period, threadPool, shutdownThreadPool, reject);
+        Throttler answer = new Throttler(routeContext.getCamelContext(), childProcessor, maxRequestsExpression, period, threadPool, shutdownThreadPool, reject, correlation);
 
         answer.setAsyncDelayed(async);
         if (getCallerRunsWhenRejected() == null) {
@@ -119,6 +124,7 @@
         } else {
             answer.setCallerRunsWhenRejected(getCallerRunsWhenRejected());
         }
+
         return answer;
     }
 
@@ -271,4 +277,16 @@
     public void setRejectExecution(Boolean rejectExecution) {
         this.rejectExecution = rejectExecution;
     }
+
+    /**
+     * The expression used to calculate the correlation key to use for throttle grouping.
+     * The Exchange which has the same correlation key is throttled together.
+     */
+    public void setCorrelationExpression(ExpressionSubElementDefinition correlationExpression) {
+        this.correlationExpression = correlationExpression;
+    }
+
+    public ExpressionSubElementDefinition getCorrelationExpression() {
+        return correlationExpression;
+    }
 }