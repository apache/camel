/**
 * Licensed to the Apache Software Foundation (ASF) under one or more
 * contributor license agreements.  See the NOTICE file distributed with
 * this work for additional information regarding copyright ownership.
 * The ASF licenses this file to You under the Apache License, Version 2.0
 * (the "License"); you may not use this file except in compliance with
 * the License.  You may obtain a copy of the License at
 *
 *      http://www.apache.org/licenses/LICENSE-2.0
 *
 * Unless required by applicable law or agreed to in writing, software
 * distributed under the License is distributed on an "AS IS" BASIS,
 * WITHOUT WARRANTIES OR CONDITIONS OF ANY KIND, either express or implied.
 * See the License for the specific language governing permissions and
 * limitations under the License.
 */
package org.apache.camel.processor;

<<<<<<< HEAD
=======
import java.util.Collections;
import java.util.HashMap;
import java.util.Map;
import java.util.concurrent.CompletableFuture;
>>>>>>> 9af7aa16
import java.util.concurrent.DelayQueue;
import java.util.concurrent.Delayed;
import java.util.concurrent.ExecutorService;
import java.util.concurrent.RejectedExecutionException;
import java.util.concurrent.TimeUnit;

import org.apache.camel.AsyncCallback;
import org.apache.camel.CamelContext;
import org.apache.camel.Exchange;
import org.apache.camel.Expression;
import org.apache.camel.Processor;
import org.apache.camel.RuntimeExchangeException;
import org.apache.camel.Traceable;
import org.apache.camel.spi.IdAware;
import org.apache.camel.util.AsyncProcessorHelper;
import org.apache.camel.util.ObjectHelper;
import org.slf4j.Logger;
import org.slf4j.LoggerFactory;

/**
 * A <a href="http://camel.apache.org/throttler.html">Throttler</a>
 * will set a limit on the maximum number of message exchanges which can be sent
 * to a processor within a specific time period. <p/> This pattern can be
 * extremely useful if you have some external system which meters access; such
 * as only allowing 100 requests per second; or if huge load can cause a
 * particular system to malfunction or to reduce its throughput you might want
 * to introduce some throttling.
 *
 * This throttle implementation is thread-safe and is therefore safe to be used
 * by multiple concurrent threads in a single route.
 *
 * The throttling mechanism is a DelayQueue with maxRequestsPerPeriod permits on
 * it. Each permit is set to be delayed by timePeriodMillis (except when the
 * throttler is initialized or the throttle rate increased, then there is no delay
 * for those permits). Callers trying to acquire a permit from the DelayQueue will
 * block if necessary. The end result is a rolling window of time. Where from the
 * callers point of view in the last timePeriodMillis no more than
 * maxRequestsPerPeriod have been allowed to be acquired.
 *
 * @version
 */
public class Throttler extends DelegateAsyncProcessor implements Traceable, IdAware {

    private static final String PROPERTY_EXCHANGE_QUEUED_TIMESTAMP = "CamelThrottlerExchangeQueuedTimestamp";
    private static final String PROPERTY_EXCHANGE_STATE = "CamelThrottlerExchangeState";

    private enum State { SYNC, ASYNC, ASYNC_REJECTED }

    private final Logger log = LoggerFactory.getLogger(Throttler.class);
    private final CamelContext camelContext;
    private final DelayQueue<ThrottlePermit> delayQueue = new DelayQueue<>();
    private final ExecutorService asyncExecutor;
    private final boolean shutdownAsyncExecutor;

    private volatile long timePeriodMillis;
    private String id;
    private Expression maxRequestsPerPeriodExpression;
    private boolean rejectExecution;
    private boolean asyncDelayed;
    private boolean callerRunsWhenRejected = true;
<<<<<<< HEAD
=======
    private Expression correlationExpression;
    // below 2 fields added for (throttling grouping)
    private Map<Integer, DelayQueue<ThrottlePermit>> delayQueueCache;
    private Map<Integer, Integer> throttleRatesMap = new HashMap<>();
    private ExecutorService delayQueueCacheExecutorService;
    
>>>>>>> 9af7aa16

    public Throttler(final CamelContext camelContext, final Processor processor, final Expression maxRequestsPerPeriodExpression, final long timePeriodMillis,
                     final ExecutorService asyncExecutor, final boolean shutdownAsyncExecutor, final boolean rejectExecution) {
        super(processor);
        this.camelContext = camelContext;
        this.rejectExecution = rejectExecution;
        this.shutdownAsyncExecutor = shutdownAsyncExecutor;

        ObjectHelper.notNull(maxRequestsPerPeriodExpression, "maxRequestsPerPeriodExpression");
        this.maxRequestsPerPeriodExpression = maxRequestsPerPeriodExpression;

        if (timePeriodMillis <= 0) {
            throw new IllegalArgumentException("TimePeriodMillis should be a positive number, was: " + timePeriodMillis);
        }
        this.timePeriodMillis = timePeriodMillis;
        this.asyncExecutor = asyncExecutor;
    }

    @Override
    public boolean process(final Exchange exchange, final AsyncCallback callback) {
        long queuedStart = 0;
        if (log.isTraceEnabled()) {
            queuedStart = exchange.getProperty(PROPERTY_EXCHANGE_QUEUED_TIMESTAMP, 0L, Long.class);
            exchange.removeProperty(PROPERTY_EXCHANGE_QUEUED_TIMESTAMP);
        }
        State state = exchange.getProperty(PROPERTY_EXCHANGE_STATE, State.SYNC, State.class);
        exchange.removeProperty(PROPERTY_EXCHANGE_STATE);
        boolean doneSync = state == State.SYNC || state == State.ASYNC_REJECTED;

        try {
            if (!isRunAllowed()) {
                throw new RejectedExecutionException("Run is not allowed");
            }

<<<<<<< HEAD
            calculateAndSetMaxRequestsPerPeriod(exchange);
=======
            Integer key;
            if (correlationExpression != null) {
                key = correlationExpression.evaluate(exchange, Integer.class);
            } else {
                key = NO_CORRELATION_QUEUE_ID;
            }
            
            DelayQueue<ThrottlePermit> delayQueue = locateDelayQueue(key);
            calculateAndSetMaxRequestsPerPeriod(delayQueue, exchange, key);
>>>>>>> 9af7aa16
            ThrottlePermit permit = delayQueue.poll();

            if (permit == null) {
                if (isRejectExecution()) {
                    throw new ThrottlerRejectedExecutionException("Exceeded the max throttle rate of "
                            + throttleRatesMap.get(key) + " within " + timePeriodMillis + "ms");
                } else {
                    // delegate to async pool
                    if (isAsyncDelayed() && !exchange.isTransacted() && state == State.SYNC) {
                        log.debug("Throttle rate exceeded but AsyncDelayed enabled, so queueing for async processing, exchangeId: {}", exchange.getExchangeId());
                        return processAsynchronously(exchange, callback);
                    }

                    // block waiting for a permit
                    long start = 0;
                    long elapsed = 0;
                    if (log.isTraceEnabled()) {
                        start = System.currentTimeMillis();
                    }
                    permit = delayQueue.take();
                    if (log.isTraceEnabled()) {
                        elapsed = System.currentTimeMillis() - start;
                    }
<<<<<<< HEAD
                    enqueuePermit(permit, exchange);
=======
                    enqueuePermit(permit, exchange, delayQueue);
>>>>>>> 9af7aa16

                    if (state == State.ASYNC) {
                        if (log.isTraceEnabled()) {
                            long queuedTime = start - queuedStart;
                            log.trace("Queued for {}ms, Throttled for {}ms, exchangeId: {}", queuedTime, elapsed, exchange.getExchangeId());
                        }
                    } else {
                        log.trace("Throttled for {}ms, exchangeId: {}", elapsed, exchange.getExchangeId());
                    }
                }
            } else {
<<<<<<< HEAD
                enqueuePermit(permit, exchange);
=======
                enqueuePermit(permit, exchange, delayQueue);
>>>>>>> 9af7aa16

                if (state == State.ASYNC) {
                    if (log.isTraceEnabled()) {
                        long queuedTime = System.currentTimeMillis() - queuedStart;
                        log.trace("Queued for {}ms, No throttling applied (throttle cleared while queued), for exchangeId: {}", queuedTime, exchange.getExchangeId());
                    }
                } else {
                    log.trace("No throttling applied to exchangeId: {}", exchange.getExchangeId());
                }
            }

            if (processor != null) {
                if (doneSync) {
                    return processor.process(exchange, callback);
                } else {
                    // if we are executing async, then we have to call the nested processor synchronously, and we
                    // must not share our AsyncCallback, because the nested processing has no way of knowing that
                    // we are already executing asynchronously.
                    AsyncProcessorHelper.process(processor, exchange);
                }
            }

            callback.done(doneSync);
            return doneSync;

        } catch (final InterruptedException e) {
            // determine if we can still run, or the camel context is forcing a shutdown
            boolean forceShutdown = exchange.getContext().getShutdownStrategy().forceShutdown(this);
            if (forceShutdown) {
                String msg = "Run not allowed as ShutdownStrategy is forcing shutting down, will reject executing exchange: " + exchange;
                log.debug(msg);
                exchange.setException(new RejectedExecutionException(msg, e));
            } else {
                exchange.setException(e);
            }
            callback.done(doneSync);
            return doneSync;
        } catch (final Throwable t) {
            exchange.setException(t);
            callback.done(doneSync);
            return doneSync;
        }
    }

<<<<<<< HEAD
=======
    private DelayQueue<ThrottlePermit> locateDelayQueue(final Integer key) throws InterruptedException, ExecutionException {        
        CompletableFuture<DelayQueue<ThrottlePermit>> futureDelayQueue = new CompletableFuture<>();

        delayQueueCacheExecutorService.submit(() -> {
            futureDelayQueue.complete(findDelayQueue(key));
        });
        DelayQueue<ThrottlePermit> currentQueue = futureDelayQueue.get();   
        return currentQueue;
    }

    private DelayQueue<ThrottlePermit> findDelayQueue(Integer key) {
        DelayQueue<ThrottlePermit> currentDelayQueue = delayQueueCache.get(key);
        if (currentDelayQueue == null) {
            currentDelayQueue = new DelayQueue<>();
            throttleRatesMap.put(key, 0);
            delayQueueCache.put(key, currentDelayQueue);
        }
        return currentDelayQueue;
    }

>>>>>>> 9af7aa16
    /**
     * Delegate blocking on the DelayQueue to an asyncExecutor. Except if the executor rejects the submission
     * and isCallerRunsWhenRejected() is enabled, then this method will delegate back to process(), but not
     * before changing the exchange state to stop any recursion.
     */
    protected boolean processAsynchronously(final Exchange exchange, final AsyncCallback callback) {
        try {
            if (log.isTraceEnabled()) {
                exchange.setProperty(PROPERTY_EXCHANGE_QUEUED_TIMESTAMP, System.currentTimeMillis());
            }
            exchange.setProperty(PROPERTY_EXCHANGE_STATE, State.ASYNC);
            asyncExecutor.submit(new Runnable() {
                @Override
                public void run() {
                    process(exchange, callback);
                }
            });
            return false;
        } catch (final RejectedExecutionException e) {
            if (isCallerRunsWhenRejected()) {
                log.debug("AsyncExecutor is full, rejected exchange will run in the current thread, exchangeId: {}", exchange.getExchangeId());
                exchange.setProperty(PROPERTY_EXCHANGE_STATE, State.ASYNC_REJECTED);
                return process(exchange, callback);
            }
            throw e;
        }
    }

    /**
     * Returns a permit to the DelayQueue, first resetting it's delay to be relative to now.
     */
<<<<<<< HEAD
    protected void enqueuePermit(final ThrottlePermit permit, final Exchange exchange) {
=======
    protected void enqueuePermit(final ThrottlePermit permit, final Exchange exchange, DelayQueue<ThrottlePermit> delayQueue) throws InterruptedException, ExecutionException {
>>>>>>> 9af7aa16
        permit.setDelayMs(getTimePeriodMillis());
        delayQueue.put(permit);
        // try and incur the least amount of overhead while releasing permits back to the queue
        if (log.isTraceEnabled()) {
            log.trace("Permit released, for exchangeId: {}", exchange.getExchangeId());
        }
    }

    /**
     * Evaluates the maxRequestsPerPeriodExpression and adjusts the throttle rate up or down.
     */
<<<<<<< HEAD
    protected void calculateAndSetMaxRequestsPerPeriod(final Exchange exchange) throws Exception {
=======
    protected void calculateAndSetMaxRequestsPerPeriod(DelayQueue<ThrottlePermit> delayQueue, final Exchange exchange, final Integer key) throws Exception {
>>>>>>> 9af7aa16
        Integer newThrottle = maxRequestsPerPeriodExpression.evaluate(exchange, Integer.class);

        if (newThrottle != null && newThrottle < 0) {
            throw new IllegalStateException("The maximumRequestsPerPeriod must be a positive number, was: " + newThrottle);
        }

        synchronized (this) {
            Integer throttleRate = throttleRatesMap.get(key);
            if (newThrottle == null && throttleRate == 0) {
                throw new RuntimeExchangeException("The maxRequestsPerPeriodExpression was evaluated as null: " + maxRequestsPerPeriodExpression, exchange);
            }

            if (newThrottle != null) {
                if (newThrottle != throttleRate) {
<<<<<<< HEAD
=======
                    // get the queue from the cache
>>>>>>> 9af7aa16
                    // decrease
                    if (throttleRate > newThrottle) {
                        int delta = throttleRate - newThrottle;

                        // discard any permits that are needed to decrease throttling
                        while (delta > 0) {
                            delayQueue.take();
                            delta--;
                            log.trace("Permit discarded due to throttling rate decrease, triggered by ExchangeId: {}", exchange.getExchangeId());
                        }
                        log.debug("Throttle rate decreased from {} to {}, triggered by ExchangeId: {}", throttleRate, newThrottle, exchange.getExchangeId());

                    // increase
                    } else if (newThrottle > throttleRate) {
                        int delta = newThrottle - throttleRate;
                        for (int i = 0; i < delta; i++) {
                            delayQueue.put(new ThrottlePermit(-1));
                        }
                        if (throttleRate == 0) {
                            log.debug("Initial throttle rate set to {}, triggered by ExchangeId: {}", newThrottle, exchange.getExchangeId());
                        } else {
                            log.debug("Throttle rate increase from {} to {}, triggered by ExchangeId: {}", throttleRate, newThrottle, exchange.getExchangeId());
                        }
                    }
                    throttleRatesMap.put(key, newThrottle);
                }
            }
        }
    }

    @Override
    protected void doStart() throws Exception {
        if (isAsyncDelayed()) {
            ObjectHelper.notNull(asyncExecutor, "executorService", this);
        }
        super.doStart();
    }

    @Override
    protected void doShutdown() throws Exception {
        if (shutdownAsyncExecutor && asyncExecutor != null) {
            camelContext.getExecutorServiceManager().shutdownNow(asyncExecutor);
        }
        super.doShutdown();
    }

    /**
     * Permit that implements the Delayed interface needed by DelayQueue.
     */
    private class ThrottlePermit implements Delayed {
        private volatile long scheduledTime;

        ThrottlePermit(final long delayMs) {
            setDelayMs(delayMs);
        }

        public void setDelayMs(final long delayMs) {
            this.scheduledTime = System.currentTimeMillis() + delayMs;
        }

        @Override
        public long getDelay(final TimeUnit unit) {
            return unit.convert(scheduledTime - System.currentTimeMillis(), TimeUnit.MILLISECONDS);
        }

        @Override
        public int compareTo(final Delayed o) {
            return (int)(getDelay(TimeUnit.MILLISECONDS) - o.getDelay(TimeUnit.MILLISECONDS));
        }
    }

    public boolean isRejectExecution() {
        return rejectExecution;
    }

    public void setRejectExecution(boolean rejectExecution) {
        this.rejectExecution = rejectExecution;
    }

    public boolean isAsyncDelayed() {
        return asyncDelayed;
    }

    public void setAsyncDelayed(boolean asyncDelayed) {
        this.asyncDelayed = asyncDelayed;
    }

    public boolean isCallerRunsWhenRejected() {
        return callerRunsWhenRejected;
    }

    public void setCallerRunsWhenRejected(boolean callerRunsWhenRejected) {
        this.callerRunsWhenRejected = callerRunsWhenRejected;
    }

    public String getId() {
        return id;
    }

    public void setId(final String id) {
        this.id = id;
    }

    /**
     * Sets the maximum number of requests per time period expression
     */
    public void setMaximumRequestsPerPeriodExpression(Expression maxRequestsPerPeriodExpression) {
        this.maxRequestsPerPeriodExpression = maxRequestsPerPeriodExpression;
    }

    public Expression getMaximumRequestsPerPeriodExpression() {
        return maxRequestsPerPeriodExpression;
    }

    /**
     * Gets the current maximum request per period value.
     * If it is grouped throttling applied with correlationExpression 
     * than the max per period within the group will return
     */
    public int getCurrentMaximumRequestsPerPeriod() {
        return Collections.max(throttleRatesMap.entrySet(), (entry1, entry2) -> entry1.getValue() - entry2.getValue()).getValue();
    }

    /**
     * Sets the time period during which the maximum number of requests apply
     */
    public void setTimePeriodMillis(final long timePeriodMillis) {
        this.timePeriodMillis = timePeriodMillis;
    }

    public long getTimePeriodMillis() {
        return timePeriodMillis;
    }

    public String getTraceLabel() {
        return "throttle[" + maxRequestsPerPeriodExpression + " per: " + timePeriodMillis + "]";
    }

    @Override
    public String toString() {
        return "Throttler[requests: " + maxRequestsPerPeriodExpression + " per: " + timePeriodMillis + " (ms) to: "
                + getProcessor() + "]";
    }
}<|MERGE_RESOLUTION|>--- conflicted
+++ resolved
@@ -16,15 +16,13 @@
  */
 package org.apache.camel.processor;
 
-<<<<<<< HEAD
-=======
 import java.util.Collections;
 import java.util.HashMap;
 import java.util.Map;
 import java.util.concurrent.CompletableFuture;
->>>>>>> 9af7aa16
 import java.util.concurrent.DelayQueue;
 import java.util.concurrent.Delayed;
+import java.util.concurrent.ExecutionException;
 import java.util.concurrent.ExecutorService;
 import java.util.concurrent.RejectedExecutionException;
 import java.util.concurrent.TimeUnit;
@@ -38,7 +36,11 @@
 import org.apache.camel.Traceable;
 import org.apache.camel.spi.IdAware;
 import org.apache.camel.util.AsyncProcessorHelper;
+import org.apache.camel.util.CamelContextHelper;
+import org.apache.camel.util.LRUCache;
+import org.apache.camel.util.LRUCacheFactory;
 import org.apache.camel.util.ObjectHelper;
+import org.apache.camel.util.ServiceHelper;
 import org.slf4j.Logger;
 import org.slf4j.LoggerFactory;
 
@@ -68,12 +70,14 @@
 
     private static final String PROPERTY_EXCHANGE_QUEUED_TIMESTAMP = "CamelThrottlerExchangeQueuedTimestamp";
     private static final String PROPERTY_EXCHANGE_STATE = "CamelThrottlerExchangeState";
+    // (throttling grouping) defaulted as 1 because there will be only one queue which is similar to implementation
+    // when there is no grouping for throttling
+    private static final Integer NO_CORRELATION_QUEUE_ID = new Integer(1);
 
     private enum State { SYNC, ASYNC, ASYNC_REJECTED }
 
     private final Logger log = LoggerFactory.getLogger(Throttler.class);
     private final CamelContext camelContext;
-    private final DelayQueue<ThrottlePermit> delayQueue = new DelayQueue<>();
     private final ExecutorService asyncExecutor;
     private final boolean shutdownAsyncExecutor;
 
@@ -83,18 +87,15 @@
     private boolean rejectExecution;
     private boolean asyncDelayed;
     private boolean callerRunsWhenRejected = true;
-<<<<<<< HEAD
-=======
     private Expression correlationExpression;
     // below 2 fields added for (throttling grouping)
     private Map<Integer, DelayQueue<ThrottlePermit>> delayQueueCache;
     private Map<Integer, Integer> throttleRatesMap = new HashMap<>();
     private ExecutorService delayQueueCacheExecutorService;
     
->>>>>>> 9af7aa16
 
     public Throttler(final CamelContext camelContext, final Processor processor, final Expression maxRequestsPerPeriodExpression, final long timePeriodMillis,
-                     final ExecutorService asyncExecutor, final boolean shutdownAsyncExecutor, final boolean rejectExecution) {
+                     final ExecutorService asyncExecutor, final boolean shutdownAsyncExecutor, final boolean rejectExecution, Expression correlation) {
         super(processor);
         this.camelContext = camelContext;
         this.rejectExecution = rejectExecution;
@@ -108,6 +109,7 @@
         }
         this.timePeriodMillis = timePeriodMillis;
         this.asyncExecutor = asyncExecutor;
+        this.correlationExpression = correlation;
     }
 
     @Override
@@ -126,9 +128,6 @@
                 throw new RejectedExecutionException("Run is not allowed");
             }
 
-<<<<<<< HEAD
-            calculateAndSetMaxRequestsPerPeriod(exchange);
-=======
             Integer key;
             if (correlationExpression != null) {
                 key = correlationExpression.evaluate(exchange, Integer.class);
@@ -138,7 +137,6 @@
             
             DelayQueue<ThrottlePermit> delayQueue = locateDelayQueue(key);
             calculateAndSetMaxRequestsPerPeriod(delayQueue, exchange, key);
->>>>>>> 9af7aa16
             ThrottlePermit permit = delayQueue.poll();
 
             if (permit == null) {
@@ -162,11 +160,7 @@
                     if (log.isTraceEnabled()) {
                         elapsed = System.currentTimeMillis() - start;
                     }
-<<<<<<< HEAD
-                    enqueuePermit(permit, exchange);
-=======
                     enqueuePermit(permit, exchange, delayQueue);
->>>>>>> 9af7aa16
 
                     if (state == State.ASYNC) {
                         if (log.isTraceEnabled()) {
@@ -178,11 +172,7 @@
                     }
                 }
             } else {
-<<<<<<< HEAD
-                enqueuePermit(permit, exchange);
-=======
                 enqueuePermit(permit, exchange, delayQueue);
->>>>>>> 9af7aa16
 
                 if (state == State.ASYNC) {
                     if (log.isTraceEnabled()) {
@@ -227,8 +217,6 @@
         }
     }
 
-<<<<<<< HEAD
-=======
     private DelayQueue<ThrottlePermit> locateDelayQueue(final Integer key) throws InterruptedException, ExecutionException {        
         CompletableFuture<DelayQueue<ThrottlePermit>> futureDelayQueue = new CompletableFuture<>();
 
@@ -249,7 +237,6 @@
         return currentDelayQueue;
     }
 
->>>>>>> 9af7aa16
     /**
      * Delegate blocking on the DelayQueue to an asyncExecutor. Except if the executor rejects the submission
      * and isCallerRunsWhenRejected() is enabled, then this method will delegate back to process(), but not
@@ -280,12 +267,10 @@
 
     /**
      * Returns a permit to the DelayQueue, first resetting it's delay to be relative to now.
-     */
-<<<<<<< HEAD
-    protected void enqueuePermit(final ThrottlePermit permit, final Exchange exchange) {
-=======
+     * @throws ExecutionException 
+     * @throws InterruptedException 
+     */
     protected void enqueuePermit(final ThrottlePermit permit, final Exchange exchange, DelayQueue<ThrottlePermit> delayQueue) throws InterruptedException, ExecutionException {
->>>>>>> 9af7aa16
         permit.setDelayMs(getTimePeriodMillis());
         delayQueue.put(permit);
         // try and incur the least amount of overhead while releasing permits back to the queue
@@ -297,11 +282,7 @@
     /**
      * Evaluates the maxRequestsPerPeriodExpression and adjusts the throttle rate up or down.
      */
-<<<<<<< HEAD
-    protected void calculateAndSetMaxRequestsPerPeriod(final Exchange exchange) throws Exception {
-=======
     protected void calculateAndSetMaxRequestsPerPeriod(DelayQueue<ThrottlePermit> delayQueue, final Exchange exchange, final Integer key) throws Exception {
->>>>>>> 9af7aa16
         Integer newThrottle = maxRequestsPerPeriodExpression.evaluate(exchange, Integer.class);
 
         if (newThrottle != null && newThrottle < 0) {
@@ -316,10 +297,7 @@
 
             if (newThrottle != null) {
                 if (newThrottle != throttleRate) {
-<<<<<<< HEAD
-=======
                     // get the queue from the cache
->>>>>>> 9af7aa16
                     // decrease
                     if (throttleRate > newThrottle) {
                         int delta = throttleRate - newThrottle;
@@ -350,19 +328,62 @@
         }
     }
 
+    @SuppressWarnings("unchecked")
     @Override
     protected void doStart() throws Exception {
         if (isAsyncDelayed()) {
             ObjectHelper.notNull(asyncExecutor, "executorService", this);
         }
+        if (camelContext != null) {
+            int maxSize = CamelContextHelper.getMaximumSimpleCacheSize(camelContext);
+            if (maxSize > 0) {
+                delayQueueCache = LRUCacheFactory.newLRUCache(16, maxSize, false);
+                log.debug("DelayQueues cache size: {}", maxSize);
+            } else {
+                delayQueueCache = LRUCacheFactory.newLRUCache(100);
+                log.debug("Defaulting DelayQueues cache size: {}", 100);
+            }
+        }
+        if (delayQueueCache != null) {
+            ServiceHelper.startService(delayQueueCache);
+        }
+        if (delayQueueCacheExecutorService == null) {
+            String name = getClass().getSimpleName() + "-DelayQueueLocatorTask";
+            delayQueueCacheExecutorService = createDelayQueueCacheExecutorService(name);
+        }
         super.doStart();
     }
-
+    
+    /**
+     * Strategy to create the thread pool for locating right DelayQueue from the case as a background task
+     *
+     * @param name  the suggested name for the background thread
+     * @return the thread pool
+     */
+    protected synchronized ExecutorService createDelayQueueCacheExecutorService(String name) {
+        // use a cached thread pool so we each on-the-fly task has a dedicated thread to process completions as they come in
+        return camelContext.getExecutorServiceManager().newCachedThreadPool(this, name);
+    }
+
+    @SuppressWarnings("rawtypes")
     @Override
     protected void doShutdown() throws Exception {
         if (shutdownAsyncExecutor && asyncExecutor != null) {
             camelContext.getExecutorServiceManager().shutdownNow(asyncExecutor);
         }
+        if (delayQueueCacheExecutorService != null) {
+            camelContext.getExecutorServiceManager().shutdownNow(delayQueueCacheExecutorService);
+        }
+        if (delayQueueCache != null) {
+            ServiceHelper.stopService(delayQueueCache);
+            if (log.isDebugEnabled()) {
+                if (delayQueueCache instanceof LRUCache) {
+                    log.debug("Clearing deleay queues cache[size={}, hits={}, misses={}, evicted={}]",
+                            delayQueueCache.size(), ((LRUCache) delayQueueCache).getHits(), ((LRUCache) delayQueueCache).getMisses(), ((LRUCache) delayQueueCache).getEvicted());
+                }
+            }
+            delayQueueCache.clear();
+        }
         super.doShutdown();
     }
 
