<?xml version="1.0" encoding="UTF-8"?>
<!--

    Licensed to the Apache Software Foundation (ASF) under one or more
    contributor license agreements.  See the NOTICE file distributed with
    this work for additional information regarding copyright ownership.
    The ASF licenses this file to You under the Apache License, Version 2.0
    (the "License"); you may not use this file except in compliance with
    the License.  You may obtain a copy of the License at

         http://www.apache.org/licenses/LICENSE-2.0

    Unless required by applicable law or agreed to in writing, software
    distributed under the License is distributed on an "AS IS" BASIS,
    WITHOUT WARRANTIES OR CONDITIONS OF ANY KIND, either express or implied.
    See the License for the specific language governing permissions and
    limitations under the License.

-->
<project xmlns:xsi="http://www.w3.org/2001/XMLSchema-instance" xmlns="http://maven.apache.org/POM/4.0.0"
         xsi:schemaLocation="http://maven.apache.org/POM/4.0.0 http://maven.apache.org/maven-v4_0_0.xsd">

    <modelVersion>4.0.0</modelVersion>

    <parent>
        <groupId>org.apache.camel.example</groupId>
        <artifactId>examples</artifactId>
        <version>3.0.0-SNAPSHOT</version>
    </parent>

    <artifactId>camel-example-cxf</artifactId>
    <name>Camel :: Example :: CXF</name>
    <description>An example which demonstrates the use of the Camel CXF component</description>

    <properties>
        <category>WebService</category>
        <title>CXF</title>

        <jetty9-version>${jetty92-version}</jetty9-version>
        <camel.osgi.import.additional>
            org.apache.cxf.*;version="${cxf-version-range}"
        </camel.osgi.import.additional>
    </properties>

    <dependencies>
        <dependency>
            <groupId>org.apache.camel</groupId>
            <artifactId>camel-core</artifactId>
        </dependency>

        <dependency>
            <groupId>org.apache.camel</groupId>
            <artifactId>camel-spring</artifactId>
        </dependency>

        <dependency>
            <groupId>org.apache.camel</groupId>
            <artifactId>camel-cxf</artifactId>
        </dependency>

        <dependency>
            <groupId>org.apache.camel</groupId>
            <artifactId>camel-cxf-transport</artifactId>
        </dependency>

<<<<<<< HEAD
    <dependency>
      <groupId>org.apache.cxf</groupId>
      <artifactId>cxf-rt-transports-http-jetty</artifactId>
      <exclusions>
        <exclusion>
          <groupId>org.eclipse.jetty</groupId>
          <artifactId>jetty-server</artifactId>
        </exclusion>
        <exclusion>
          <groupId>org.eclipse.jetty</groupId>
          <artifactId>jetty-util</artifactId>
        </exclusion>
        <exclusion>
          <groupId>org.eclipse.jetty</groupId>
          <artifactId>jetty-io</artifactId>
        </exclusion>
        <exclusion>
          <groupId>org.eclipse.jetty</groupId>
          <artifactId>jetty-security</artifactId>
        </exclusion>
        <exclusion>
          <groupId>org.eclipse.jetty</groupId>
          <artifactId>jetty-continuation</artifactId>
        </exclusion>
        <exclusion>
          <groupId>org.eclipse.jetty</groupId>
          <artifactId>jetty-http</artifactId>
        </exclusion>
      </exclusions>
    </dependency>
    <dependency>
      <groupId>org.apache.camel</groupId>
      <artifactId>camel-jetty9</artifactId>
      <version>${jetty9-version}</version>
    </dependency>
=======
        <dependency>
            <groupId>org.apache.cxf</groupId>
            <artifactId>cxf-rt-transports-http-jetty</artifactId>
            <exclusions>
                <exclusion>
                    <groupId>org.eclipse.jetty</groupId>
                    <artifactId>jetty-server</artifactId>
                </exclusion>
                <exclusion>
                    <groupId>org.eclipse.jetty</groupId>
                    <artifactId>jetty-util</artifactId>
                </exclusion>
                <exclusion>
                    <groupId>org.eclipse.jetty</groupId>
                    <artifactId>jetty-io</artifactId>
                </exclusion>
                <exclusion>
                    <groupId>org.eclipse.jetty</groupId>
                    <artifactId>jetty-security</artifactId>
                </exclusion>
                <exclusion>
                    <groupId>org.eclipse.jetty</groupId>
                    <artifactId>jetty-continuation</artifactId>
                </exclusion>
                <exclusion>
                    <groupId>org.eclipse.jetty</groupId>
                    <artifactId>jetty-http</artifactId>
                </exclusion>
            </exclusions>
        </dependency>
        <dependency>
            <groupId>org.apache.camel</groupId>
            <artifactId>camel-jetty</artifactId>
        </dependency>
>>>>>>> f46d92e4

        <dependency>
            <groupId>org.apache.cxf</groupId>
            <artifactId>cxf-rt-bindings-soap</artifactId>
        </dependency>

        <dependency>
            <groupId>org.apache.cxf</groupId>
            <artifactId>cxf-rt-transports-jms</artifactId>
        </dependency>

        <dependency>
            <groupId>org.apache.cxf</groupId>
            <artifactId>cxf-rt-frontend-jaxrs</artifactId>
        </dependency>

        <dependency>
            <groupId>org.apache.activemq</groupId>
            <artifactId>activemq-broker</artifactId>
        </dependency>
        <dependency>
            <groupId>org.apache.activemq</groupId>
            <artifactId>activemq-spring</artifactId>
        </dependency>
        <dependency>
            <groupId>org.apache.activemq</groupId>
            <artifactId>activemq-kahadb-store</artifactId>
        </dependency>

        <dependency>
            <groupId>org.apache.geronimo.specs</groupId>
            <artifactId>geronimo-j2ee-connector_1.5_spec</artifactId>
            <scope>provided</scope>
        </dependency>

        <dependency>
            <groupId>org.apache.xbean</groupId>
            <artifactId>xbean-spring</artifactId>
            <exclusions>
                <exclusion>
                    <groupId>org.springframework</groupId>
                    <artifactId>spring</artifactId>
                </exclusion>
            </exclusions>
        </dependency>

        <dependency>
            <groupId>xerces</groupId>
            <artifactId>xercesImpl</artifactId>
        </dependency>

        <!-- logging -->
        <dependency>
            <groupId>org.apache.logging.log4j</groupId>
            <artifactId>log4j-api</artifactId>
            <scope>runtime</scope>
        </dependency>
        <dependency>
            <groupId>org.apache.logging.log4j</groupId>
            <artifactId>log4j-core</artifactId>
            <scope>runtime</scope>
        </dependency>
        <dependency>
            <groupId>org.apache.logging.log4j</groupId>
            <artifactId>log4j-slf4j-impl</artifactId>
            <scope>runtime</scope>
        </dependency>

        <!-- testing -->
        <dependency>
            <groupId>junit</groupId>
            <artifactId>junit</artifactId>
            <scope>test</scope>
        </dependency>
        <dependency>
            <groupId>org.apache.camel</groupId>
            <artifactId>camel-test-spring</artifactId>
            <scope>test</scope>
        </dependency>
        <dependency>
            <groupId>org.apache.camel</groupId>
            <artifactId>camel-test</artifactId>
            <!-- Not test scope because we need to use the port finder utility in the actual example code. -->
        </dependency>

    </dependencies>

    <profiles>
        <profile>
            <id>HttpToJMS</id>
            <properties>
                <!-- Starting the camel-cxf example of routing the SOAP over http
                    message to SOAP over JMS Server -->
                <target.main.class>org.apache.camel.example.cxf.httptojms.CamelCxfExample</target.main.class>
            </properties>
        </profile>
        <profile>
            <id>CamelTransport</id>
            <properties>
                <!-- Starting the camel-cxf example of using Camel transport of CXF -->
                <target.main.class>org.apache.camel.example.camel.transport.CamelTransportExample</target.main.class>
            </properties>
        </profile>
        <profile>
            <id>WebServiceProvider</id>
            <properties>
                <!-- Starting the camel-cxf example of how to use the JAXWS WebServiceProvider
                    API -->
                <target.main.class>org.apache.camel.example.cxf.provider.CamelCxfExample</target.main.class>
            </properties>
        </profile>
        <profile>
            <id>JAXRS</id>
            <properties>
                <!-- Starting the camel-cxf example of JAXRS -->
                <target.main.class>org.apache.camel.example.cxf.jaxrs.CamelRouterBuilder</target.main.class>
            </properties>
        </profile>
        <profile>
            <id>HttpToJMS.Client</id>
            <properties>
                <!-- Starting the camel-cxf example client of routing the SOAP over
                    http message to SOAP over JMS Server -->
                <target.main.class>org.apache.camel.example.cxf.httptojms.Client</target.main.class>
            </properties>
        </profile>
        <profile>
            <id>CamelTransport.Client</id>
            <properties>
                <!-- Starting the camel-cxf example client of using Camel transport
                    of CXF -->
                <target.main.class>org.apache.camel.example.camel.transport.Client</target.main.class>
            </properties>
        </profile>
        <profile>
            <id>WebServiceProvider.Client</id>
            <properties>
                <!-- Starting the camel-cxf example client of how to use the JAXWS
                    WebServiceProvider API -->
                <target.main.class>org.apache.camel.example.cxf.provider.Client</target.main.class>
            </properties>
        </profile>
        <profile>
            <id>JAXRS.Client</id>
            <properties>
                <!-- Starting the camel-cxf example client of JAXRS -->
                <target.main.class>org.apache.camel.example.cxf.jaxrs.Client</target.main.class>
            </properties>
        </profile>
        <profile>
            <id>java9+</id>
            <activation>
                <jdk>[9,)</jdk>
            </activation>
            <build>
                <plugins>
                    <plugin>
                        <groupId>org.apache.maven.plugins</groupId>
                        <artifactId>maven-surefire-plugin</artifactId>
                        <configuration>
                            <excludes>
                                <!--ignore tests until CXF-7520 is resolved and released-->
                                <exclude>**/**</exclude>
                            </excludes>
                        </configuration>
                    </plugin>
                </plugins>
            </build>
        </profile>
    </profiles>

    <build>
        <plugins>
            <plugin>
                <groupId>org.apache.cxf</groupId>
                <artifactId>cxf-codegen-plugin</artifactId>
                <executions>
                    <execution>
                        <id>generate-sources</id>
                        <phase>generate-sources</phase>
                        <configuration>
                            <fork>${cxf.codegenplugin.forkmode}</fork>
                            <additionalJvmArgs>${cxf.codegen.jvmArgs}</additionalJvmArgs>
                            <sourceRoot>${basedir}/target/generated/src/main/java</sourceRoot>
                            <wsdlOptions>
                                <wsdlOption>
                                    <wsdl>${basedir}/src/main/resources/wsdl/hello_world.wsdl</wsdl>
                                </wsdlOption>
                            </wsdlOptions>
                        </configuration>
                        <goals>
                            <goal>wsdl2java</goal>
                        </goals>
                    </execution>
                </executions>
            </plugin>

            <!-- Allows the example to be run via 'mvn compile exec:java' -->
            <plugin>
                <groupId>org.codehaus.mojo</groupId>
                <artifactId>exec-maven-plugin</artifactId>
                <configuration>
                    <mainClass>${target.main.class}</mainClass>
                    <includePluginDependencies>false</includePluginDependencies>
                    <systemProperties>
                        <property>
                            <key>java.util.logging.config.file</key>
                            <value>logging.properties</value>
                        </property>
                    </systemProperties>
                </configuration>
            </plugin>
        </plugins>
    </build>

</project><|MERGE_RESOLUTION|>--- conflicted
+++ resolved
@@ -63,43 +63,6 @@
             <artifactId>camel-cxf-transport</artifactId>
         </dependency>
 
-<<<<<<< HEAD
-    <dependency>
-      <groupId>org.apache.cxf</groupId>
-      <artifactId>cxf-rt-transports-http-jetty</artifactId>
-      <exclusions>
-        <exclusion>
-          <groupId>org.eclipse.jetty</groupId>
-          <artifactId>jetty-server</artifactId>
-        </exclusion>
-        <exclusion>
-          <groupId>org.eclipse.jetty</groupId>
-          <artifactId>jetty-util</artifactId>
-        </exclusion>
-        <exclusion>
-          <groupId>org.eclipse.jetty</groupId>
-          <artifactId>jetty-io</artifactId>
-        </exclusion>
-        <exclusion>
-          <groupId>org.eclipse.jetty</groupId>
-          <artifactId>jetty-security</artifactId>
-        </exclusion>
-        <exclusion>
-          <groupId>org.eclipse.jetty</groupId>
-          <artifactId>jetty-continuation</artifactId>
-        </exclusion>
-        <exclusion>
-          <groupId>org.eclipse.jetty</groupId>
-          <artifactId>jetty-http</artifactId>
-        </exclusion>
-      </exclusions>
-    </dependency>
-    <dependency>
-      <groupId>org.apache.camel</groupId>
-      <artifactId>camel-jetty9</artifactId>
-      <version>${jetty9-version}</version>
-    </dependency>
-=======
         <dependency>
             <groupId>org.apache.cxf</groupId>
             <artifactId>cxf-rt-transports-http-jetty</artifactId>
@@ -134,7 +97,6 @@
             <groupId>org.apache.camel</groupId>
             <artifactId>camel-jetty</artifactId>
         </dependency>
->>>>>>> f46d92e4
 
         <dependency>
             <groupId>org.apache.cxf</groupId>
