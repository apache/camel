/*
 * Licensed to the Apache Software Foundation (ASF) under one or more
 * contributor license agreements.  See the NOTICE file distributed with
 * this work for additional information regarding copyright ownership.
 * The ASF licenses this file to You under the Apache License, Version 2.0
 * (the "License"); you may not use this file except in compliance with
 * the License.  You may obtain a copy of the License at
 *
 *      http://www.apache.org/licenses/LICENSE-2.0
 *
 * Unless required by applicable law or agreed to in writing, software
 * distributed under the License is distributed on an "AS IS" BASIS,
 * WITHOUT WARRANTIES OR CONDITIONS OF ANY KIND, either express or implied.
 * See the License for the specific language governing permissions and
 * limitations under the License.
 */
package org.apache.camel.main;

import java.io.ByteArrayInputStream;
import java.io.File;
import java.io.IOException;
import java.io.InputStream;
import java.util.ArrayList;
import java.util.LinkedList;
import java.util.List;
import java.util.Map;
import java.util.Objects;
import java.util.Set;
import java.util.TreeMap;
import java.util.function.Supplier;

import org.w3c.dom.Document;

import org.apache.camel.CamelContext;
import org.apache.camel.ManagementStatisticsLevel;
import org.apache.camel.ProducerTemplate;
import org.apache.camel.RuntimeCamelException;
import org.apache.camel.impl.DefaultCamelContext;
import org.apache.camel.main.download.AutoConfigureDownloadListener;
import org.apache.camel.main.download.BasePackageScanDownloadListener;
import org.apache.camel.main.download.CircuitBreakerDownloader;
import org.apache.camel.main.download.CommandLineDependencyDownloader;
import org.apache.camel.main.download.DependencyDownloaderClassLoader;
import org.apache.camel.main.download.DependencyDownloaderClassResolver;
import org.apache.camel.main.download.DependencyDownloaderComponentResolver;
import org.apache.camel.main.download.DependencyDownloaderDataFormatResolver;
import org.apache.camel.main.download.DependencyDownloaderKamelet;
import org.apache.camel.main.download.DependencyDownloaderLanguageResolver;
import org.apache.camel.main.download.DependencyDownloaderPropertiesFunctionResolver;
import org.apache.camel.main.download.DependencyDownloaderPropertyBindingListener;
import org.apache.camel.main.download.DependencyDownloaderResourceLoader;
import org.apache.camel.main.download.DependencyDownloaderRoutesLoader;
import org.apache.camel.main.download.DependencyDownloaderStrategy;
import org.apache.camel.main.download.DependencyDownloaderUriFactoryResolver;
import org.apache.camel.main.download.DownloadListener;
import org.apache.camel.main.download.DownloadModelineParser;
import org.apache.camel.main.download.KameletMainInjector;
import org.apache.camel.main.download.KnownDependenciesResolver;
import org.apache.camel.main.download.KnownReposResolver;
import org.apache.camel.main.download.MavenDependencyDownloader;
import org.apache.camel.main.download.TypeConverterLoaderDownloadListener;
import org.apache.camel.main.http.VertxHttpServer;
import org.apache.camel.main.injection.AnnotationDependencyInjection;
import org.apache.camel.main.util.ExtraFilesClassLoader;
import org.apache.camel.spi.ClassResolver;
import org.apache.camel.spi.CliConnector;
import org.apache.camel.spi.CliConnectorFactory;
import org.apache.camel.spi.ComponentResolver;
import org.apache.camel.spi.DataFormatResolver;
import org.apache.camel.spi.FactoryFinder;
import org.apache.camel.spi.FactoryFinderResolver;
import org.apache.camel.spi.LanguageResolver;
import org.apache.camel.spi.Registry;
import org.apache.camel.spi.ResourceLoader;
import org.apache.camel.spi.RoutesLoader;
import org.apache.camel.spi.UriFactoryResolver;
import org.apache.camel.startup.jfr.FlightRecorderStartupStepRecorder;
import org.apache.camel.support.DefaultContextReloadStrategy;
import org.apache.camel.support.PluginHelper;
import org.apache.camel.support.RouteOnDemandReloadStrategy;
import org.apache.camel.support.service.ServiceHelper;
import org.springframework.beans.factory.config.BeanDefinition;
import org.springframework.beans.factory.support.DefaultListableBeanFactory;
import org.springframework.beans.factory.xml.XmlBeanDefinitionReader;
import org.springframework.core.io.AbstractResource;

/**
 * A Main class for booting up Camel with Kamelet in standalone mode.
 */
public class KameletMain extends MainCommandLineSupport {

    public static final String DEFAULT_KAMELETS_LOCATION = "classpath:/kamelets,github:apache:camel-kamelets/kamelets";

    protected final MainRegistry registry = new MainRegistry();
    private boolean download = true;
    private String repos;
    private boolean fresh;
    private String mavenSettings;
    private String mavenSettingsSecurity;
    private boolean stub;
    private DownloadListener downloadListener;
    private DependencyDownloaderClassLoader classLoader;

    public KameletMain() {
        configureInitialProperties(DEFAULT_KAMELETS_LOCATION);
    }

    public KameletMain(String overrides) {
        Objects.requireNonNull(overrides);

        String locations = overrides + "," + DEFAULT_KAMELETS_LOCATION;

        configureInitialProperties(locations);
    }

    public static void main(String... args) throws Exception {
        KameletMain main = new KameletMain();
        int code = main.run(args);
        if (code != 0) {
            System.exit(code);
        }
        // normal exit
    }

    /**
     * Binds the given <code>name</code> to the <code>bean</code> object, so that it can be looked up inside the
     * CamelContext this command line tool runs with.
     *
     * @param name the used name through which we do bind
     * @param bean the object to bind
     */
    public void bind(String name, Object bean) {
        registry.bind(name, bean);
    }

    /**
     * Using the given <code>name</code> does lookup for the bean being already bound using the
     * {@link #bind(String, Object)} method.
     *
     * @see Registry#lookupByName(String)
     */
    public Object lookup(String name) {
        return registry.lookupByName(name);
    }

    /**
     * Using the given <code>name</code> and <code>type</code> does lookup for the bean being already bound using the
     * {@link #bind(String, Object)} method.
     *
     * @see Registry#lookupByNameAndType(String, Class)
     */
    public <T> T lookup(String name, Class<T> type) {
        return registry.lookupByNameAndType(name, type);
    }

    /**
     * Using the given <code>type</code> does lookup for the bean being already bound using the
     * {@link #bind(String, Object)} method.
     *
     * @see Registry#findByTypeWithName(Class)
     */
    public <T> Map<String, T> lookupByType(Class<T> type) {
        return registry.findByTypeWithName(type);
    }

    public boolean isDownload() {
        return download;
    }

    /**
     * Whether to allow automatic downloaded JAR dependencies, over the internet, that Kamelets requires. This is by
     * default enabled.
     */
    public void setDownload(boolean download) {
        this.download = download;
    }

    public String getRepos() {
        return repos;
    }

    /**
     * Additional maven repositories for download on-demand (Use commas to separate multiple repositories).
     */
    public void setRepos(String repos) {
        this.repos = repos;
    }

    public boolean isFresh() {
        return fresh;
    }

    /**
     * Make sure we use fresh (i.e. non-cached) resources.
     */
    public void setFresh(boolean fresh) {
        this.fresh = fresh;
    }

    public boolean isStub() {
        return stub;
    }

    /**
     * Optionally set the location of Maven settings.xml if it's different than {@code ~/.m2/settings.xml}. If set to
     * {@code false}, no default settings file will be used at all.
     */
    public void setMavenSettings(String mavenSettings) {
        this.mavenSettings = mavenSettings;
    }

    public String getMavenSettings() {
        return mavenSettings;
    }

    /**
     * Optionally set the location of Maven settings-security.xml if it's different than
     * {@code ~/.m2/settings-security.xml}.
     */
    public void setMavenSettingsSecurity(String mavenSettingsSecurity) {
        this.mavenSettingsSecurity = mavenSettingsSecurity;
    }

    public String getMavenSettingsSecurity() {
        return mavenSettingsSecurity;
    }

    /**
     * Whether to use stub endpoints instead of creating the actual endpoints. This allows to simulate using real
     * components but run without them on the classpath.
     */
    public void setStub(boolean stub) {
        this.stub = stub;
    }

    public DownloadListener getDownloadListener() {
        return downloadListener;
    }

    /**
     * Sets a custom download listener
     */
    public void setDownloadListener(DownloadListener downloadListener) {
        this.downloadListener = downloadListener;
    }

    // Implementation methods
    // -------------------------------------------------------------------------

    @Override
    public void showOptionsHeader() {
        System.out.println("Apache Camel (KameletMain) takes the following options");
        System.out.println();
    }

    @Override
    protected void addInitialOptions() {
        addOption(new Option("h", "help", "Displays the help screen") {
            protected void doProcess(String arg, LinkedList<String> remainingArgs) {
                showOptions();
                completed();
            }
        });
        addOption(new ParameterOption(
                "download", "download", "Whether to allow automatic downloaded JAR dependencies, over the internet.",
                "download") {
            @Override
            protected void doProcess(String arg, String parameter, LinkedList<String> remainingArgs) {
                if (arg.equals("-download")) {
                    setDownload("true".equalsIgnoreCase(parameter));
                }
            }
        });
        addOption(new ParameterOption(
                "repos", "repositories", "Additional maven repositories for download on-demand.",
                "repos") {
            @Override
            protected void doProcess(String arg, String parameter, LinkedList<String> remainingArgs) {
                if (arg.equals("-repos")) {
                    setRepos(parameter);
                }
            }
        });
    }

    @Override
    protected void doInit() throws Exception {
        super.doInit();
        initCamelContext();
    }

    @Override
    protected void doStart() throws Exception {
        super.doStart();
        if (getCamelContext() != null) {
            try {
                // if we were vetoed started then mark as completed
                getCamelContext().start();
            } finally {
                if (getCamelContext().isVetoStarted()) {
                    completed();
                }
            }
        }
    }

    @Override
    protected void doStop() throws Exception {
        super.doStop();
        if (getCamelContext() != null) {
            getCamelContext().stop();
        }
    }

    @Override
    protected ProducerTemplate findOrCreateCamelTemplate() {
        if (getCamelContext() != null) {
            return getCamelContext().createProducerTemplate();
        } else {
            return null;
        }
    }

    @Override
    protected CamelContext createCamelContext() {
        // do not build/init camel context yet
        DefaultCamelContext answer = new DefaultCamelContext(false);
        if (download) {
            ClassLoader dynamicCL = createApplicationContextClassLoader();
            answer.setApplicationContextClassLoader(dynamicCL);
            PluginHelper.getPackageScanClassResolver(answer).addClassLoader(dynamicCL);
            PluginHelper.getPackageScanResourceResolver(answer).addClassLoader(dynamicCL);

            KnownReposResolver known = new KnownReposResolver(camelContext);
            known.loadKnownDependencies();
            MavenDependencyDownloader downloader = new MavenDependencyDownloader();
            downloader.setKnownReposResolver(known);
            downloader.setClassLoader(dynamicCL);
            downloader.setCamelContext(answer);
            downloader.setRepos(repos);
            downloader.setFresh(fresh);
            downloader.setMavenSettings(mavenSettings);
            downloader.setMavenSettingsSecurity(mavenSettingsSecurity);
            if (downloadListener != null) {
                downloader.addDownloadListener(downloadListener);
            }
            downloader.addDownloadListener(new AutoConfigureDownloadListener());
            downloader.addArtifactDownloadListener(new TypeConverterLoaderDownloadListener());
            downloader.addArtifactDownloadListener(new BasePackageScanDownloadListener());

            // register as extension
            try {
                answer.addService(downloader);
            } catch (Exception e) {
                throw RuntimeCamelException.wrapRuntimeException(e);
            }

            // in case we use circuit breakers
            CircuitBreakerDownloader.registerDownloadReifiers();
        }
        if (stub) {
            // turn off auto-wiring when running in stub mode
            mainConfigurationProperties.setAutowiredEnabled(false);
            // and turn off fail fast as we stub components
            mainConfigurationProperties.setAutoConfigurationFailFast(false);
        }

        String info = startupInfo();
        if (info != null) {
            LOG.info(info);
        }

        answer.getCamelContextExtension().setRegistry(registry);
        // load camel component and custom health-checks
        answer.setLoadHealthChecks(true);
        // annotation based dependency injection for camel/spring/quarkus annotations in DSLs and Java beans
        AnnotationDependencyInjection.initAnnotationBasedDependencyInjection(answer);

        if (!stub) {
            // setup cli-connector if not already done
            if (answer.hasService(CliConnector.class) == null) {
                CliConnectorFactory ccf = answer.getCamelContextExtension().getContextPlugin(CliConnectorFactory.class);
                if (ccf != null && ccf.isEnabled()) {
                    CliConnector connector = ccf.createConnector();
                    try {
                        answer.addService(connector, true);
                        // force start cli connector early as otherwise it will be deferred until context is started
                        // but, we want status available during startup phase
                        ServiceHelper.startService(connector);
                    } catch (Exception e) {
                        LOG.warn("Cannot start camel-cli-connector due: {}. This integration cannot be managed by Camel CLI.",
                                e.getMessage());
                    }
                }
            }

        }
        // embed HTTP server if port is specified
        Object port = getInitialProperties().get("camel.jbang.platform-http.port");
        if (port != null) {
            VertxHttpServer.registerServer(answer, Integer.parseInt(port.toString()), stub);
        }
        boolean console = "true".equals(getInitialProperties().get("camel.jbang.console"));
        if (console && port == null) {
            // use default port 8080 if console is enabled
            VertxHttpServer.registerServer(answer, 8080, stub);
        }
        if (console) {
            VertxHttpServer.registerConsole(answer);
        }

        // always enable developer console as it is needed by camel-cli-connector
        configure().withDevConsoleEnabled(true);
        // and enable a bunch of other stuff that gives more details for developers
        configure().withCamelEventsTimestampEnabled(true);
        configure().withLoadHealthChecks(true);
        configure().withModeline(true);
        configure().withLoadStatisticsEnabled(true);
        configure().withMessageHistory(true);
        configure().withInflightRepositoryBrowseEnabled(true);
        configure().withEndpointRuntimeStatisticsEnabled(true);
        configure().withJmxManagementStatisticsLevel(ManagementStatisticsLevel.Extended);
        configure().withShutdownLogInflightExchangesOnTimeout(false);
        configure().withShutdownTimeout(10);

        boolean tracing = "true".equals(getInitialProperties().get("camel.jbang.backlogTracing"));
        if (tracing) {
            configure().withBacklogTracing(true);
        }

        boolean health = "true".equals(getInitialProperties().get("camel.jbang.health"));
        if (health && port == null) {
            // use default port 8080 if console is enabled
            VertxHttpServer.registerServer(answer, 8080, stub);
        }
        if (health) {
            VertxHttpServer.registerHealthCheck(answer);
        }

        // need to setup jfr early
        Object jfr = getInitialProperties().get("camel.jbang.jfr");
        Object jfrProfile = getInitialProperties().get("camel.jbang.jfr-profile");
        if ("jfr".equals(jfr) || jfrProfile != null) {
            FlightRecorderStartupStepRecorder recorder = new FlightRecorderStartupStepRecorder();
            recorder.setRecording(true);
            if (jfrProfile != null) {
                recorder.setRecordingProfile(jfrProfile.toString());
            }
            answer.setStartupStepRecorder(recorder);
        }

        try {
            // dependencies from CLI
            Object dependencies = getInitialProperties().get("camel.jbang.dependencies");
            if (dependencies != null) {
                answer.addService(new CommandLineDependencyDownloader(answer, dependencies.toString()));
            }

            KnownDependenciesResolver known = new KnownDependenciesResolver(answer);
            known.loadKnownDependencies();
<<<<<<< HEAD
            DependencyDownloaderPropertyBindingListener listener
                    = new DependencyDownloaderPropertyBindingListener(answer, known);
            answer.getCamelContextExtension().getRegistry()
                    .bind(DependencyDownloaderPropertyBindingListener.class.getSimpleName(), listener);
            answer.getCamelContextExtension().getRegistry().bind(DependencyDownloaderStrategy.class.getSimpleName(),
                    new DependencyDownloaderStrategy(answer));

            // download class-resolver
            ClassResolver classResolver = new DependencyDownloaderClassResolver(answer, known);
            answer.setClassResolver(classResolver);
            // re-create factory finder with download class-resolver
            FactoryFinderResolver ffr = PluginHelper.getFactoryFinderResolver(answer);
            FactoryFinder ff = ffr.resolveBootstrapFactoryFinder(classResolver);
            answer.getCamelContextExtension().setBootstrapFactoryFinder(ff);
            ff = ffr.resolveDefaultFactoryFinder(classResolver);
            answer.getCamelContextExtension().setDefaultFactoryFinder(ff);

            answer.getCamelContextExtension().addContextPlugin(ComponentResolver.class,
                    new DependencyDownloaderComponentResolver(answer, stub));
            answer.getCamelContextExtension().addContextPlugin(UriFactoryResolver.class,
                    new DependencyDownloaderUriFactoryResolver(answer));
            answer.getCamelContextExtension().addContextPlugin(DataFormatResolver.class,
                    new DependencyDownloaderDataFormatResolver(answer));
            answer.getCamelContextExtension().addContextPlugin(LanguageResolver.class,
                    new DependencyDownloaderLanguageResolver(answer));
            answer.getCamelContextExtension().addContextPlugin(ResourceLoader.class,
                    new DependencyDownloaderResourceLoader(answer));
=======
            if (download) {
                DependencyDownloaderPropertyBindingListener listener
                        = new DependencyDownloaderPropertyBindingListener(answer, known);
                answer.getCamelContextExtension().getRegistry()
                        .bind(DependencyDownloaderPropertyBindingListener.class.getSimpleName(), listener);
                answer.getCamelContextExtension().getRegistry().bind(DependencyDownloaderStrategy.class.getSimpleName(),
                        new DependencyDownloaderStrategy(answer));
                answer.setClassResolver(new DependencyDownloaderClassResolver(answer, known));
                answer.getCamelContextExtension().addContextPlugin(ComponentResolver.class,
                        new DependencyDownloaderComponentResolver(answer, stub));
                answer.getCamelContextExtension().addContextPlugin(UriFactoryResolver.class,
                        new DependencyDownloaderUriFactoryResolver(answer));
                answer.getCamelContextExtension().addContextPlugin(DataFormatResolver.class,
                        new DependencyDownloaderDataFormatResolver(answer));
                answer.getCamelContextExtension().addContextPlugin(LanguageResolver.class,
                        new DependencyDownloaderLanguageResolver(answer));
                answer.getCamelContextExtension().addContextPlugin(ResourceLoader.class,
                        new DependencyDownloaderResourceLoader(answer));
            }
>>>>>>> f4134a5a
            answer.setInjector(new KameletMainInjector(answer.getInjector(), stub));
            if (download) {
                answer.addService(new DependencyDownloaderKamelet(answer));
                answer.getCamelContextExtension().getRegistry().bind(DownloadModelineParser.class.getSimpleName(),
                        new DownloadModelineParser(answer));
            }

            // reloader
            String sourceDir = getInitialProperties().getProperty("camel.jbang.sourceDir");
            if (sourceDir != null) {
                if (console || health) {
                    // allow to upload source via http when HTTP console enabled
                    VertxHttpServer.registerUploadSourceDir(answer, sourceDir);
                }
                RouteOnDemandReloadStrategy reloader = new RouteOnDemandReloadStrategy(sourceDir, true);
                reloader.setPattern("*");
                answer.addService(reloader);
            } else {
                answer.addService(new DefaultContextReloadStrategy());
            }

        } catch (Exception e) {
            throw RuntimeCamelException.wrapRuntimeException(e);
        }

        return answer;
    }

    @Override
    protected void configurePropertiesService(CamelContext camelContext) throws Exception {
        super.configurePropertiesService(camelContext);

        // properties functions, which can download
        if (download) {
            org.apache.camel.component.properties.PropertiesComponent pc
                    = (org.apache.camel.component.properties.PropertiesComponent) camelContext.getPropertiesComponent();
            pc.setPropertiesFunctionResolver(new DependencyDownloaderPropertiesFunctionResolver(camelContext));
        }
    }

    @Override
    protected void autoconfigure(CamelContext camelContext) throws Exception {
        // create classloader that may include additional JARs
        camelContext.setApplicationContextClassLoader(createApplicationContextClassLoader());
        // auto configure camel afterwards
        super.autoconfigure(camelContext);
    }

    protected ClassLoader createApplicationContextClassLoader() {
        if (classLoader == null) {
            // jars need to be added to dependency downloader classloader
            List<String> jars = new ArrayList<>();
            // create class loader (that are download capable) only once
            // any additional files to add to classpath
            ClassLoader parentCL = KameletMain.class.getClassLoader();
            String cpFiles = getInitialProperties().getProperty("camel.jbang.classpathFiles");
            if (cpFiles != null) {
                String[] arr = cpFiles.split(",");
                List<String> files = new ArrayList<>();
                for (String s : arr) {
                    if (s.endsWith(".jar")) {
                        jars.add(s);
                    } else {
                        files.add(s);
                    }
                }
                if (!files.isEmpty()) {
                    parentCL = new ExtraFilesClassLoader(parentCL, files);
                    LOG.info("Additional files added to classpath: {}", String.join(", ", files));
                }
            }
            DependencyDownloaderClassLoader cl = new DependencyDownloaderClassLoader(parentCL);
            if (!jars.isEmpty()) {
                for (String jar : jars) {
                    File f = new File(jar).getAbsoluteFile();
                    if (f.isFile() && f.exists()) {
                        cl.addFile(f);
                    }
                }
                LOG.info("Additional jars added to classpath: {}", String.join(", ", jars));
            }
            classLoader = cl;
        }
        return classLoader;
    }

    @Override
    protected void configureRoutesLoader(CamelContext camelContext) {
        if (download) {
            // use resolvers that can auto downloaded
            camelContext.getCamelContextExtension()
                    .addContextPlugin(RoutesLoader.class, new DependencyDownloaderRoutesLoader(camelContext));
        } else {
            super.configureRoutesLoader(camelContext);
        }
    }

    /**
     * Sets initial properties that are specific to camel-kamelet-main
     */
    protected void configureInitialProperties(String location) {
        addInitialProperty("camel.component.kamelet.location", location);
        addInitialProperty("camel.component.rest.consumerComponentName", "platform-http");
        addInitialProperty("camel.component.rest.producerComponentName", "vertx-http");
    }

    protected String startupInfo() {
        StringBuilder sb = new StringBuilder();
        sb.append("Using Java ").append(System.getProperty("java.version"));
        String pid = getPid();
        if (pid != null) {
            sb.append(" with PID ").append(pid);
        }
        sb.append(". Started by ").append(System.getProperty("user.name"));
        sb.append(" in ").append(System.getProperty("user.dir"));

        return sb.toString();
    }

    @Override
    protected void postProcessCamelRegistry(CamelContext camelContext, MainConfigurationProperties config, Registry registry) {
        // camel-kamelet-main has access to Spring libraries, so we can grab XML documents representing
        // actual Spring Beans and read them using Spring's BeanFactory to populate Camel registry
        final Map<String, Document> xmls = new TreeMap<>();

        Map<String, Document> springBeansDocs = registry.findByTypeWithName(Document.class);
        if (springBeansDocs != null) {
            springBeansDocs.forEach((id, doc) -> {
                if (id.startsWith("spring-document:")) {
                    xmls.put(id, doc);
                }
            });
        }

        // we _could_ create something like org.apache.camel.spring.spi.ApplicationContextBeanRepository, but
        // wrapping DefaultListableBeanFactory and use it as one of the
        // org.apache.camel.support.DefaultRegistry.repositories, but for now let's use it to populate
        // Spring registry and then copy the beans (whether the scope is)
        final DefaultListableBeanFactory beanFactory = new DefaultListableBeanFactory();
        beanFactory.setAllowCircularReferences(true); // for now

        // register some existing beans (the list may change)
        // would be nice to keep the documentation up to date: docs/user-manual/modules/ROOT/pages/camel-jbang.adoc
        Set<String> infraBeanNames = Set.of("CamelContext", "MainConfiguration");
        beanFactory.registerSingleton("CamelContext", camelContext);
        beanFactory.registerSingleton("MainConfiguration", config);
        // ...

        // instead of generating an MX parser for spring-beans.xsd and use it to read the docs, we can simply
        // pass w3c Documents directly to Spring
        final XmlBeanDefinitionReader reader = new XmlBeanDefinitionReader(beanFactory);
        xmls.forEach((id, doc) -> {
            reader.registerBeanDefinitions(doc, new AbstractResource() {
                @Override
                public String getDescription() {
                    return id;
                }

                @Override
                public InputStream getInputStream() throws IOException {
                    return new ByteArrayInputStream(new byte[0]);
                }
            });
        });

        // for full interaction between Spring ApplicationContext and its BeanFactory see
        // org.springframework.context.support.AbstractApplicationContext.refresh()
        // see org.springframework.context.support.AbstractApplicationContext.prepareBeanFactory() to check
        // which extra/infra beans are added

        beanFactory.freezeConfiguration();
        beanFactory.preInstantiateSingletons();

        for (String name : beanFactory.getBeanDefinitionNames()) {
            if (infraBeanNames.contains(name)) {
                continue;
            }
            BeanDefinition def = beanFactory.getBeanDefinition(name);
            if (def.isSingleton()) {
                // just grab the singleton and put into registry
                registry.bind(name, beanFactory.getBean(name));
            } else {
                // rely on the bean factory to implement prototype scope
                registry.bind(name, (Supplier<Object>) () -> beanFactory.getBean(name));
            }
        }
    }

    @Override
    protected void doShutdown() throws Exception {
        // TODO: manage BeanFactory as a field and clear the beans here
    }

    private static String getPid() {
        return String.valueOf(ProcessHandle.current().pid());
    }

}<|MERGE_RESOLUTION|>--- conflicted
+++ resolved
@@ -458,35 +458,6 @@
 
             KnownDependenciesResolver known = new KnownDependenciesResolver(answer);
             known.loadKnownDependencies();
-<<<<<<< HEAD
-            DependencyDownloaderPropertyBindingListener listener
-                    = new DependencyDownloaderPropertyBindingListener(answer, known);
-            answer.getCamelContextExtension().getRegistry()
-                    .bind(DependencyDownloaderPropertyBindingListener.class.getSimpleName(), listener);
-            answer.getCamelContextExtension().getRegistry().bind(DependencyDownloaderStrategy.class.getSimpleName(),
-                    new DependencyDownloaderStrategy(answer));
-
-            // download class-resolver
-            ClassResolver classResolver = new DependencyDownloaderClassResolver(answer, known);
-            answer.setClassResolver(classResolver);
-            // re-create factory finder with download class-resolver
-            FactoryFinderResolver ffr = PluginHelper.getFactoryFinderResolver(answer);
-            FactoryFinder ff = ffr.resolveBootstrapFactoryFinder(classResolver);
-            answer.getCamelContextExtension().setBootstrapFactoryFinder(ff);
-            ff = ffr.resolveDefaultFactoryFinder(classResolver);
-            answer.getCamelContextExtension().setDefaultFactoryFinder(ff);
-
-            answer.getCamelContextExtension().addContextPlugin(ComponentResolver.class,
-                    new DependencyDownloaderComponentResolver(answer, stub));
-            answer.getCamelContextExtension().addContextPlugin(UriFactoryResolver.class,
-                    new DependencyDownloaderUriFactoryResolver(answer));
-            answer.getCamelContextExtension().addContextPlugin(DataFormatResolver.class,
-                    new DependencyDownloaderDataFormatResolver(answer));
-            answer.getCamelContextExtension().addContextPlugin(LanguageResolver.class,
-                    new DependencyDownloaderLanguageResolver(answer));
-            answer.getCamelContextExtension().addContextPlugin(ResourceLoader.class,
-                    new DependencyDownloaderResourceLoader(answer));
-=======
             if (download) {
                 DependencyDownloaderPropertyBindingListener listener
                         = new DependencyDownloaderPropertyBindingListener(answer, known);
@@ -494,7 +465,17 @@
                         .bind(DependencyDownloaderPropertyBindingListener.class.getSimpleName(), listener);
                 answer.getCamelContextExtension().getRegistry().bind(DependencyDownloaderStrategy.class.getSimpleName(),
                         new DependencyDownloaderStrategy(answer));
-                answer.setClassResolver(new DependencyDownloaderClassResolver(answer, known));
+
+                // download class-resolver
+                ClassResolver classResolver = new DependencyDownloaderClassResolver(answer, known);
+                answer.setClassResolver(classResolver);
+                // re-create factory finder with download class-resolver
+                FactoryFinderResolver ffr = PluginHelper.getFactoryFinderResolver(answer);
+                FactoryFinder ff = ffr.resolveBootstrapFactoryFinder(classResolver);
+                answer.getCamelContextExtension().setBootstrapFactoryFinder(ff);
+                ff = ffr.resolveDefaultFactoryFinder(classResolver);
+                answer.getCamelContextExtension().setDefaultFactoryFinder(ff);
+              
                 answer.getCamelContextExtension().addContextPlugin(ComponentResolver.class,
                         new DependencyDownloaderComponentResolver(answer, stub));
                 answer.getCamelContextExtension().addContextPlugin(UriFactoryResolver.class,
@@ -506,7 +487,6 @@
                 answer.getCamelContextExtension().addContextPlugin(ResourceLoader.class,
                         new DependencyDownloaderResourceLoader(answer));
             }
->>>>>>> f4134a5a
             answer.setInjector(new KameletMainInjector(answer.getInjector(), stub));
             if (download) {
                 answer.addService(new DependencyDownloaderKamelet(answer));
