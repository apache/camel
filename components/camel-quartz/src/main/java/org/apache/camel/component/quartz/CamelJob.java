/**
 * Licensed to the Apache Software Foundation (ASF) under one or more
 * contributor license agreements.  See the NOTICE file distributed with
 * this work for additional information regarding copyright ownership.
 * The ASF licenses this file to You under the Apache License, Version 2.0
 * (the "License"); you may not use this file except in compliance with
 * the License.  You may obtain a copy of the License at
 *
 *      http://www.apache.org/licenses/LICENSE-2.0
 *
 * Unless required by applicable law or agreed to in writing, software
 * distributed under the License is distributed on an "AS IS" BASIS,
 * WITHOUT WARRANTIES OR CONDITIONS OF ANY KIND, either express or implied.
 * See the License for the specific language governing permissions and
 * limitations under the License.
 */
package org.apache.camel.component.quartz;

import java.io.Serializable;

import org.apache.camel.CamelContext;
import org.apache.camel.Route;
import org.quartz.Job;
import org.quartz.JobExecutionContext;
import org.quartz.JobExecutionException;
import org.quartz.SchedulerContext;
import org.quartz.SchedulerException;

import static org.apache.camel.util.URISupport.normalizeUri;

/**
 * @version 
 */
public class CamelJob implements Job, Serializable {

    private static final long serialVersionUID = 27L;

    public void execute(JobExecutionContext context) throws JobExecutionException {
        String camelContextName = (String) context.getJobDetail().getJobDataMap().get(QuartzConstants.QUARTZ_CAMEL_CONTEXT_NAME);
<<<<<<< HEAD
        String expectedQuartzEndpointUri = (String) context.getJobDetail().getJobDataMap().get(QuartzConstants.QUARTZ_ENDPOINT_URI);
=======
        String endpointUri = (String) context.getJobDetail().getJobDataMap().get(QuartzConstants.QUARTZ_ENDPOINT_URI);
        
>>>>>>> d7bf0e78

        SchedulerContext schedulerContext;
        try {
            schedulerContext = context.getScheduler().getContext();
        } catch (SchedulerException e) {
            throw new JobExecutionException("Failed to obtain scheduler context for job " + context.getJobDetail().getName());
        }

        CamelContext camelContext = (CamelContext) schedulerContext.get(QuartzConstants.QUARTZ_CAMEL_CONTEXT + "-" + camelContextName);
        if (camelContext == null) {
            throw new JobExecutionException("No CamelContext could be found with name: " + camelContextName);
        }
<<<<<<< HEAD

        getExpectedQuartzEndpoint(expectedQuartzEndpointUri, camelContext).onJobExecute(context);
    }

    private QuartzEndpoint getExpectedQuartzEndpoint(String expectedQuartzEndpointUri, CamelContext camelContext) throws JobExecutionException {
        try {
            for (Route route : camelContext.getRoutes()) {
                if (route.getEndpoint() instanceof  QuartzEndpoint) {
                    QuartzEndpoint quartzEndpoint = (QuartzEndpoint)route.getEndpoint();
                    if (normalizeUri(quartzEndpoint.getEndpointUri()).equals(normalizeUri(expectedQuartzEndpointUri)) && quartzEndpoint.isStarted()) {
                        return quartzEndpoint;
                    }
                }
            }
        }
        catch (Exception e) {
            throw new JobExecutionException(e);
=======
        QuartzEndpoint endpoint = (QuartzEndpoint) context.getJobDetail().getJobDataMap().get(QuartzConstants.QUARTZ_ENDPOINT);
        if (endpoint == null) {
            throw new JobExecutionException("No QuartzEndpoint could be found with uri: " + endpointUri);
>>>>>>> d7bf0e78
        }

        throw new JobExecutionException("No QuartzEndpoint could be found with uri: " + expectedQuartzEndpointUri);
    }

}<|MERGE_RESOLUTION|>--- conflicted
+++ resolved
@@ -29,7 +29,7 @@
 import static org.apache.camel.util.URISupport.normalizeUri;
 
 /**
- * @version 
+ * @version
  */
 public class CamelJob implements Job, Serializable {
 
@@ -37,12 +37,7 @@
 
     public void execute(JobExecutionContext context) throws JobExecutionException {
         String camelContextName = (String) context.getJobDetail().getJobDataMap().get(QuartzConstants.QUARTZ_CAMEL_CONTEXT_NAME);
-<<<<<<< HEAD
         String expectedQuartzEndpointUri = (String) context.getJobDetail().getJobDataMap().get(QuartzConstants.QUARTZ_ENDPOINT_URI);
-=======
-        String endpointUri = (String) context.getJobDetail().getJobDataMap().get(QuartzConstants.QUARTZ_ENDPOINT_URI);
-        
->>>>>>> d7bf0e78
 
         SchedulerContext schedulerContext;
         try {
@@ -55,7 +50,6 @@
         if (camelContext == null) {
             throw new JobExecutionException("No CamelContext could be found with name: " + camelContextName);
         }
-<<<<<<< HEAD
 
         getExpectedQuartzEndpoint(expectedQuartzEndpointUri, camelContext).onJobExecute(context);
     }
@@ -73,11 +67,6 @@
         }
         catch (Exception e) {
             throw new JobExecutionException(e);
-=======
-        QuartzEndpoint endpoint = (QuartzEndpoint) context.getJobDetail().getJobDataMap().get(QuartzConstants.QUARTZ_ENDPOINT);
-        if (endpoint == null) {
-            throw new JobExecutionException("No QuartzEndpoint could be found with uri: " + endpointUri);
->>>>>>> d7bf0e78
         }
 
         throw new JobExecutionException("No QuartzEndpoint could be found with uri: " + expectedQuartzEndpointUri);
