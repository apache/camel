--- conflicted
+++ resolved
@@ -23,11 +23,7 @@
     <parent>
         <groupId>org.apache.camel</groupId>
         <artifactId>components</artifactId>
-<<<<<<< HEAD
-        <version>3.7.0-SNAPSHOT</version>
-=======
         <version>3.8.0-SNAPSHOT</version>
->>>>>>> 104b2c0e
     </parent>
 
     <artifactId>camel-vertx</artifactId>
