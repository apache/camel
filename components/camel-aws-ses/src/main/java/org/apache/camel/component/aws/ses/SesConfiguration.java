--- conflicted
+++ resolved
@@ -47,20 +47,12 @@
     private String returnPath;
     @UriParam
     private List<String> replyToAddresses;
-<<<<<<< HEAD
-	
-    @UriParam(label = "proxy", enums = "HTTP,HTTPS", defaultValue = "HTTPS")
-    private Protocol proxyProtocol;
-    @UriParam(label = "proxy")
-=======
     @UriParam(enums = "HTTP,HTTPS", defaultValue = "HTTPS")
     private Protocol proxyProtocol = Protocol.HTTPS;
     @UriParam
->>>>>>> f854cbf8
     private String proxyHost;
-    @UriParam(label = "proxy")
+    @UriParam
     private Integer proxyPort;
-	
     @UriParam
     private String region;
 
