--- conflicted
+++ resolved
@@ -103,20 +103,9 @@
                                     configuration.getAs2Version(), configuration.getServer(),
                                     configuration.getServerFqdn(), configuration.getServerPortNumber(),
                                     configuration.getSigningAlgorithm(),
-<<<<<<< HEAD
-                                    configuration.getSigningCertificateChain(),
-                                    configuration.getSigningPrivateKey(),
-                                    configuration.getDecryptingPrivateKey(),
-                                    configuration.getMdnMessageTemplate(),
-                                    configuration.getValidateSigningCertificateChain(),
-=======
-                                    null, // signingCertificateChain
-                                    null, // signingPrivateKey
-                                    null, // decryptingPrivateKey
-                                    configuration.getMdnMessageTemplate(),
-                                    null, // validateSigningCertificateChain
->>>>>>> 4014d98b
-                                    configuration.getSslContext());
+                                    configuration.getSigningCertificateChain(), configuration.getSigningPrivateKey(),
+                                    configuration.getDecryptingPrivateKey(), configuration.getMdnMessageTemplate(),
+                                    configuration.getValidateSigningCertificateChain(), configuration.getSslContext());
                         } catch (IOException e) {
                             throw new UncheckedIOException(e);
                         }
