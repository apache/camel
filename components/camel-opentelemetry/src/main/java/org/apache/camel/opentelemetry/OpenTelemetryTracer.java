--- conflicted
+++ resolved
@@ -139,15 +139,9 @@
     @Override
     protected void inject(SpanAdapter span, InjectAdapter adapter) {
         OpenTelemetrySpanAdapter spanFromExchange = (OpenTelemetrySpanAdapter) span;
-<<<<<<< HEAD
         Context context = TracingContextUtils.withSpan(spanFromExchange.getOpenTelemetrySpan(),Context.current());
         context = CorrelationsContextUtils.withCorrelationContext(spanFromExchange.getCorrelationContext(), context);
         OpenTelemetry.getPropagators().getHttpTextFormat().inject(context, adapter, new OpenTelemetrySetter());
-=======
-        try (Scope scope = tracer.withSpan(spanFromExchange.getOpenTelemetrySpan())) {
-            OpenTelemetry.getPropagators().getHttpTextFormat().inject(Context.current(), adapter, new OpenTelemetrySetter());
-        }
->>>>>>> 53349ca9
     }
 
 }