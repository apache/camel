[[kafka-component]]
= Kafka Component
:docTitle: Kafka
:artifactId: camel-kafka
:description: Sent and receive messages to/from an Apache Kafka broker.
:since: 2.13
:supportLevel: Stable
:component-header: Both producer and consumer are supported
include::{cq-version}@camel-quarkus:ROOT:partial$reference/components/kafka.adoc[opts=optional]

*Since Camel {since}*

*{component-header}*

The Kafka component is used for communicating with
http://kafka.apache.org/[Apache Kafka] message broker.

Maven users will need to add the following dependency to their `pom.xml`
for this component.

[source,xml]
------------------------------------------------------------
<dependency>
    <groupId>org.apache.camel</groupId>
    <artifactId>camel-kafka</artifactId>
    <version>x.x.x</version>
    <!-- use the same version as your Camel core version -->
</dependency>
------------------------------------------------------------


== URI format

[source,java]
---------------------------
kafka:topic[?options]
---------------------------


== Options


// component options: START
The Kafka component supports 101 options, which are listed below.



[width="100%",cols="2,5,^1,2",options="header"]
|===
| Name | Description | Default | Type
| *additionalProperties* (common) | Sets additional properties for either kafka consumer or kafka producer in case they can't be set directly on the camel configurations (e.g: new Kafka properties that are not reflected yet in Camel configurations), the properties have to be prefixed with additionalProperties.. E.g: additionalProperties.transactional.id=12345&additionalProperties.schema.registry.url=\http://localhost:8811/avro |  | Map
| *brokers* (common) | URL of the Kafka brokers to use. The format is host1:port1,host2:port2, and the list can be a subset of brokers or a VIP pointing to a subset of brokers. This option is known as bootstrap.servers in the Kafka documentation. |  | String
| *clientId* (common) | The client id is a user-specified string sent in each request to help trace calls. It should logically identify the application making the request. |  | String
| *configuration* (common) | Allows to pre-configure the Kafka component with common options that the endpoints will reuse. |  | KafkaConfiguration
| *headerFilterStrategy* (common) | To use a custom HeaderFilterStrategy to filter header to and from Camel message. |  | HeaderFilterStrategy
| *reconnectBackoffMaxMs* (common) | The maximum amount of time in milliseconds to wait when reconnecting to a broker that has repeatedly failed to connect. If provided, the backoff per host will increase exponentially for each consecutive connection failure, up to this maximum. After calculating the backoff increase, 20% random jitter is added to avoid connection storms. | 1000 | Integer
| *shutdownTimeout* (common) | Timeout in milli seconds to wait gracefully for the consumer or producer to shutdown and terminate its worker threads. | 30000 | int
| *allowManualCommit* (consumer) | Whether to allow doing manual commits via KafkaManualCommit. If this option is enabled then an instance of KafkaManualCommit is stored on the Exchange message header, which allows end users to access this API and perform manual offset commits via the Kafka consumer. | false | boolean
| *autoCommitEnable* (consumer) | If true, periodically commit to ZooKeeper the offset of messages already fetched by the consumer. This committed offset will be used when the process fails as the position from which the new consumer will begin. | true | Boolean
| *autoCommitIntervalMs* (consumer) | The frequency in ms that the consumer offsets are committed to zookeeper. | 5000 | Integer
| *autoCommitOnStop* (consumer) | Whether to perform an explicit auto commit when the consumer stops to ensure the broker has a commit from the last consumed message. This requires the option autoCommitEnable is turned on. The possible values are: sync, async, or none. And sync is the default value. There are 3 enums and the value can be one of: sync, async, none | sync | String
| *autoOffsetReset* (consumer) | What to do when there is no initial offset in ZooKeeper or if an offset is out of range: earliest : automatically reset the offset to the earliest offset latest : automatically reset the offset to the latest offset fail: throw exception to the consumer. There are 3 enums and the value can be one of: latest, earliest, none | latest | String
| *breakOnFirstError* (consumer) | This options controls what happens when a consumer is processing an exchange and it fails. If the option is false then the consumer continues to the next message and processes it. If the option is true then the consumer breaks out, and will seek back to offset of the message that caused a failure, and then re-attempt to process this message. However this can lead to endless processing of the same message if its bound to fail every time, eg a poison message. Therefore its recommended to deal with that for example by using Camel's error handler. | false | boolean
| *bridgeErrorHandler* (consumer) | Allows for bridging the consumer to the Camel routing Error Handler, which mean any exceptions occurred while the consumer is trying to pickup incoming messages, or the likes, will now be processed as a message and handled by the routing Error Handler. By default the consumer will use the org.apache.camel.spi.ExceptionHandler to deal with exceptions, that will be logged at WARN or ERROR level and ignored. | false | boolean
| *checkCrcs* (consumer) | Automatically check the CRC32 of the records consumed. This ensures no on-the-wire or on-disk corruption to the messages occurred. This check adds some overhead, so it may be disabled in cases seeking extreme performance. | true | Boolean
| *consumerRequestTimeoutMs* (consumer) | The configuration controls the maximum amount of time the client will wait for the response of a request. If the response is not received before the timeout elapses the client will resend the request if necessary or fail the request if retries are exhausted. | 40000 | Integer
| *consumersCount* (consumer) | The number of consumers that connect to kafka server | 1 | int
| *consumerStreams* (consumer) | Number of concurrent consumers on the consumer | 10 | int
| *fetchMaxBytes* (consumer) | The maximum amount of data the server should return for a fetch request This is not an absolute maximum, if the first message in the first non-empty partition of the fetch is larger than this value, the message will still be returned to ensure that the consumer can make progress. The maximum message size accepted by the broker is defined via message.max.bytes (broker config) or max.message.bytes (topic config). Note that the consumer performs multiple fetches in parallel. | 52428800 | Integer
| *fetchMinBytes* (consumer) | The minimum amount of data the server should return for a fetch request. If insufficient data is available the request will wait for that much data to accumulate before answering the request. | 1 | Integer
| *fetchWaitMaxMs* (consumer) | The maximum amount of time the server will block before answering the fetch request if there isn't sufficient data to immediately satisfy fetch.min.bytes | 500 | Integer
| *groupId* (consumer) | A string that uniquely identifies the group of consumer processes to which this consumer belongs. By setting the same group id multiple processes indicate that they are all part of the same consumer group. This option is required for consumers. |  | String
| *headerDeserializer* (consumer) | To use a custom KafkaHeaderDeserializer to deserialize kafka headers values |  | KafkaHeaderDeserializer
| *heartbeatIntervalMs* (consumer) | The expected time between heartbeats to the consumer coordinator when using Kafka's group management facilities. Heartbeats are used to ensure that the consumer's session stays active and to facilitate rebalancing when new consumers join or leave the group. The value must be set lower than session.timeout.ms, but typically should be set no higher than 1/3 of that value. It can be adjusted even lower to control the expected time for normal rebalances. | 3000 | Integer
| *keyDeserializer* (consumer) | Deserializer class for key that implements the Deserializer interface. | org.apache.kafka.common.serialization.StringDeserializer | String
| *maxPartitionFetchBytes* (consumer) | The maximum amount of data per-partition the server will return. The maximum total memory used for a request will be #partitions max.partition.fetch.bytes. This size must be at least as large as the maximum message size the server allows or else it is possible for the producer to send messages larger than the consumer can fetch. If that happens, the consumer can get stuck trying to fetch a large message on a certain partition. | 1048576 | Integer
| *maxPollIntervalMs* (consumer) | The maximum delay between invocations of poll() when using consumer group management. This places an upper bound on the amount of time that the consumer can be idle before fetching more records. If poll() is not called before expiration of this timeout, then the consumer is considered failed and the group will rebalance in order to reassign the partitions to another member. |  | Long
| *maxPollRecords* (consumer) | The maximum number of records returned in a single call to poll() | 500 | Integer
| *offsetRepository* (consumer) | The offset repository to use in order to locally store the offset of each partition of the topic. Defining one will disable the autocommit. |  | StateRepository
| *partitionAssignor* (consumer) | The class name of the partition assignment strategy that the client will use to distribute partition ownership amongst consumer instances when group management is used | org.apache.kafka.clients.consumer.RangeAssignor | String
| *pollOnError* (consumer) | What to do if kafka threw an exception while polling for new messages. Will by default use the value from the component configuration unless an explicit value has been configured on the endpoint level. DISCARD will discard the message and continue to poll next message. ERROR_HANDLER will use Camel's error handler to process the exception, and afterwards continue to poll next message. RECONNECT will re-connect the consumer and try poll the message again RETRY will let the consumer retry polling the same message again STOP will stop the consumer (have to be manually started/restarted if the consumer should be able to consume messages again). There are 5 enums and the value can be one of: DISCARD, ERROR_HANDLER, RECONNECT, RETRY, STOP | ERROR_HANDLER | PollOnError
| *pollTimeoutMs* (consumer) | The timeout used when polling the KafkaConsumer. | 5000 | Long
| *seekTo* (consumer) | Set if KafkaConsumer will read from beginning or end on startup: beginning : read from beginning end : read from end This is replacing the earlier property seekToBeginning. There are 2 enums and the value can be one of: beginning, end |  | String
| *sessionTimeoutMs* (consumer) | The timeout used to detect failures when using Kafka's group management facilities. | 10000 | Integer
| *specificAvroReader* (consumer) | This enables the use of a specific Avro reader for use with the Confluent Platform schema registry and the io.confluent.kafka.serializers.KafkaAvroDeserializer. This option is only available in the Confluent Platform (not standard Apache Kafka) | false | boolean
| *topicIsPattern* (consumer) | Whether the topic is a pattern (regular expression). This can be used to subscribe to dynamic number of topics matching the pattern. | false | boolean
| *valueDeserializer* (consumer) | Deserializer class for value that implements the Deserializer interface. | org.apache.kafka.common.serialization.StringDeserializer | String
| *kafkaManualCommitFactory* (consumer) | Factory to use for creating KafkaManualCommit instances. This allows to plugin a custom factory to create custom KafkaManualCommit instances in case special logic is needed when doing manual commits that deviates from the default implementation that comes out of the box. |  | KafkaManualCommitFactory
| *pollExceptionStrategy* (consumer) | *Autowired* To use a custom strategy with the consumer to control how to handle exceptions thrown from the Kafka broker while pooling messages. |  | PollExceptionStrategy
| *bufferMemorySize* (producer) | The total bytes of memory the producer can use to buffer records waiting to be sent to the server. If records are sent faster than they can be delivered to the server the producer will either block or throw an exception based on the preference specified by block.on.buffer.full.This setting should correspond roughly to the total memory the producer will use, but is not a hard bound since not all memory the producer uses is used for buffering. Some additional memory will be used for compression (if compression is enabled) as well as for maintaining in-flight requests. | 33554432 | Integer
| *compressionCodec* (producer) | This parameter allows you to specify the compression codec for all data generated by this producer. Valid values are none, gzip and snappy. There are 4 enums and the value can be one of: none, gzip, snappy, lz4 | none | String
| *connectionMaxIdleMs* (producer) | Close idle connections after the number of milliseconds specified by this config. | 540000 | Integer
| *enableIdempotence* (producer) | If set to 'true' the producer will ensure that exactly one copy of each message is written in the stream. If 'false', producer retries may write duplicates of the retried message in the stream. If set to true this option will require max.in.flight.requests.per.connection to be set to 1 and retries cannot be zero and additionally acks must be set to 'all'. | false | boolean
| *headerSerializer* (producer) | To use a custom KafkaHeaderSerializer to serialize kafka headers values |  | KafkaHeaderSerializer
| *key* (producer) | The record key (or null if no key is specified). If this option has been configured then it take precedence over header KafkaConstants#KEY |  | String
| *keySerializer* (producer) | The serializer class for keys (defaults to the same as for messages if nothing is given). | org.apache.kafka.common.serialization.StringSerializer | String
| *lazyStartProducer* (producer) | Whether the producer should be started lazy (on the first message). By starting lazy you can use this to allow CamelContext and routes to startup in situations where a producer may otherwise fail during starting and cause the route to fail being started. By deferring this startup to be lazy then the startup failure can be handled during routing messages via Camel's routing error handlers. Beware that when the first message is processed then creating and starting the producer may take a little time and prolong the total processing time of the processing. | false | boolean
| *lingerMs* (producer) | The producer groups together any records that arrive in between request transmissions into a single batched request. Normally this occurs only under load when records arrive faster than they can be sent out. However in some circumstances the client may want to reduce the number of requests even under moderate load. This setting accomplishes this by adding a small amount of artificial delay that is, rather than immediately sending out a record the producer will wait for up to the given delay to allow other records to be sent so that the sends can be batched together. This can be thought of as analogous to Nagle's algorithm in TCP. This setting gives the upper bound on the delay for batching: once we get batch.size worth of records for a partition it will be sent immediately regardless of this setting, however if we have fewer than this many bytes accumulated for this partition we will 'linger' for the specified time waiting for more records to show up. This setting defaults to 0 (i.e. no delay). Setting linger.ms=5, for example, would have the effect of reducing the number of requests sent but would add up to 5ms of latency to records sent in the absense of load. | 0 | Integer
| *maxBlockMs* (producer) | The configuration controls how long sending to kafka will block. These methods can be blocked for multiple reasons. For e.g: buffer full, metadata unavailable.This configuration imposes maximum limit on the total time spent in fetching metadata, serialization of key and value, partitioning and allocation of buffer memory when doing a send(). In case of partitionsFor(), this configuration imposes a maximum time threshold on waiting for metadata | 60000 | Integer
| *maxInFlightRequest* (producer) | The maximum number of unacknowledged requests the client will send on a single connection before blocking. Note that if this setting is set to be greater than 1 and there are failed sends, there is a risk of message re-ordering due to retries (i.e., if retries are enabled). | 5 | Integer
| *maxRequestSize* (producer) | The maximum size of a request. This is also effectively a cap on the maximum record size. Note that the server has its own cap on record size which may be different from this. This setting will limit the number of record batches the producer will send in a single request to avoid sending huge requests. | 1048576 | Integer
| *metadataMaxAgeMs* (producer) | The period of time in milliseconds after which we force a refresh of metadata even if we haven't seen any partition leadership changes to proactively discover any new brokers or partitions. | 300000 | Integer
| *metricReporters* (producer) | A list of classes to use as metrics reporters. Implementing the MetricReporter interface allows plugging in classes that will be notified of new metric creation. The JmxReporter is always included to register JMX statistics. |  | String
| *metricsSampleWindowMs* (producer) | The number of samples maintained to compute metrics. | 30000 | Integer
| *noOfMetricsSample* (producer) | The number of samples maintained to compute metrics. | 2 | Integer
| *partitioner* (producer) | The partitioner class for partitioning messages amongst sub-topics. The default partitioner is based on the hash of the key. | org.apache.kafka.clients.producer.internals.DefaultPartitioner | String
| *partitionKey* (producer) | The partition to which the record will be sent (or null if no partition was specified). If this option has been configured then it take precedence over header KafkaConstants#PARTITION_KEY |  | Integer
| *producerBatchSize* (producer) | The producer will attempt to batch records together into fewer requests whenever multiple records are being sent to the same partition. This helps performance on both the client and the server. This configuration controls the default batch size in bytes. No attempt will be made to batch records larger than this size.Requests sent to brokers will contain multiple batches, one for each partition with data available to be sent.A small batch size will make batching less common and may reduce throughput (a batch size of zero will disable batching entirely). A very large batch size may use memory a bit more wastefully as we will always allocate a buffer of the specified batch size in anticipation of additional records. | 16384 | Integer
| *queueBufferingMaxMessages* (producer) | The maximum number of unsent messages that can be queued up the producer when using async mode before either the producer must be blocked or data must be dropped. | 10000 | Integer
| *receiveBufferBytes* (producer) | The size of the TCP receive buffer (SO_RCVBUF) to use when reading data. | 65536 | Integer
| *reconnectBackoffMs* (producer) | The amount of time to wait before attempting to reconnect to a given host. This avoids repeatedly connecting to a host in a tight loop. This backoff applies to all requests sent by the consumer to the broker. | 50 | Integer
| *recordMetadata* (producer) | Whether the producer should store the RecordMetadata results from sending to Kafka. The results are stored in a List containing the RecordMetadata metadata's. The list is stored on a header with the key KafkaConstants#KAFKA_RECORDMETA | true | boolean
| *requestRequiredAcks* (producer) | The number of acknowledgments the producer requires the leader to have received before considering a request complete. This controls the durability of records that are sent. The following settings are common: acks=0 If set to zero then the producer will not wait for any acknowledgment from the server at all. The record will be immediately added to the socket buffer and considered sent. No guarantee can be made that the server has received the record in this case, and the retries configuration will not take effect (as the client won't generally know of any failures). The offset given back for each record will always be set to -1. acks=1 This will mean the leader will write the record to its local log but will respond without awaiting full acknowledgement from all followers. In this case should the leader fail immediately after acknowledging the record but before the followers have replicated it then the record will be lost. acks=all This means the leader will wait for the full set of in-sync replicas to acknowledge the record. This guarantees that the record will not be lost as long as at least one in-sync replica remains alive. This is the strongest available guarantee. There are 4 enums and the value can be one of: -1, 0, 1, all | 1 | String
| *requestTimeoutMs* (producer) | The amount of time the broker will wait trying to meet the request.required.acks requirement before sending back an error to the client. | 30000 | Integer
| *retries* (producer) | Setting a value greater than zero will cause the client to resend any record whose send fails with a potentially transient error. Note that this retry is no different than if the client resent the record upon receiving the error. Allowing retries will potentially change the ordering of records because if two records are sent to a single partition, and the first fails and is retried but the second succeeds, then the second record may appear first. | 0 | Integer
| *retryBackoffMs* (producer) | Before each retry, the producer refreshes the metadata of relevant topics to see if a new leader has been elected. Since leader election takes a bit of time, this property specifies the amount of time that the producer waits before refreshing the metadata. | 100 | Integer
| *sendBufferBytes* (producer) | Socket write buffer size | 131072 | Integer
| *valueSerializer* (producer) | The serializer class for messages. | org.apache.kafka.common.serialization.StringSerializer | String
| *workerPool* (producer) | To use a custom worker pool for continue routing Exchange after kafka server has acknowledge the message that was sent to it from KafkaProducer using asynchronous non-blocking processing. If using this option then you must handle the lifecycle of the thread pool to shut the pool down when no longer needed. |  | ExecutorService
| *workerPoolCoreSize* (producer) | Number of core threads for the worker pool for continue routing Exchange after kafka server has acknowledge the message that was sent to it from KafkaProducer using asynchronous non-blocking processing. | 10 | Integer
| *workerPoolMaxSize* (producer) | Maximum number of threads for the worker pool for continue routing Exchange after kafka server has acknowledge the message that was sent to it from KafkaProducer using asynchronous non-blocking processing. | 20 | Integer
| *autowiredEnabled* (advanced) | Whether autowiring is enabled. This is used for automatic autowiring options (the option must be marked as autowired) by looking up in the registry to find if there is a single instance of matching type, which then gets configured on the component. This can be used for automatic configuring JDBC data sources, JMS connection factories, AWS Clients, etc. | true | boolean
| *kafkaClientFactory* (advanced) | *Autowired* Factory to use for creating org.apache.kafka.clients.consumer.KafkaConsumer and org.apache.kafka.clients.producer.KafkaProducer instances. This allows to configure a custom factory to create instances with logic that extends the vanilla Kafka clients. |  | KafkaClientFactory
| *synchronous* (advanced) | Sets whether synchronous processing should be strictly used | false | boolean
| *schemaRegistryURL* (confluent) | URL of the Confluent Platform schema registry servers to use. The format is host1:port1,host2:port2. This is known as schema.registry.url in the Confluent Platform documentation. This option is only available in the Confluent Platform (not standard Apache Kafka) |  | String
| *interceptorClasses* (monitoring) | Sets interceptors for producer or consumers. Producer interceptors have to be classes implementing org.apache.kafka.clients.producer.ProducerInterceptor Consumer interceptors have to be classes implementing org.apache.kafka.clients.consumer.ConsumerInterceptor Note that if you use Producer interceptor on a consumer it will throw a class cast exception in runtime |  | String
| *kerberosBeforeReloginMinTime* (security) | Login thread sleep time between refresh attempts. | 60000 | Integer
| *kerberosInitCmd* (security) | Kerberos kinit command path. Default is /usr/bin/kinit | /usr/bin/kinit | String
| *kerberosPrincipalToLocalRules* (security) | A list of rules for mapping from principal names to short names (typically operating system usernames). The rules are evaluated in order and the first rule that matches a principal name is used to map it to a short name. Any later rules in the list are ignored. By default, principal names of the form \{username}/\{hostname}\{REALM} are mapped to \{username}. For more details on the format please see the security authorization and acls documentation.. Multiple values can be separated by comma | DEFAULT | String
| *kerberosRenewJitter* (security) | Percentage of random jitter added to the renewal time. | 0.05 | Double
| *kerberosRenewWindowFactor* (security) | Login thread will sleep until the specified window factor of time from last refresh to ticket's expiry has been reached, at which time it will try to renew the ticket. | 0.8 | Double
| *saslJaasConfig* (security) | Expose the kafka sasl.jaas.config parameter Example: org.apache.kafka.common.security.plain.PlainLoginModule required username=USERNAME password=PASSWORD; |  | String
| *saslKerberosServiceName* (security) | The Kerberos principal name that Kafka runs as. This can be defined either in Kafka's JAAS config or in Kafka's config. |  | String
| *saslMechanism* (security) | The Simple Authentication and Security Layer (SASL) Mechanism used. For the valid values see \http://www.iana.org/assignments/sasl-mechanisms/sasl-mechanisms.xhtml | GSSAPI | String
| *securityProtocol* (security) | Protocol used to communicate with brokers. SASL_PLAINTEXT, PLAINTEXT and SSL are supported | PLAINTEXT | String
| *sslCipherSuites* (security) | A list of cipher suites. This is a named combination of authentication, encryption, MAC and key exchange algorithm used to negotiate the security settings for a network connection using TLS or SSL network protocol.By default all the available cipher suites are supported. |  | String
| *sslContextParameters* (security) | SSL configuration using a Camel SSLContextParameters object. If configured it's applied before the other SSL endpoint parameters. NOTE: Kafka only supports loading keystore from file locations, so prefix the location with file: in the KeyStoreParameters.resource option. |  | SSLContextParameters
| *sslEnabledProtocols* (security) | The list of protocols enabled for SSL connections. TLSv1.2, TLSv1.1 and TLSv1 are enabled by default. |  | String
| *sslEndpointAlgorithm* (security) | The endpoint identification algorithm to validate server hostname using server certificate. | https | String
| *sslKeymanagerAlgorithm* (security) | The algorithm used by key manager factory for SSL connections. Default value is the key manager factory algorithm configured for the Java Virtual Machine. | SunX509 | String
| *sslKeyPassword* (security) | The password of the private key in the key store file. This is optional for client. |  | String
| *sslKeystoreLocation* (security) | The location of the key store file. This is optional for client and can be used for two-way authentication for client. |  | String
| *sslKeystorePassword* (security) | The store password for the key store file.This is optional for client and only needed if ssl.keystore.location is configured. |  | String
| *sslKeystoreType* (security) | The file format of the key store file. This is optional for client. Default value is JKS | JKS | String
| *sslProtocol* (security) | The SSL protocol used to generate the SSLContext. Default setting is TLS, which is fine for most cases. Allowed values in recent JVMs are TLS, TLSv1.1 and TLSv1.2. SSL, SSLv2 and SSLv3 may be supported in older JVMs, but their usage is discouraged due to known security vulnerabilities. |  | String
| *sslProvider* (security) | The name of the security provider used for SSL connections. Default value is the default security provider of the JVM. |  | String
| *sslTrustmanagerAlgorithm* (security) | The algorithm used by trust manager factory for SSL connections. Default value is the trust manager factory algorithm configured for the Java Virtual Machine. | PKIX | String
| *sslTruststoreLocation* (security) | The location of the trust store file. |  | String
| *sslTruststorePassword* (security) | The password for the trust store file. |  | String
| *sslTruststoreType* (security) | The file format of the trust store file. Default value is JKS. | JKS | String
| *useGlobalSslContextParameters* (security) | Enable usage of global SSL context parameters. | false | boolean
|===
// component options: END



// endpoint options: START
The Kafka endpoint is configured using URI syntax:

----
kafka:topic
----

with the following path and query parameters:

=== Path Parameters (1 parameters):


[width="100%",cols="2,5,^1,2",options="header"]
|===
| Name | Description | Default | Type
| *topic* | *Required* Name of the topic to use. On the consumer you can use comma to separate multiple topics. A producer can only send a message to a single topic. |  | String
|===


=== Query Parameters (97 parameters):


[width="100%",cols="2,5,^1,2",options="header"]
|===
| Name | Description | Default | Type
| *additionalProperties* (common) | Sets additional properties for either kafka consumer or kafka producer in case they can't be set directly on the camel configurations (e.g: new Kafka properties that are not reflected yet in Camel configurations), the properties have to be prefixed with additionalProperties.. E.g: additionalProperties.transactional.id=12345&additionalProperties.schema.registry.url=\http://localhost:8811/avro |  | Map
| *brokers* (common) | URL of the Kafka brokers to use. The format is host1:port1,host2:port2, and the list can be a subset of brokers or a VIP pointing to a subset of brokers. This option is known as bootstrap.servers in the Kafka documentation. |  | String
| *clientId* (common) | The client id is a user-specified string sent in each request to help trace calls. It should logically identify the application making the request. |  | String
| *headerFilterStrategy* (common) | To use a custom HeaderFilterStrategy to filter header to and from Camel message. |  | HeaderFilterStrategy
| *reconnectBackoffMaxMs* (common) | The maximum amount of time in milliseconds to wait when reconnecting to a broker that has repeatedly failed to connect. If provided, the backoff per host will increase exponentially for each consecutive connection failure, up to this maximum. After calculating the backoff increase, 20% random jitter is added to avoid connection storms. | 1000 | Integer
| *shutdownTimeout* (common) | Timeout in milli seconds to wait gracefully for the consumer or producer to shutdown and terminate its worker threads. | 30000 | int
| *allowManualCommit* (consumer) | Whether to allow doing manual commits via KafkaManualCommit. If this option is enabled then an instance of KafkaManualCommit is stored on the Exchange message header, which allows end users to access this API and perform manual offset commits via the Kafka consumer. | false | boolean
| *autoCommitEnable* (consumer) | If true, periodically commit to ZooKeeper the offset of messages already fetched by the consumer. This committed offset will be used when the process fails as the position from which the new consumer will begin. | true | Boolean
| *autoCommitIntervalMs* (consumer) | The frequency in ms that the consumer offsets are committed to zookeeper. | 5000 | Integer
| *autoCommitOnStop* (consumer) | Whether to perform an explicit auto commit when the consumer stops to ensure the broker has a commit from the last consumed message. This requires the option autoCommitEnable is turned on. The possible values are: sync, async, or none. And sync is the default value. There are 3 enums and the value can be one of: sync, async, none | sync | String
| *autoOffsetReset* (consumer) | What to do when there is no initial offset in ZooKeeper or if an offset is out of range: earliest : automatically reset the offset to the earliest offset latest : automatically reset the offset to the latest offset fail: throw exception to the consumer. There are 3 enums and the value can be one of: latest, earliest, none | latest | String
| *breakOnFirstError* (consumer) | This options controls what happens when a consumer is processing an exchange and it fails. If the option is false then the consumer continues to the next message and processes it. If the option is true then the consumer breaks out, and will seek back to offset of the message that caused a failure, and then re-attempt to process this message. However this can lead to endless processing of the same message if its bound to fail every time, eg a poison message. Therefore its recommended to deal with that for example by using Camel's error handler. | false | boolean
| *bridgeErrorHandler* (consumer) | Allows for bridging the consumer to the Camel routing Error Handler, which mean any exceptions occurred while the consumer is trying to pickup incoming messages, or the likes, will now be processed as a message and handled by the routing Error Handler. By default the consumer will use the org.apache.camel.spi.ExceptionHandler to deal with exceptions, that will be logged at WARN or ERROR level and ignored. | false | boolean
| *checkCrcs* (consumer) | Automatically check the CRC32 of the records consumed. This ensures no on-the-wire or on-disk corruption to the messages occurred. This check adds some overhead, so it may be disabled in cases seeking extreme performance. | true | Boolean
| *consumerRequestTimeoutMs* (consumer) | The configuration controls the maximum amount of time the client will wait for the response of a request. If the response is not received before the timeout elapses the client will resend the request if necessary or fail the request if retries are exhausted. | 40000 | Integer
| *consumersCount* (consumer) | The number of consumers that connect to kafka server | 1 | int
| *consumerStreams* (consumer) | Number of concurrent consumers on the consumer | 10 | int
| *fetchMaxBytes* (consumer) | The maximum amount of data the server should return for a fetch request This is not an absolute maximum, if the first message in the first non-empty partition of the fetch is larger than this value, the message will still be returned to ensure that the consumer can make progress. The maximum message size accepted by the broker is defined via message.max.bytes (broker config) or max.message.bytes (topic config). Note that the consumer performs multiple fetches in parallel. | 52428800 | Integer
| *fetchMinBytes* (consumer) | The minimum amount of data the server should return for a fetch request. If insufficient data is available the request will wait for that much data to accumulate before answering the request. | 1 | Integer
| *fetchWaitMaxMs* (consumer) | The maximum amount of time the server will block before answering the fetch request if there isn't sufficient data to immediately satisfy fetch.min.bytes | 500 | Integer
| *groupId* (consumer) | A string that uniquely identifies the group of consumer processes to which this consumer belongs. By setting the same group id multiple processes indicate that they are all part of the same consumer group. This option is required for consumers. |  | String
| *headerDeserializer* (consumer) | To use a custom KafkaHeaderDeserializer to deserialize kafka headers values |  | KafkaHeaderDeserializer
| *heartbeatIntervalMs* (consumer) | The expected time between heartbeats to the consumer coordinator when using Kafka's group management facilities. Heartbeats are used to ensure that the consumer's session stays active and to facilitate rebalancing when new consumers join or leave the group. The value must be set lower than session.timeout.ms, but typically should be set no higher than 1/3 of that value. It can be adjusted even lower to control the expected time for normal rebalances. | 3000 | Integer
| *keyDeserializer* (consumer) | Deserializer class for key that implements the Deserializer interface. | org.apache.kafka.common.serialization.StringDeserializer | String
| *maxPartitionFetchBytes* (consumer) | The maximum amount of data per-partition the server will return. The maximum total memory used for a request will be #partitions max.partition.fetch.bytes. This size must be at least as large as the maximum message size the server allows or else it is possible for the producer to send messages larger than the consumer can fetch. If that happens, the consumer can get stuck trying to fetch a large message on a certain partition. | 1048576 | Integer
| *maxPollIntervalMs* (consumer) | The maximum delay between invocations of poll() when using consumer group management. This places an upper bound on the amount of time that the consumer can be idle before fetching more records. If poll() is not called before expiration of this timeout, then the consumer is considered failed and the group will rebalance in order to reassign the partitions to another member. |  | Long
| *maxPollRecords* (consumer) | The maximum number of records returned in a single call to poll() | 500 | Integer
| *offsetRepository* (consumer) | The offset repository to use in order to locally store the offset of each partition of the topic. Defining one will disable the autocommit. |  | StateRepository
| *partitionAssignor* (consumer) | The class name of the partition assignment strategy that the client will use to distribute partition ownership amongst consumer instances when group management is used | org.apache.kafka.clients.consumer.RangeAssignor | String
| *pollOnError* (consumer) | What to do if kafka threw an exception while polling for new messages. Will by default use the value from the component configuration unless an explicit value has been configured on the endpoint level. DISCARD will discard the message and continue to poll next message. ERROR_HANDLER will use Camel's error handler to process the exception, and afterwards continue to poll next message. RECONNECT will re-connect the consumer and try poll the message again RETRY will let the consumer retry polling the same message again STOP will stop the consumer (have to be manually started/restarted if the consumer should be able to consume messages again). There are 5 enums and the value can be one of: DISCARD, ERROR_HANDLER, RECONNECT, RETRY, STOP | ERROR_HANDLER | PollOnError
| *pollTimeoutMs* (consumer) | The timeout used when polling the KafkaConsumer. | 5000 | Long
| *seekTo* (consumer) | Set if KafkaConsumer will read from beginning or end on startup: beginning : read from beginning end : read from end This is replacing the earlier property seekToBeginning. There are 2 enums and the value can be one of: beginning, end |  | String
| *sessionTimeoutMs* (consumer) | The timeout used to detect failures when using Kafka's group management facilities. | 10000 | Integer
| *specificAvroReader* (consumer) | This enables the use of a specific Avro reader for use with the Confluent Platform schema registry and the io.confluent.kafka.serializers.KafkaAvroDeserializer. This option is only available in the Confluent Platform (not standard Apache Kafka) | false | boolean
| *topicIsPattern* (consumer) | Whether the topic is a pattern (regular expression). This can be used to subscribe to dynamic number of topics matching the pattern. | false | boolean
| *valueDeserializer* (consumer) | Deserializer class for value that implements the Deserializer interface. | org.apache.kafka.common.serialization.StringDeserializer | String
| *exceptionHandler* (consumer) | To let the consumer use a custom ExceptionHandler. Notice if the option bridgeErrorHandler is enabled then this option is not in use. By default the consumer will deal with exceptions, that will be logged at WARN or ERROR level and ignored. |  | ExceptionHandler
| *exchangePattern* (consumer) | Sets the exchange pattern when the consumer creates an exchange. There are 3 enums and the value can be one of: InOnly, InOut, InOptionalOut |  | ExchangePattern
| *bufferMemorySize* (producer) | The total bytes of memory the producer can use to buffer records waiting to be sent to the server. If records are sent faster than they can be delivered to the server the producer will either block or throw an exception based on the preference specified by block.on.buffer.full.This setting should correspond roughly to the total memory the producer will use, but is not a hard bound since not all memory the producer uses is used for buffering. Some additional memory will be used for compression (if compression is enabled) as well as for maintaining in-flight requests. | 33554432 | Integer
| *compressionCodec* (producer) | This parameter allows you to specify the compression codec for all data generated by this producer. Valid values are none, gzip and snappy. There are 4 enums and the value can be one of: none, gzip, snappy, lz4 | none | String
| *connectionMaxIdleMs* (producer) | Close idle connections after the number of milliseconds specified by this config. | 540000 | Integer
| *enableIdempotence* (producer) | If set to 'true' the producer will ensure that exactly one copy of each message is written in the stream. If 'false', producer retries may write duplicates of the retried message in the stream. If set to true this option will require max.in.flight.requests.per.connection to be set to 1 and retries cannot be zero and additionally acks must be set to 'all'. | false | boolean
| *headerSerializer* (producer) | To use a custom KafkaHeaderSerializer to serialize kafka headers values |  | KafkaHeaderSerializer
| *key* (producer) | The record key (or null if no key is specified). If this option has been configured then it take precedence over header KafkaConstants#KEY |  | String
| *keySerializer* (producer) | The serializer class for keys (defaults to the same as for messages if nothing is given). | org.apache.kafka.common.serialization.StringSerializer | String
| *lazyStartProducer* (producer) | Whether the producer should be started lazy (on the first message). By starting lazy you can use this to allow CamelContext and routes to startup in situations where a producer may otherwise fail during starting and cause the route to fail being started. By deferring this startup to be lazy then the startup failure can be handled during routing messages via Camel's routing error handlers. Beware that when the first message is processed then creating and starting the producer may take a little time and prolong the total processing time of the processing. | false | boolean
| *lingerMs* (producer) | The producer groups together any records that arrive in between request transmissions into a single batched request. Normally this occurs only under load when records arrive faster than they can be sent out. However in some circumstances the client may want to reduce the number of requests even under moderate load. This setting accomplishes this by adding a small amount of artificial delay that is, rather than immediately sending out a record the producer will wait for up to the given delay to allow other records to be sent so that the sends can be batched together. This can be thought of as analogous to Nagle's algorithm in TCP. This setting gives the upper bound on the delay for batching: once we get batch.size worth of records for a partition it will be sent immediately regardless of this setting, however if we have fewer than this many bytes accumulated for this partition we will 'linger' for the specified time waiting for more records to show up. This setting defaults to 0 (i.e. no delay). Setting linger.ms=5, for example, would have the effect of reducing the number of requests sent but would add up to 5ms of latency to records sent in the absense of load. | 0 | Integer
| *maxBlockMs* (producer) | The configuration controls how long sending to kafka will block. These methods can be blocked for multiple reasons. For e.g: buffer full, metadata unavailable.This configuration imposes maximum limit on the total time spent in fetching metadata, serialization of key and value, partitioning and allocation of buffer memory when doing a send(). In case of partitionsFor(), this configuration imposes a maximum time threshold on waiting for metadata | 60000 | Integer
| *maxInFlightRequest* (producer) | The maximum number of unacknowledged requests the client will send on a single connection before blocking. Note that if this setting is set to be greater than 1 and there are failed sends, there is a risk of message re-ordering due to retries (i.e., if retries are enabled). | 5 | Integer
| *maxRequestSize* (producer) | The maximum size of a request. This is also effectively a cap on the maximum record size. Note that the server has its own cap on record size which may be different from this. This setting will limit the number of record batches the producer will send in a single request to avoid sending huge requests. | 1048576 | Integer
| *metadataMaxAgeMs* (producer) | The period of time in milliseconds after which we force a refresh of metadata even if we haven't seen any partition leadership changes to proactively discover any new brokers or partitions. | 300000 | Integer
| *metricReporters* (producer) | A list of classes to use as metrics reporters. Implementing the MetricReporter interface allows plugging in classes that will be notified of new metric creation. The JmxReporter is always included to register JMX statistics. |  | String
| *metricsSampleWindowMs* (producer) | The number of samples maintained to compute metrics. | 30000 | Integer
| *noOfMetricsSample* (producer) | The number of samples maintained to compute metrics. | 2 | Integer
| *partitioner* (producer) | The partitioner class for partitioning messages amongst sub-topics. The default partitioner is based on the hash of the key. | org.apache.kafka.clients.producer.internals.DefaultPartitioner | String
| *partitionKey* (producer) | The partition to which the record will be sent (or null if no partition was specified). If this option has been configured then it take precedence over header KafkaConstants#PARTITION_KEY |  | Integer
| *producerBatchSize* (producer) | The producer will attempt to batch records together into fewer requests whenever multiple records are being sent to the same partition. This helps performance on both the client and the server. This configuration controls the default batch size in bytes. No attempt will be made to batch records larger than this size.Requests sent to brokers will contain multiple batches, one for each partition with data available to be sent.A small batch size will make batching less common and may reduce throughput (a batch size of zero will disable batching entirely). A very large batch size may use memory a bit more wastefully as we will always allocate a buffer of the specified batch size in anticipation of additional records. | 16384 | Integer
| *queueBufferingMaxMessages* (producer) | The maximum number of unsent messages that can be queued up the producer when using async mode before either the producer must be blocked or data must be dropped. | 10000 | Integer
| *receiveBufferBytes* (producer) | The size of the TCP receive buffer (SO_RCVBUF) to use when reading data. | 65536 | Integer
| *reconnectBackoffMs* (producer) | The amount of time to wait before attempting to reconnect to a given host. This avoids repeatedly connecting to a host in a tight loop. This backoff applies to all requests sent by the consumer to the broker. | 50 | Integer
| *recordMetadata* (producer) | Whether the producer should store the RecordMetadata results from sending to Kafka. The results are stored in a List containing the RecordMetadata metadata's. The list is stored on a header with the key KafkaConstants#KAFKA_RECORDMETA | true | boolean
| *requestRequiredAcks* (producer) | The number of acknowledgments the producer requires the leader to have received before considering a request complete. This controls the durability of records that are sent. The following settings are common: acks=0 If set to zero then the producer will not wait for any acknowledgment from the server at all. The record will be immediately added to the socket buffer and considered sent. No guarantee can be made that the server has received the record in this case, and the retries configuration will not take effect (as the client won't generally know of any failures). The offset given back for each record will always be set to -1. acks=1 This will mean the leader will write the record to its local log but will respond without awaiting full acknowledgement from all followers. In this case should the leader fail immediately after acknowledging the record but before the followers have replicated it then the record will be lost. acks=all This means the leader will wait for the full set of in-sync replicas to acknowledge the record. This guarantees that the record will not be lost as long as at least one in-sync replica remains alive. This is the strongest available guarantee. There are 4 enums and the value can be one of: -1, 0, 1, all | 1 | String
| *requestTimeoutMs* (producer) | The amount of time the broker will wait trying to meet the request.required.acks requirement before sending back an error to the client. | 30000 | Integer
| *retries* (producer) | Setting a value greater than zero will cause the client to resend any record whose send fails with a potentially transient error. Note that this retry is no different than if the client resent the record upon receiving the error. Allowing retries will potentially change the ordering of records because if two records are sent to a single partition, and the first fails and is retried but the second succeeds, then the second record may appear first. | 0 | Integer
| *retryBackoffMs* (producer) | Before each retry, the producer refreshes the metadata of relevant topics to see if a new leader has been elected. Since leader election takes a bit of time, this property specifies the amount of time that the producer waits before refreshing the metadata. | 100 | Integer
| *sendBufferBytes* (producer) | Socket write buffer size | 131072 | Integer
| *valueSerializer* (producer) | The serializer class for messages. | org.apache.kafka.common.serialization.StringSerializer | String
| *workerPool* (producer) | To use a custom worker pool for continue routing Exchange after kafka server has acknowledge the message that was sent to it from KafkaProducer using asynchronous non-blocking processing. If using this option then you must handle the lifecycle of the thread pool to shut the pool down when no longer needed. |  | ExecutorService
| *workerPoolCoreSize* (producer) | Number of core threads for the worker pool for continue routing Exchange after kafka server has acknowledge the message that was sent to it from KafkaProducer using asynchronous non-blocking processing. | 10 | Integer
| *workerPoolMaxSize* (producer) | Maximum number of threads for the worker pool for continue routing Exchange after kafka server has acknowledge the message that was sent to it from KafkaProducer using asynchronous non-blocking processing. | 20 | Integer
| *synchronous* (advanced) | Sets whether synchronous processing should be strictly used | false | boolean
| *schemaRegistryURL* (confluent) | URL of the Confluent Platform schema registry servers to use. The format is host1:port1,host2:port2. This is known as schema.registry.url in the Confluent Platform documentation. This option is only available in the Confluent Platform (not standard Apache Kafka) |  | String
| *interceptorClasses* (monitoring) | Sets interceptors for producer or consumers. Producer interceptors have to be classes implementing org.apache.kafka.clients.producer.ProducerInterceptor Consumer interceptors have to be classes implementing org.apache.kafka.clients.consumer.ConsumerInterceptor Note that if you use Producer interceptor on a consumer it will throw a class cast exception in runtime |  | String
| *kerberosBeforeReloginMinTime* (security) | Login thread sleep time between refresh attempts. | 60000 | Integer
| *kerberosInitCmd* (security) | Kerberos kinit command path. Default is /usr/bin/kinit | /usr/bin/kinit | String
| *kerberosPrincipalToLocalRules* (security) | A list of rules for mapping from principal names to short names (typically operating system usernames). The rules are evaluated in order and the first rule that matches a principal name is used to map it to a short name. Any later rules in the list are ignored. By default, principal names of the form \{username}/\{hostname}\{REALM} are mapped to \{username}. For more details on the format please see the security authorization and acls documentation.. Multiple values can be separated by comma | DEFAULT | String
| *kerberosRenewJitter* (security) | Percentage of random jitter added to the renewal time. | 0.05 | Double
| *kerberosRenewWindowFactor* (security) | Login thread will sleep until the specified window factor of time from last refresh to ticket's expiry has been reached, at which time it will try to renew the ticket. | 0.8 | Double
| *saslJaasConfig* (security) | Expose the kafka sasl.jaas.config parameter Example: org.apache.kafka.common.security.plain.PlainLoginModule required username=USERNAME password=PASSWORD; |  | String
| *saslKerberosServiceName* (security) | The Kerberos principal name that Kafka runs as. This can be defined either in Kafka's JAAS config or in Kafka's config. |  | String
| *saslMechanism* (security) | The Simple Authentication and Security Layer (SASL) Mechanism used. For the valid values see \http://www.iana.org/assignments/sasl-mechanisms/sasl-mechanisms.xhtml | GSSAPI | String
| *securityProtocol* (security) | Protocol used to communicate with brokers. SASL_PLAINTEXT, PLAINTEXT and SSL are supported | PLAINTEXT | String
| *sslCipherSuites* (security) | A list of cipher suites. This is a named combination of authentication, encryption, MAC and key exchange algorithm used to negotiate the security settings for a network connection using TLS or SSL network protocol.By default all the available cipher suites are supported. |  | String
| *sslContextParameters* (security) | SSL configuration using a Camel SSLContextParameters object. If configured it's applied before the other SSL endpoint parameters. NOTE: Kafka only supports loading keystore from file locations, so prefix the location with file: in the KeyStoreParameters.resource option. |  | SSLContextParameters
| *sslEnabledProtocols* (security) | The list of protocols enabled for SSL connections. TLSv1.2, TLSv1.1 and TLSv1 are enabled by default. |  | String
| *sslEndpointAlgorithm* (security) | The endpoint identification algorithm to validate server hostname using server certificate. | https | String
| *sslKeymanagerAlgorithm* (security) | The algorithm used by key manager factory for SSL connections. Default value is the key manager factory algorithm configured for the Java Virtual Machine. | SunX509 | String
| *sslKeyPassword* (security) | The password of the private key in the key store file. This is optional for client. |  | String
| *sslKeystoreLocation* (security) | The location of the key store file. This is optional for client and can be used for two-way authentication for client. |  | String
| *sslKeystorePassword* (security) | The store password for the key store file.This is optional for client and only needed if ssl.keystore.location is configured. |  | String
| *sslKeystoreType* (security) | The file format of the key store file. This is optional for client. Default value is JKS | JKS | String
| *sslProtocol* (security) | The SSL protocol used to generate the SSLContext. Default setting is TLS, which is fine for most cases. Allowed values in recent JVMs are TLS, TLSv1.1 and TLSv1.2. SSL, SSLv2 and SSLv3 may be supported in older JVMs, but their usage is discouraged due to known security vulnerabilities. |  | String
| *sslProvider* (security) | The name of the security provider used for SSL connections. Default value is the default security provider of the JVM. |  | String
| *sslTrustmanagerAlgorithm* (security) | The algorithm used by trust manager factory for SSL connections. Default value is the trust manager factory algorithm configured for the Java Virtual Machine. | PKIX | String
| *sslTruststoreLocation* (security) | The location of the trust store file. |  | String
| *sslTruststorePassword* (security) | The password for the trust store file. |  | String
| *sslTruststoreType* (security) | The file format of the trust store file. Default value is JKS. | JKS | String
|===
// endpoint options: END

For more information about Producer/Consumer configuration:

http://kafka.apache.org/documentation.html#newconsumerconfigs[http://kafka.apache.org/documentation.html#newconsumerconfigs]
http://kafka.apache.org/documentation.html#producerconfigs[http://kafka.apache.org/documentation.html#producerconfigs]

== Message headers

=== Consumer headers

The following headers are available when consuming messages from Kafka.
[width="100%",cols="2m,2m,1m,5",options="header"]
|===
| Header constant                          | Header value                      | Type    | Description
| KafkaConstants.TOPIC                     | "kafka.TOPIC"                     | String  | The topic from where the message originated
| KafkaConstants.PARTITION                 | "kafka.PARTITION"                 | Integer | The partition where the message was stored
| KafkaConstants.OFFSET                    | "kafka.OFFSET"                    | Long    | The offset of the message
| KafkaConstants.KEY                       | "kafka.KEY"                       | Object  | The key of the message if configured
| KafkaConstants.HEADERS                   | "kafka.HEADERS"                   | org.apache.kafka.common.header.Headers  | The record headers
| KafkaConstants.LAST_RECORD_BEFORE_COMMIT | "kafka.LAST_RECORD_BEFORE_COMMIT" | Boolean | Whether or not it's the last record before commit (only available if `autoCommitEnable` endpoint parameter is `false`)
| KafkaConstants.LAST_POLL_RECORD | "kafka.LAST_POLL_RECORD" | Boolean | Indicates the last record within the current poll request (only available if `autoCommitEnable` endpoint parameter is `false` or `allowManualCommit` is `true`)
| KafkaConstants.MANUAL_COMMIT             | "CamelKafkaManualCommit"          | KafkaManualCommit | Can be used for forcing manual offset commit when using Kafka consumer. |
|===

=== Producer headers

Before sending a message to Kafka you can configure the following headers.
[width="100%",cols="2m,2m,1m,5",options="header"]
|===
| Header constant              | Header value          | Type    | Description
| KafkaConstants.KEY           | "kafka.KEY"           | Object  | *Required* The key of the message in order to ensure that all related message goes in the same partition
<<<<<<< HEAD
| KafkaConstants.OVERRIDE_TOPIC | "kafka.OVERRIDE_TOPIC" | String  | The topic to which send the message (override and takes precedence), and the header is not preserved. |
| KafkaConstants.PARTITION_KEY | "kafka.PARTITION_KEY" | Integer | Explicitly specify the partition |
=======
| KafkaConstants.OVERRIDE_TOPIC | "kafka.OVERRIDE_TOPIC" | String  | The topic to which send the message (override and takes precedence), and the header is not preserved.
| KafkaConstants.PARTITION_KEY | "kafka.PARTITION_KEY" | Integer | Explicitly specify the partition (only used if the `KafkaConstants.KEY` header is defined)
>>>>>>> f2fc19f1
|===

If you want to send a message to a dynamic topic then use `KafkaConstants.OVERRIDE_TOPIC` as its used as a one-time header
that are not send along the message, as its removed in the producer.

After the message is sent to Kafka, the following headers are available
[width="100%",cols="2m,2m,1m,5",options="header"]
|===
| Header constant                 | Header value                                       | Type                 | Description
| KafkaConstants.KAFKA_RECORDMETA | "org.apache.kafka.clients.producer.RecordMetadata" | List<RecordMetadata> | The metadata (only configured if `recordMetadata` endpoint parameter is `true`
|===


== Consumer error handling

While kafka consumer is polling messages from the kafka broker, then errors can happen. This section describes what happens and what
you can configure.

The consumer may throw exception when invoking the Kafka `poll` API. For example if the message cannot be de-serialized due invalid data,
and many other kind of errors. Those errors are in the form of `KafkaException` which are either _retryable_ or not. The exceptions
which can be retired (`RetriableException`) will be retried again (with a poll timeout in between). All other kind of exceptions are
handled according to the _pollOnError_ configuration. This configuration has the following values:

* DISCARD will discard the message and continue to poll next message.
* ERROR_HANDLER will use Camel's error handler to process the exception, and afterwards continue to poll next message.
* RECONNECT will re-connect the consumer and try poll the message again.
* RETRY will let the consumer retry polling the same message again
* STOP will stop the consumer (have to be manually started/restarted if the consumer should be able to consume messages again).

The default is *ERROR_HANDLER* which will let Camel's error handler (if any configured) process the caused exception.
And then afterwards continue to poll the next message. This behavior is similar to the _bridgeErrorHandler_ option that
Camel components have.

For advanced control then a custom implementation of `org.apache.camel.component.kafka.PollExceptionStrategy` can be configured
on the component level, which allows to control which exceptions causes which of the strategies above.

== Samples

=== Consuming messages from Kafka

Here is the minimal route you need in order to read messages from Kafka.

[source,java]
----
from("kafka:test?brokers=localhost:9092")
    .log("Message received from Kafka : ${body}")
    .log("    on the topic ${headers[kafka.TOPIC]}")
    .log("    on the partition ${headers[kafka.PARTITION]}")
    .log("    with the offset ${headers[kafka.OFFSET]}")
    .log("    with the key ${headers[kafka.KEY]}")
----

If you need to consume messages from multiple topics you can use a comma separated list of topic names

[source,java]
----
from("kafka:test,test1,test2?brokers=localhost:9092")
    .log("Message received from Kafka : ${body}")
    .log("    on the topic ${headers[kafka.TOPIC]}")
    .log("    on the partition ${headers[kafka.PARTITION]}")
    .log("    with the offset ${headers[kafka.OFFSET]}")
    .log("    with the key ${headers[kafka.KEY]}")
----

When consuming messages from Kafka you can use your own offset management and not delegate this management to Kafka.
In order to keep the offsets the component needs a `StateRepository` implementation such as `FileStateRepository`.
This bean should be available in the registry.
Here how to use it :

[source,java]
----
// Create the repository in which the Kafka offsets will be persisted
FileStateRepository repository = FileStateRepository.fileStateRepository(new File("/path/to/repo.dat"));

// Bind this repository into the Camel registry
Registry registry = createCamelRegistry();
registry.bind("offsetRepo", repository);

// Configure the camel context
DefaultCamelContext camelContext = new DefaultCamelContext(registry);
camelContext.addRoutes(new RouteBuilder() {
    @Override
    public void configure() throws Exception {
        from("kafka:" + TOPIC + "?brokers=localhost:{{kafkaPort}}" +
                     // Setup the topic and broker address
                     "&groupId=A" +
                     // The consumer processor group ID
                     "&autoOffsetReset=earliest" +
                     // Ask to start from the beginning if we have unknown offset
                     "&offsetRepository=#offsetRepo")
                     // Keep the offsets in the previously configured repository
                .to("mock:result");
    }
});
----
 

=== Producing messages to Kafka

Here is the minimal route you need in order to write messages to Kafka.

[source,java]
----
from("direct:start")
    .setBody(constant("Message from Camel"))          // Message to send
    .setHeader(KafkaConstants.KEY, constant("Camel")) // Key of the message
    .to("kafka:test?brokers=localhost:9092");
----

== SSL configuration

You have 2 different ways to configure the SSL communication on the Kafka` component.

The first way is through the many SSL endpoint parameters

[source,java]
----
from("kafka:" + TOPIC + "?brokers=localhost:{{kafkaPort}}" +
             "&groupId=A" +
             "&sslKeystoreLocation=/path/to/keystore.jks" +
             "&sslKeystorePassword=changeit" +
             "&sslKeyPassword=changeit" +
             "&securityProtocol=SSL")
        .to("mock:result");
----

The second way is to use the `sslContextParameters` endpoint parameter.

[source,java]
----
// Configure the SSLContextParameters object
KeyStoreParameters ksp = new KeyStoreParameters();
ksp.setResource("/path/to/keystore.jks");
ksp.setPassword("changeit");
KeyManagersParameters kmp = new KeyManagersParameters();
kmp.setKeyStore(ksp);
kmp.setKeyPassword("changeit");
SSLContextParameters scp = new SSLContextParameters();
scp.setKeyManagers(kmp);

// Bind this SSLContextParameters into the Camel registry
Registry registry = createCamelRegistry();
registry.bind("ssl", scp);

// Configure the camel context
DefaultCamelContext camelContext = new DefaultCamelContext(registry);
camelContext.addRoutes(new RouteBuilder() {
    @Override
    public void configure() throws Exception {
        from("kafka:" + TOPIC + "?brokers=localhost:{{kafkaPort}}" +
                     // Setup the topic and broker address
                     "&groupId=A" +
                     // The consumer processor group ID
                     "&sslContextParameters=#ssl" +
                     // The security protocol
                     "&securityProtocol=SSL)
                     // Reference the SSL configuration
                .to("mock:result");
    }
});
----

== Using the Kafka idempotent repository
*Available from Camel 2.19*

The `camel-kafka` library provides a Kafka topic-based idempotent repository. This repository stores broadcasts all changes to idempotent state (add/remove) in a Kafka topic, and populates a local in-memory cache for each repository's process instance through event sourcing.

The topic used must be unique per idempotent repository instance. The mechanism does not have any requirements about the number of topic partitions; as the repository consumes from all partitions at the same time. It also does not have any requirements about the replication factor of the topic.

Each repository instance that uses the topic (e.g. typically on different machines running in parallel) controls its own consumer group, so in a cluster of 10 Camel processes using the same topic each will control its own offset.

On startup, the instance subscribes to the topic and rewinds the offset to the beginning, rebuilding the cache to the latest state. The cache will not be considered warmed up until one poll of `pollDurationMs` in length returns 0 records. Startup will not be completed until either the cache has warmed up, or 30 seconds go by; if the latter happens the idempotent repository may be in an inconsistent state until its consumer catches up to the end of the topic.

A `KafkaIdempotentRepository` has the following properties:
[width="100%",cols="2m,5",options="header"]
|===
| Property | Description
| topic | The name of the Kafka topic to use to broadcast changes. (required)
| bootstrapServers | The `bootstrap.servers` property on the internal Kafka producer and consumer. Use this as shorthand if not setting `consumerConfig` and `producerConfig`. If used, this component will apply sensible default configurations for the producer and consumer.
| producerConfig | Sets the properties that will be used by the Kafka producer that broadcasts changes. Overrides `bootstrapServers`, so must define the Kafka `bootstrap.servers` property itself
| consumerConfig | Sets the properties that will be used by the Kafka consumer that populates the cache from the topic. Overrides `bootstrapServers`, so must define the Kafka `bootstrap.servers` property itself
| maxCacheSize | How many of the most recently used keys should be stored in memory (default 1000).
| pollDurationMs | The poll duration of the Kafka consumer. The local caches are updated immediately. This value will affect how far behind other peers that update their caches from the topic are relative to the idempotent consumer instance that sent the cache action message. The default value of this is 100 ms. +
If setting this value explicitly, be aware that there is a tradeoff between the remote cache liveness and the volume of network traffic between this repository's consumer and the Kafka brokers. The cache warmup process also depends on there being one poll that fetches nothing - this indicates that the stream has been consumed up to the current point. If the poll duration is excessively long for the rate at which messages are sent on the topic, there exists a possibility that the cache cannot be warmed up and will operate in an inconsistent state relative to its peers until it catches up.
|===

The repository can be instantiated by defining the `topic` and `bootstrapServers`, or the `producerConfig` and `consumerConfig` property sets can be explicitly defined to enable features such as SSL/SASL.

To use, this repository must be placed in the Camel registry, either manually or by registration as a bean in Spring/Blueprint, as it is `CamelContext` aware.

Sample usage is as follows:

[source,java]
----
KafkaIdempotentRepository kafkaIdempotentRepository = new KafkaIdempotentRepository("idempotent-db-inserts", "localhost:9091");

SimpleRegistry registry = new SimpleRegistry();
registry.put("insertDbIdemRepo", kafkaIdempotentRepository); // must be registered in the registry, to enable access to the CamelContext
CamelContext context = new CamelContext(registry);

// later in RouteBuilder...
from("direct:performInsert")
    .idempotentConsumer(header("id")).messageIdRepositoryRef("insertDbIdemRepo")
        // once-only insert into database
    .end()
----

In XML:

[source,xml]
----
<!-- simple -->
<bean id="insertDbIdemRepo"
  class="org.apache.camel.processor.idempotent.kafka.KafkaIdempotentRepository">
  <property name="topic" value="idempotent-db-inserts"/>
  <property name="bootstrapServers" value="localhost:9091"/>
</bean>

<!-- complex -->
<bean id="insertDbIdemRepo"
  class="org.apache.camel.processor.idempotent.kafka.KafkaIdempotentRepository">
  <property name="topic" value="idempotent-db-inserts"/>
  <property name="maxCacheSize" value="10000"/>
  <property name="consumerConfig">
    <props>
      <prop key="bootstrap.servers">localhost:9091</prop>
    </props>
  </property>
  <property name="producerConfig">
    <props>
      <prop key="bootstrap.servers">localhost:9091</prop>
    </props>
  </property>
</bean>
----

== Using manual commit with Kafka consumer
*Since Camel 2.21*

By default the Kafka consumer will use auto commit, where the offset will be committed automatically in the background using a given interval.

In case you want to force manual commits, you can use `KafkaManualCommit` API from the Camel Exchange, stored on the message header.
This requires to turn on manual commits by either setting the option `allowManualCommit` to `true` on the `KafkaComponent`
or on the endpoint, for example:

[source,java]
----
KafkaComponent kafka = new KafkaComponent();
kafka.setAllowManualCommit(true);
...
camelContext.addComponent("kafka", kafka);
----

You can then use the `KafkaManualCommit` from Java code such as a Camel `Processor`:
[source,java]
----
public void process(Exchange exchange) {
    KafkaManualCommit manual =
        exchange.getIn().getHeader(KafkaConstants.MANUAL_COMMIT, KafkaManualCommit.class);
    manual.commitSync();
}
----

This will force a synchronous commit which will block until the commit is acknowledge on Kafka, or if it fails an exception is thrown.

If you want to use a custom implementation of `KafkaManualCommit` then you can configure a custom `KafkaManualCommitFactory`
on the `KafkaComponent` that creates instances of your custom implementation.

== Kafka Headers propagation
*Since Camel 2.22*

When consuming messages from Kafka, headers will be propagated to camel exchange headers automatically.
Producing flow backed by same behaviour - camel headers of particular exchange will be propagated to kafka message headers.

Since kafka headers allows only `byte[]` values, in order camel exchnage header to be propagated its value should be serialized to `bytes[]`,
otherwise header will be skipped.
Following header value types are supported: `String`, `Integer`, `Long`, `Double`, `Boolean`, `byte[]`.
Note: all headers propagated *from* kafka *to* camel exchange will contain `byte[]` value by default.
In order to override default functionality uri parameters can be set: `headerDeserializer` for `from` route and `headerSerializer` for `to` route. Example:
```
from("kafka:my_topic?headerDeserializer=#myDeserializer")
...
.to("kafka:my_topic?headerSerializer=#mySerializer")
```

By default all headers are being filtered by `KafkaHeaderFilterStrategy`.
Strategy filters out headers which start with `Camel` or `org.apache.camel` prefixes.
Default strategy can be overridden by using `headerFilterStrategy` uri parameter in both `to` and `from` routes:
```
from("kafka:my_topic?headerFilterStrategy=#myStrategy")
...
.to("kafka:my_topic?headerFilterStrategy=#myStrategy")
```

`myStrategy` object should be subclass of `HeaderFilterStrategy` and must be placed in the Camel registry, either manually or by registration as a bean in Spring/Blueprint, as it is `CamelContext` aware.

include::camel-spring-boot::page$kafka-starter.adoc[]<|MERGE_RESOLUTION|>--- conflicted
+++ resolved
@@ -309,13 +309,8 @@
 |===
 | Header constant              | Header value          | Type    | Description
 | KafkaConstants.KEY           | "kafka.KEY"           | Object  | *Required* The key of the message in order to ensure that all related message goes in the same partition
-<<<<<<< HEAD
-| KafkaConstants.OVERRIDE_TOPIC | "kafka.OVERRIDE_TOPIC" | String  | The topic to which send the message (override and takes precedence), and the header is not preserved. |
-| KafkaConstants.PARTITION_KEY | "kafka.PARTITION_KEY" | Integer | Explicitly specify the partition |
-=======
 | KafkaConstants.OVERRIDE_TOPIC | "kafka.OVERRIDE_TOPIC" | String  | The topic to which send the message (override and takes precedence), and the header is not preserved.
-| KafkaConstants.PARTITION_KEY | "kafka.PARTITION_KEY" | Integer | Explicitly specify the partition (only used if the `KafkaConstants.KEY` header is defined)
->>>>>>> f2fc19f1
+| KafkaConstants.PARTITION_KEY | "kafka.PARTITION_KEY" | Integer | Explicitly specify the partition
 |===
 
 If you want to send a message to a dynamic topic then use `KafkaConstants.OVERRIDE_TOPIC` as its used as a one-time header
