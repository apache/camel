/*
 * Licensed to the Apache Software Foundation (ASF) under one or more
 * contributor license agreements.  See the NOTICE file distributed with
 * this work for additional information regarding copyright ownership.
 * The ASF licenses this file to You under the Apache License, Version 2.0
 * (the "License"); you may not use this file except in compliance with
 * the License.  You may obtain a copy of the License at
 *
 *      http://www.apache.org/licenses/LICENSE-2.0
 *
 * Unless required by applicable law or agreed to in writing, software
 * distributed under the License is distributed on an "AS IS" BASIS,
 * WITHOUT WARRANTIES OR CONDITIONS OF ANY KIND, either express or implied.
 * See the License for the specific language governing permissions and
 * limitations under the License.
 */

package org.apache.camel.component.kafka.consumer.support;

import java.util.Iterator;
import java.util.List;
import java.util.Set;

import org.apache.camel.Exchange;
import org.apache.camel.component.kafka.KafkaConsumer;
import org.apache.camel.component.kafka.consumer.CommitManager;
import org.apache.camel.component.kafka.consumer.errorhandler.KafkaConsumerListener;
import org.apache.kafka.clients.consumer.ConsumerRecord;
import org.apache.kafka.clients.consumer.ConsumerRecords;
import org.apache.kafka.common.TopicPartition;
import org.slf4j.Logger;
import org.slf4j.LoggerFactory;

public class KafkaRecordProcessorFacade {
    private static final Logger LOG = LoggerFactory.getLogger(KafkaRecordProcessorFacade.class);

    private final KafkaConsumer camelKafkaConsumer;
    private final String threadId;
    private final KafkaRecordProcessor kafkaRecordProcessor;
    private final CommitManager commitManager;
    private final KafkaConsumerListener consumerListener;

    public KafkaRecordProcessorFacade(KafkaConsumer camelKafkaConsumer, String threadId,
                                      CommitManager commitManager, KafkaConsumerListener consumerListener) {
        this.camelKafkaConsumer = camelKafkaConsumer;
        this.threadId = threadId;
        this.commitManager = commitManager;

        kafkaRecordProcessor = buildKafkaRecordProcessor(commitManager);
        this.consumerListener = consumerListener;
    }

    private boolean isStopping() {
        return camelKafkaConsumer.isStopping();
    }

    public ProcessingResult processPolledRecords(
            ConsumerRecords<Object, Object> allRecords, ProcessingResult resultFromPreviousPoll) {
        logRecords(allRecords);

        Set<TopicPartition> partitions = allRecords.partitions();
        Iterator<TopicPartition> partitionIterator = partitions.iterator();
        
        LOG.debug("Poll received records on {} partitions", partitions.size());

        ProcessingResult lastResult
                = resultFromPreviousPoll == null ? ProcessingResult.newUnprocessed() : resultFromPreviousPoll;

        while (partitionIterator.hasNext() && !isStopping()) {
            TopicPartition partition = partitionIterator.next();

            LOG.debug("Processing records on partition {}", partition.partition());
            
            List<ConsumerRecord<Object, Object>> partitionRecords = allRecords.records(partition);
            Iterator<ConsumerRecord<Object, Object>> recordIterator = partitionRecords.iterator();

            logRecordsInPartition(partitionRecords, partition);

            while (!lastResult.isBreakOnErrorHit() && recordIterator.hasNext() && !isStopping()) {
                ConsumerRecord<Object, Object> record = recordIterator.next();

                LOG.debug("Processing record on partition {} with offset {}", record.partition(), record.offset());
                
                lastResult = processRecord(partition, partitionIterator.hasNext(), recordIterator.hasNext(), lastResult,
                        kafkaRecordProcessor, record);
<<<<<<< HEAD
<<<<<<< HEAD
                
<<<<<<< HEAD
=======

>>>>>>> 9f8a5a2f9eb (cleanup)
=======

>>>>>>> 80164c6e
                LOG.debug("Processed record on partition {} with offset {} and got ProcessingResult for partition {} and offset {}",
                    record.partition(), record.offset(), lastResult.getPartition(), lastResult.getPartitionLastOffset());
=======
                LOG.debug("Processed record on partition {} and offset {} and got result for partition {} and offset {}",
                        record.partition(), record.offset(), lastResult.getPartition(), lastResult.getPartitionLastOffset());
>>>>>>> 29f35e47361 (cleanup after merge)

                if (consumerListener != null) {
                    if (!consumerListener.afterProcess(lastResult)) {
                        commitManager.commit(partition);
                        return lastResult;
                    }
                }
            }

            if (!lastResult.isBreakOnErrorHit()) {
                LOG.debug("Committing offset on successful execution");
                // all records processed from partition so commit them
                commitManager.commit(partition);
            }
        }

        return lastResult;
    }

    private void logRecordsInPartition(List<ConsumerRecord<Object, Object>> partitionRecords, TopicPartition partition) {
        if (LOG.isDebugEnabled()) {
            LOG.debug("Records count {} received for partition {}", partitionRecords.size(),
                    partition);
        }
    }

    private void logRecords(ConsumerRecords<Object, Object> allRecords) {
        if (LOG.isDebugEnabled()) {
            LOG.debug("Last poll on thread {} resulted on {} records to process", threadId, allRecords.count());
        }
    }

    private ProcessingResult processRecord(
            TopicPartition partition,
            boolean partitionHasNext,
            boolean recordHasNext,
            final ProcessingResult lastResult,
            KafkaRecordProcessor kafkaRecordProcessor,
            ConsumerRecord<Object, Object> record) {

        logRecord(record);

        Exchange exchange = camelKafkaConsumer.createExchange(false);

        ProcessingResult currentResult
                = kafkaRecordProcessor.processExchange(exchange, partition, partitionHasNext,
                        recordHasNext, record, lastResult, camelKafkaConsumer.getExceptionHandler());

        if (!currentResult.isBreakOnErrorHit()) {
            commitManager.recordOffset(partition, currentResult.getPartitionLastOffset());
        }

        // success so release the exchange
        camelKafkaConsumer.releaseExchange(exchange, false);

        return currentResult;
    }

    private void logRecord(ConsumerRecord<Object, Object> record) {
        if (LOG.isTraceEnabled()) {
            LOG.trace("Partition = {}, offset = {}, key = {}, value = {}", record.partition(),
                    record.offset(), record.key(), record.value());
        }
    }

    private KafkaRecordProcessor buildKafkaRecordProcessor(CommitManager commitManager) {
        return new KafkaRecordProcessor(
                camelKafkaConsumer.getEndpoint().getConfiguration(),
                camelKafkaConsumer.getProcessor(),
                commitManager);
    }
}<|MERGE_RESOLUTION|>--- conflicted
+++ resolved
@@ -83,22 +83,9 @@
                 
                 lastResult = processRecord(partition, partitionIterator.hasNext(), recordIterator.hasNext(), lastResult,
                         kafkaRecordProcessor, record);
-<<<<<<< HEAD
-<<<<<<< HEAD
-                
-<<<<<<< HEAD
-=======
 
->>>>>>> 9f8a5a2f9eb (cleanup)
-=======
-
->>>>>>> 80164c6e
                 LOG.debug("Processed record on partition {} with offset {} and got ProcessingResult for partition {} and offset {}",
                     record.partition(), record.offset(), lastResult.getPartition(), lastResult.getPartitionLastOffset());
-=======
-                LOG.debug("Processed record on partition {} and offset {} and got result for partition {} and offset {}",
-                        record.partition(), record.offset(), lastResult.getPartition(), lastResult.getPartitionLastOffset());
->>>>>>> 29f35e47361 (cleanup after merge)
 
                 if (consumerListener != null) {
                     if (!consumerListener.afterProcess(lastResult)) {
