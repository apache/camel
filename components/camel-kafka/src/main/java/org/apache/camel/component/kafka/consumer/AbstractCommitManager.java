/*
 * Licensed to the Apache Software Foundation (ASF) under one or more
 * contributor license agreements.  See the NOTICE file distributed with
 * this work for additional information regarding copyright ownership.
 * The ASF licenses this file to You under the Apache License, Version 2.0
 * (the "License"); you may not use this file except in compliance with
 * the License.  You may obtain a copy of the License at
 *
 *      http://www.apache.org/licenses/LICENSE-2.0
 *
 * Unless required by applicable law or agreed to in writing, software
 * distributed under the License is distributed on an "AS IS" BASIS,
 * WITHOUT WARRANTIES OR CONDITIONS OF ANY KIND, either express or implied.
 * See the License for the specific language governing permissions and
 * limitations under the License.
 */

package org.apache.camel.component.kafka.consumer;

import java.time.Duration;
import java.util.Collections;

import org.apache.camel.Exchange;
import org.apache.camel.component.kafka.KafkaConfiguration;
import org.apache.camel.component.kafka.KafkaConsumer;
import org.apache.camel.spi.StateRepository;
import org.apache.kafka.clients.consumer.Consumer;
import org.apache.kafka.clients.consumer.ConsumerRecord;
import org.apache.kafka.clients.consumer.OffsetAndMetadata;
import org.apache.kafka.common.TopicPartition;
import org.slf4j.Logger;
import org.slf4j.LoggerFactory;

public abstract class AbstractCommitManager implements CommitManager {
    public static final long START_OFFSET = -1;
    public static final long NON_PARTITION = -1;
<<<<<<< HEAD
    
=======

>>>>>>> 9a556738
    private static final Logger LOG = LoggerFactory.getLogger(AbstractCommitManager.class);

    protected final KafkaConsumer kafkaConsumer;
    protected final String threadId;
    protected final String printableTopic;
    protected final KafkaConfiguration configuration;

    private final Consumer<?, ?> consumer;

    public AbstractCommitManager(Consumer<?, ?> consumer, KafkaConsumer kafkaConsumer, String threadId, String printableTopic) {
        this.consumer = consumer;
        this.kafkaConsumer = kafkaConsumer;
        this.threadId = threadId;
        this.printableTopic = printableTopic;
        this.configuration = kafkaConsumer.getEndpoint().getConfiguration();
    }

    protected KafkaManualCommit getManualCommit(
            Exchange exchange, TopicPartition partition, ConsumerRecord<Object, Object> record,
            KafkaManualCommitFactory manualCommitFactory) {

        StateRepository<String, String> offsetRepository = configuration.getOffsetRepository();
        long commitTimeoutMs = configuration.getCommitTimeoutMs();

        KafkaManualCommitFactory.CamelExchangePayload camelExchangePayload = new KafkaManualCommitFactory.CamelExchangePayload(
                exchange, consumer, threadId, offsetRepository);
        KafkaManualCommitFactory.KafkaRecordPayload kafkaRecordPayload = new KafkaManualCommitFactory.KafkaRecordPayload(
                partition,
                record.offset(), commitTimeoutMs);

        return manualCommitFactory.newInstance(camelExchangePayload, kafkaRecordPayload, this);
    }

    @Override
    public KafkaManualCommit getManualCommit(
            Exchange exchange, TopicPartition partition, ConsumerRecord<Object, Object> record) {

        KafkaManualCommitFactory manualCommitFactory = kafkaConsumer.getEndpoint().getKafkaManualCommitFactory();
        if (manualCommitFactory == null) {
            manualCommitFactory = new DefaultKafkaManualCommitFactory();
        }

        return getManualCommit(exchange, partition, record, manualCommitFactory);
    }

    @Override
    public void forceCommit(TopicPartition partition, long partitionLastOffset) {
        if (LOG.isDebugEnabled()) {
            LOG.debug("Forcing commitSync {} [topic: {} partition: {} offset: {}]", threadId, partition.topic(),
                    partition.partition(), partitionLastOffset);
        }

        long timeout = configuration.getCommitTimeoutMs();
        consumer.commitSync(
                Collections.singletonMap(partition, new OffsetAndMetadata(partitionLastOffset + 1)),
                Duration.ofMillis(timeout));
    }

    protected void saveStateToOffsetRepository(
            TopicPartition partition, long partitionLastOffset,
            StateRepository<String, String> offsetRepository) {

        if (LOG.isDebugEnabled()) {
            LOG.debug("Saving offset repository state {} [topic: {} partition: {} offset: {}]", threadId, partition.topic(),
                    partition.partition(),
                    partitionLastOffset);
        }
        offsetRepository.setState(serializeOffsetKey(partition), serializeOffsetValue(partitionLastOffset));
    }

    protected static String serializeOffsetKey(TopicPartition topicPartition) {
        return topicPartition.topic() + '/' + topicPartition.partition();
    }

    protected static String serializeOffsetValue(long offset) {
        return String.valueOf(offset);
    }

}<|MERGE_RESOLUTION|>--- conflicted
+++ resolved
@@ -34,11 +34,7 @@
 public abstract class AbstractCommitManager implements CommitManager {
     public static final long START_OFFSET = -1;
     public static final long NON_PARTITION = -1;
-<<<<<<< HEAD
-    
-=======
 
->>>>>>> 9a556738
     private static final Logger LOG = LoggerFactory.getLogger(AbstractCommitManager.class);
 
     protected final KafkaConsumer kafkaConsumer;
