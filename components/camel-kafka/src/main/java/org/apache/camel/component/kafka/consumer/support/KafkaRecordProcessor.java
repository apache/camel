/*
 * Licensed to the Apache Software Foundation (ASF) under one or more
 * contributor license agreements.  See the NOTICE file distributed with
 * this work for additional information regarding copyright ownership.
 * The ASF licenses this file to You under the Apache License, Version 2.0
 * (the "License"); you may not use this file except in compliance with
 * the License.  You may obtain a copy of the License at
 *
 *      http://www.apache.org/licenses/LICENSE-2.0
 *
 * Unless required by applicable law or agreed to in writing, software
 * distributed under the License is distributed on an "AS IS" BASIS,
 * WITHOUT WARRANTIES OR CONDITIONS OF ANY KIND, either express or implied.
 * See the License for the specific language governing permissions and
 * limitations under the License.
 */
package org.apache.camel.component.kafka.consumer.support;

import java.util.stream.StreamSupport;

import org.apache.camel.Exchange;
import org.apache.camel.Message;
import org.apache.camel.Processor;
import org.apache.camel.component.kafka.KafkaConfiguration;
import org.apache.camel.component.kafka.KafkaConstants;
import org.apache.camel.component.kafka.consumer.AbstractCommitManager;
import org.apache.camel.component.kafka.consumer.CommitManager;
import org.apache.camel.component.kafka.consumer.KafkaManualCommit;
import org.apache.camel.component.kafka.serde.KafkaHeaderDeserializer;
import org.apache.camel.spi.ExceptionHandler;
import org.apache.camel.spi.HeaderFilterStrategy;
import org.apache.kafka.clients.consumer.ConsumerRecord;
import org.apache.kafka.common.TopicPartition;
import org.apache.kafka.common.header.Header;
import org.slf4j.Logger;
import org.slf4j.LoggerFactory;

public class KafkaRecordProcessor {

    private static final Logger LOG = LoggerFactory.getLogger(KafkaRecordProcessor.class);

    private final boolean autoCommitEnabled;
    private final KafkaConfiguration configuration;
    private final Processor processor;
    private final CommitManager commitManager;

    public KafkaRecordProcessor(KafkaConfiguration configuration, Processor processor, CommitManager commitManager) {
        this.autoCommitEnabled = configuration.isAutoCommitEnable();
        this.configuration = configuration;
        this.processor = processor;
        this.commitManager = commitManager;
    }

    private void setupExchangeMessage(Message message, ConsumerRecord record) {
        message.setHeader(KafkaConstants.PARTITION, record.partition());
        message.setHeader(KafkaConstants.TOPIC, record.topic());
        message.setHeader(KafkaConstants.OFFSET, record.offset());
        message.setHeader(KafkaConstants.HEADERS, record.headers());
        message.setHeader(KafkaConstants.TIMESTAMP, record.timestamp());
        message.setHeader(Exchange.MESSAGE_TIMESTAMP, record.timestamp());

        if (record.key() != null) {
            message.setHeader(KafkaConstants.KEY, record.key());
        }
        
        LOG.debug("setting up the exchange for message from partition {} and offset {}",
                record.partition(), record.offset());

        LOG.debug("setting up the exchange for message from partition {} and offset {}",
                record.partition(), record.offset());

        message.setBody(record.value());
    }

    private boolean shouldBeFiltered(Header header, Exchange exchange, HeaderFilterStrategy headerFilterStrategy) {
        return !headerFilterStrategy.applyFilterToExternalHeaders(header.key(), header.value(), exchange);
    }

    private void propagateHeaders(ConsumerRecord<Object, Object> record, Exchange exchange) {

        HeaderFilterStrategy headerFilterStrategy = configuration.getHeaderFilterStrategy();
        KafkaHeaderDeserializer headerDeserializer = configuration.getHeaderDeserializer();

        StreamSupport.stream(record.headers().spliterator(), false)
                .filter(header -> shouldBeFiltered(header, exchange, headerFilterStrategy))
                .forEach(header -> exchange.getIn().setHeader(header.key(),
                        headerDeserializer.deserialize(header.key(), header.value())));
    }

    public ProcessingResult processExchange(
            Exchange exchange, TopicPartition topicPartition, boolean partitionHasNext,
            boolean recordHasNext, ConsumerRecord<Object, Object> record, ProcessingResult lastResult,
            ExceptionHandler exceptionHandler) {

        Message message = exchange.getMessage();

        setupExchangeMessage(message, record);

        propagateHeaders(record, exchange);

        // if not auto commit then we have additional information on the exchange
        if (!autoCommitEnabled) {
            message.setHeader(KafkaConstants.LAST_RECORD_BEFORE_COMMIT, !recordHasNext);
            message.setHeader(KafkaConstants.LAST_POLL_RECORD, !recordHasNext && !partitionHasNext);
        }

        if (configuration.isAllowManualCommit()) {
            // allow Camel users to access the Kafka consumer API to be able to do for example manual commits
            KafkaManualCommit manual = commitManager.getManualCommit(exchange, topicPartition, record);

            message.setHeader(KafkaConstants.MANUAL_COMMIT, manual);
            message.setHeader(KafkaConstants.LAST_POLL_RECORD, !recordHasNext && !partitionHasNext);
        }

        try {
            processor.process(exchange);
        } catch (Exception e) {
            exchange.setException(e);
        }
        if (exchange.getException() != null) {
<<<<<<< HEAD
            
            LOG.debug("An exception was thrown for record at partition {} and offset {}",
                    record.partition(), record.offset());
            
            boolean breakOnErrorExit = processException(exchange, topicPartition, record, lastResult,
                    exceptionHandler);
            
=======

            LOG.debug("An exception was thrown for record at partition {} and offset {}",
                    record.partition(), record.offset());

            boolean breakOnErrorExit = processException(exchange, topicPartition, record, lastResult,
                    exceptionHandler);

>>>>>>> 9a556738
            return new ProcessingResult(breakOnErrorExit, lastResult.getPartition(), lastResult.getPartitionLastOffset(), true);
        } else {
            return new ProcessingResult(false, record.partition(), record.offset(), exchange.getException() != null);
        }
    }

    private boolean processException(
<<<<<<< HEAD
            Exchange exchange, TopicPartition topicPartition, 
=======
            Exchange exchange, TopicPartition topicPartition,
>>>>>>> 9a556738
            ConsumerRecord<Object, Object> record, ProcessingResult lastResult,
            ExceptionHandler exceptionHandler) {

        // processing failed due to an unhandled exception, what should we do
        if (configuration.isBreakOnFirstError()) {
<<<<<<< HEAD
            
            if (lastResult.getPartition() != -1 &&
                lastResult.getPartition() != record.partition()) {
                LOG.error("About to process an exception with UNEXPECTED partition & offset. Got topic partition {}. " + 
                        " The last result was on partition {} with offset {} but was expecting partition {} with offset {}",
                        topicPartition.partition(), lastResult.getPartition(), lastResult.getPartitionLastOffset(), 
                        record.partition(), record.offset());
            }
            
            // we are failing and we should break out
            if (LOG.isWarnEnabled()) {
                LOG.warn("Error during processing {} from topic: {} due to {}", exchange, topicPartition.topic(), exchange.getException());
                LOG.warn("Will seek consumer to offset {} on partition {} and start polling again.", 
                        record.offset(), record.partition());
=======

            if (lastResult.getPartition() != -1 &&
                    lastResult.getPartition() != record.partition()) {
                LOG.error("About to process an exception with UNEXPECTED partition & offset. Got topic partition {}. " +
                          " The last result was on partition {} with offset {} but was expecting partition {} with offset {}",
                        topicPartition.partition(), lastResult.getPartition(), lastResult.getPartitionLastOffset(),
                        record.partition(), record.offset());
            }

            // we are failing and we should break out
            if (LOG.isWarnEnabled()) {
                Exception exc = exchange.getException();
                LOG.warn("Error during processing {} from topic: {} due to {}", exchange, topicPartition.topic(),
                        exc.getMessage());
                LOG.warn("Will seek consumer to offset {} on partition {} and start polling again.",
                        lastResult.getPartitionLastOffset(), lastResult.getPartition());
>>>>>>> 9a556738
            }

            // force commit, so we resume on next poll where we failed 
            // except when the failure happened at the first message in a poll
            if (lastResult.getPartitionLastOffset() != AbstractCommitManager.START_OFFSET) {
<<<<<<< HEAD
                // the record we are processing had the error 
                // so we will force commit the offset prior 
                // this will enable the current desired behavior to 
                // retry the message 1 more time
                //
                // Note: without a more extensive look at handling of breakOnFirstError
                // we will still need the lastResult so that we don't force 
                // retrying this message over and over
                //if (configuration.isBreakOnFirstErrorWithRetry()) {
                    commitManager.forceCommit(topicPartition, record.offset() - 1);
                //}
=======
                commitManager.forceCommit(topicPartition, lastResult.getPartitionLastOffset());
>>>>>>> 9a556738
            }

            // continue to next partition
            return true;
        } else {
            // will handle/log the exception and then continue to next
            exceptionHandler.handleException("Error during processing", exchange, exchange.getException());
        }

        return false;
    }

    public static String serializeOffsetKey(TopicPartition topicPartition) {
        return topicPartition.topic() + '/' + topicPartition.partition();
    }

    public static long deserializeOffsetValue(String offset) {
        return Long.parseLong(offset);
    }
}<|MERGE_RESOLUTION|>--- conflicted
+++ resolved
@@ -118,23 +118,11 @@
             exchange.setException(e);
         }
         if (exchange.getException() != null) {
-<<<<<<< HEAD
-            
             LOG.debug("An exception was thrown for record at partition {} and offset {}",
                     record.partition(), record.offset());
             
             boolean breakOnErrorExit = processException(exchange, topicPartition, record, lastResult,
                     exceptionHandler);
-            
-=======
-
-            LOG.debug("An exception was thrown for record at partition {} and offset {}",
-                    record.partition(), record.offset());
-
-            boolean breakOnErrorExit = processException(exchange, topicPartition, record, lastResult,
-                    exceptionHandler);
-
->>>>>>> 9a556738
             return new ProcessingResult(breakOnErrorExit, lastResult.getPartition(), lastResult.getPartitionLastOffset(), true);
         } else {
             return new ProcessingResult(false, record.partition(), record.offset(), exchange.getException() != null);
@@ -142,18 +130,12 @@
     }
 
     private boolean processException(
-<<<<<<< HEAD
             Exchange exchange, TopicPartition topicPartition, 
-=======
-            Exchange exchange, TopicPartition topicPartition,
->>>>>>> 9a556738
             ConsumerRecord<Object, Object> record, ProcessingResult lastResult,
             ExceptionHandler exceptionHandler) {
 
         // processing failed due to an unhandled exception, what should we do
         if (configuration.isBreakOnFirstError()) {
-<<<<<<< HEAD
-            
             if (lastResult.getPartition() != -1 &&
                 lastResult.getPartition() != record.partition()) {
                 LOG.error("About to process an exception with UNEXPECTED partition & offset. Got topic partition {}. " + 
@@ -167,30 +149,11 @@
                 LOG.warn("Error during processing {} from topic: {} due to {}", exchange, topicPartition.topic(), exchange.getException());
                 LOG.warn("Will seek consumer to offset {} on partition {} and start polling again.", 
                         record.offset(), record.partition());
-=======
-
-            if (lastResult.getPartition() != -1 &&
-                    lastResult.getPartition() != record.partition()) {
-                LOG.error("About to process an exception with UNEXPECTED partition & offset. Got topic partition {}. " +
-                          " The last result was on partition {} with offset {} but was expecting partition {} with offset {}",
-                        topicPartition.partition(), lastResult.getPartition(), lastResult.getPartitionLastOffset(),
-                        record.partition(), record.offset());
-            }
-
-            // we are failing and we should break out
-            if (LOG.isWarnEnabled()) {
-                Exception exc = exchange.getException();
-                LOG.warn("Error during processing {} from topic: {} due to {}", exchange, topicPartition.topic(),
-                        exc.getMessage());
-                LOG.warn("Will seek consumer to offset {} on partition {} and start polling again.",
-                        lastResult.getPartitionLastOffset(), lastResult.getPartition());
->>>>>>> 9a556738
             }
 
             // force commit, so we resume on next poll where we failed 
             // except when the failure happened at the first message in a poll
             if (lastResult.getPartitionLastOffset() != AbstractCommitManager.START_OFFSET) {
-<<<<<<< HEAD
                 // the record we are processing had the error 
                 // so we will force commit the offset prior 
                 // this will enable the current desired behavior to 
@@ -202,9 +165,6 @@
                 //if (configuration.isBreakOnFirstErrorWithRetry()) {
                     commitManager.forceCommit(topicPartition, record.offset() - 1);
                 //}
-=======
-                commitManager.forceCommit(topicPartition, lastResult.getPartitionLastOffset());
->>>>>>> 9a556738
             }
 
             // continue to next partition
