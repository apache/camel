/*
 * Licensed to the Apache Software Foundation (ASF) under one or more
 * contributor license agreements.  See the NOTICE file distributed with
 * this work for additional information regarding copyright ownership.
 * The ASF licenses this file to You under the Apache License, Version 2.0
 * (the "License"); you may not use this file except in compliance with
 * the License.  You may obtain a copy of the License at
 *
 *      http://www.apache.org/licenses/LICENSE-2.0
 *
 * Unless required by applicable law or agreed to in writing, software
 * distributed under the License is distributed on an "AS IS" BASIS,
 * WITHOUT WARRANTIES OR CONDITIONS OF ANY KIND, either express or implied.
 * See the License for the specific language governing permissions and
 * limitations under the License.
 */
package org.apache.camel.component.kafka.consumer.support;

import java.util.stream.StreamSupport;

import org.apache.camel.Exchange;
import org.apache.camel.Message;
import org.apache.camel.Processor;
import org.apache.camel.component.kafka.KafkaConfiguration;
import org.apache.camel.component.kafka.KafkaConstants;
import org.apache.camel.component.kafka.consumer.AbstractCommitManager;
import org.apache.camel.component.kafka.consumer.CommitManager;
import org.apache.camel.component.kafka.consumer.KafkaManualCommit;
import org.apache.camel.component.kafka.serde.KafkaHeaderDeserializer;
import org.apache.camel.spi.ExceptionHandler;
import org.apache.camel.spi.HeaderFilterStrategy;
import org.apache.kafka.clients.consumer.ConsumerRecord;
import org.apache.kafka.common.TopicPartition;
import org.apache.kafka.common.header.Header;
import org.slf4j.Logger;
import org.slf4j.LoggerFactory;

public class KafkaRecordProcessor {

    private static final Logger LOG = LoggerFactory.getLogger(KafkaRecordProcessor.class);

    private final boolean autoCommitEnabled;
    private final KafkaConfiguration configuration;
    private final Processor processor;
    private final CommitManager commitManager;

    public KafkaRecordProcessor(KafkaConfiguration configuration, Processor processor, CommitManager commitManager) {
        this.autoCommitEnabled = configuration.isAutoCommitEnable();
        this.configuration = configuration;
        this.processor = processor;
        this.commitManager = commitManager;
    }

    private void setupExchangeMessage(Message message, ConsumerRecord record) {
        message.setHeader(KafkaConstants.PARTITION, record.partition());
        message.setHeader(KafkaConstants.TOPIC, record.topic());
        message.setHeader(KafkaConstants.OFFSET, record.offset());
        message.setHeader(KafkaConstants.HEADERS, record.headers());
        message.setHeader(KafkaConstants.TIMESTAMP, record.timestamp());
        message.setHeader(Exchange.MESSAGE_TIMESTAMP, record.timestamp());

        if (record.key() != null) {
            message.setHeader(KafkaConstants.KEY, record.key());
        }
        
<<<<<<< HEAD
        LOG.debug("Setting up the exchange for message from partition {} and offset {}",
=======
        LOG.debug("setting up the exchange for message from partition {} and offset {}",
                record.partition(), record.offset());

        LOG.debug("setting up the exchange for message from partition {} and offset {}",
>>>>>>> 29f35e47
                record.partition(), record.offset());

        message.setBody(record.value());
    }

    private boolean shouldBeFiltered(Header header, Exchange exchange, HeaderFilterStrategy headerFilterStrategy) {
        return !headerFilterStrategy.applyFilterToExternalHeaders(header.key(), header.value(), exchange);
    }

    private void propagateHeaders(ConsumerRecord<Object, Object> record, Exchange exchange) {

        HeaderFilterStrategy headerFilterStrategy = configuration.getHeaderFilterStrategy();
        KafkaHeaderDeserializer headerDeserializer = configuration.getHeaderDeserializer();

        StreamSupport.stream(record.headers().spliterator(), false)
                .filter(header -> shouldBeFiltered(header, exchange, headerFilterStrategy))
                .forEach(header -> exchange.getIn().setHeader(header.key(),
                        headerDeserializer.deserialize(header.key(), header.value())));
    }

    public ProcessingResult processExchange(
            Exchange exchange, TopicPartition topicPartition, boolean partitionHasNext,
            boolean recordHasNext, ConsumerRecord<Object, Object> record, ProcessingResult lastResult,
            ExceptionHandler exceptionHandler) {

        Message message = exchange.getMessage();

        setupExchangeMessage(message, record);

        propagateHeaders(record, exchange);

        // if not auto commit then we have additional information on the exchange
        if (!autoCommitEnabled) {
            message.setHeader(KafkaConstants.LAST_RECORD_BEFORE_COMMIT, !recordHasNext);
            message.setHeader(KafkaConstants.LAST_POLL_RECORD, !recordHasNext && !partitionHasNext);
        }

        if (configuration.isAllowManualCommit()) {
            // allow Camel users to access the Kafka consumer API to be able to do for example manual commits
            KafkaManualCommit manual = commitManager.getManualCommit(exchange, topicPartition, record);

            message.setHeader(KafkaConstants.MANUAL_COMMIT, manual);
            message.setHeader(KafkaConstants.LAST_POLL_RECORD, !recordHasNext && !partitionHasNext);
        }

        try {
            processor.process(exchange);
        } catch (Exception e) {
            exchange.setException(e);
        }
        if (exchange.getException() != null) {
            LOG.debug("An exception was thrown for record at partition {} and offset {}",
                    record.partition(), record.offset());
            
            boolean breakOnErrorExit = processException(exchange, topicPartition, record, lastResult,
                    exceptionHandler);
            return new ProcessingResult(breakOnErrorExit, lastResult.getPartition(), lastResult.getPartitionLastOffset(), true);
        } else {
            return new ProcessingResult(false, record.partition(), record.offset(), exchange.getException() != null);
        }
    }

    private boolean processException(
            Exchange exchange, TopicPartition topicPartition, 
            ConsumerRecord<Object, Object> record, ProcessingResult lastResult,
            ExceptionHandler exceptionHandler) {

        // processing failed due to an unhandled exception, what should we do
        if (configuration.isBreakOnFirstError()) {
            if (lastResult.getPartition() != -1 &&
                lastResult.getPartition() != record.partition()) {
                LOG.error("About to process an exception with UNEXPECTED partition & offset. Got topic partition {}. " + 
                        " The last result was on partition {} with offset {} but was expecting partition {} with offset {}",
                        topicPartition.partition(), lastResult.getPartition(), lastResult.getPartitionLastOffset(), 
                        record.partition(), record.offset());
            }
            
            // we are failing and we should break out
            if (LOG.isWarnEnabled()) {
<<<<<<< HEAD
                Exception exc = exchange.getException();
                LOG.warn("Error during processing {} from topic: {} due to {}", exchange, topicPartition.topic(),
                        exc.getMessage());
=======
                LOG.warn("Error during processing {} from topic: {} due to {}", exchange, topicPartition.topic(), exchange.getException());
>>>>>>> 29f35e47
                LOG.warn("Will seek consumer to offset {} on partition {} and start polling again.", 
                        record.offset(), record.partition());
            }

            // force commit, so we resume on next poll where we failed 
            // except when the failure happened at the first message in a poll
            if (lastResult.getPartitionLastOffset() != AbstractCommitManager.START_OFFSET) {
                // the record we are processing had the error 
                // so we will force commit the offset prior 
                // this will enable the current desired behavior to 
                // retry the message 1 more time
                //
                // Note: without a more extensive look at handling of breakOnFirstError
                // we will still need the lastResult so that we don't force 
                // retrying this message over and over
                //if (configuration.isBreakOnFirstErrorWithRetry()) {
                    commitManager.forceCommit(topicPartition, record.offset() - 1);
                //}
            }

            // continue to next partition
            return true;
        } else {
            // will handle/log the exception and then continue to next
            exceptionHandler.handleException("Error during processing", exchange, exchange.getException());
        }

        return false;
    }

    public static String serializeOffsetKey(TopicPartition topicPartition) {
        return topicPartition.topic() + '/' + topicPartition.partition();
    }

    public static long deserializeOffsetValue(String offset) {
        return Long.parseLong(offset);
    }
}<|MERGE_RESOLUTION|>--- conflicted
+++ resolved
@@ -63,14 +63,7 @@
             message.setHeader(KafkaConstants.KEY, record.key());
         }
         
-<<<<<<< HEAD
         LOG.debug("Setting up the exchange for message from partition {} and offset {}",
-=======
-        LOG.debug("setting up the exchange for message from partition {} and offset {}",
-                record.partition(), record.offset());
-
-        LOG.debug("setting up the exchange for message from partition {} and offset {}",
->>>>>>> 29f35e47
                 record.partition(), record.offset());
 
         message.setBody(record.value());
@@ -150,13 +143,9 @@
             
             // we are failing and we should break out
             if (LOG.isWarnEnabled()) {
-<<<<<<< HEAD
                 Exception exc = exchange.getException();
                 LOG.warn("Error during processing {} from topic: {} due to {}", exchange, topicPartition.topic(),
                         exc.getMessage());
-=======
-                LOG.warn("Error during processing {} from topic: {} due to {}", exchange, topicPartition.topic(), exchange.getException());
->>>>>>> 29f35e47
                 LOG.warn("Will seek consumer to offset {} on partition {} and start polling again.", 
                         record.offset(), record.partition());
             }
