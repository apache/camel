--- conflicted
+++ resolved
@@ -316,15 +316,9 @@
                     kafkaConsumer, threadId, commitManager, consumerListener);
 
             Duration pollDuration = Duration.ofMillis(pollTimeoutMs);
-<<<<<<< HEAD
-            
+
             ProcessingResult lastResult = null;
-            
-=======
-
-            ProcessingResult lastResult = null;
-
->>>>>>> 9a556738
+
             while (isKafkaConsumerRunnableAndNotStopped() && isConnected() && pollExceptionStrategy.canContinue()) {
                 ConsumerRecords<Object, Object> allRecords = consumer.poll(pollDuration);
                 if (consumerListener != null) {
@@ -336,21 +330,13 @@
                 if (lastResult != null) {
                     if (LOG.isTraceEnabled()) {
                         LOG.trace("This polling iteration is using lastresult on partition {} and offset {}",
-<<<<<<< HEAD
                             lastResult.getPartition(), lastResult.getPartitionLastOffset());
-                    }
-                    
-=======
-                                lastResult.getPartition(), lastResult.getPartitionLastOffset());
-                    }
-
->>>>>>> 9a556738
+                    }                    
                 } else {
                     if (LOG.isTraceEnabled()) {
                         LOG.trace("This polling iteration is using lastresult of null");
                     }
                 }
-<<<<<<< HEAD
                 
                 ProcessingResult result = recordProcessorFacade.processPolledRecords(allRecords, lastResult);
                 
@@ -358,29 +344,13 @@
                     if (LOG.isTraceEnabled()) {
                         LOG.trace("This polling iteration had a result returned for partition {} and offset {}",
                             result.getPartition(), result.getPartitionLastOffset());
-                    }
-                    
-=======
-
-                ProcessingResult result = recordProcessorFacade.processPolledRecords(allRecords, lastResult);
-
-                if (result != null) {
-                    if (LOG.isTraceEnabled()) {
-                        LOG.trace("This polling iteration had a result returned for partition {} and offset {}",
-                                result.getPartition(), result.getPartitionLastOffset());
-                    }
-
->>>>>>> 9a556738
+                    }                    
                 } else {
                     if (LOG.isTraceEnabled()) {
                         LOG.trace("This polling iteration had a result returned as null");
                     }
                 }
-<<<<<<< HEAD
-                
-=======
-
->>>>>>> 9a556738
+
                 updateTaskState();
                 if (result.isBreakOnErrorHit() && !this.state.equals(State.PAUSED)) {
                     LOG.debug("We hit an error ... setting flags to force reconnect");
@@ -389,17 +359,9 @@
                     setConnected(false);
                 } else {
                     lastResult = result;
-<<<<<<< HEAD
-                    
                     if (LOG.isTraceEnabled()) {
                         LOG.trace("Setting lastresult to partition {} and offset {}",
                            lastResult.getPartition(), lastResult.getPartitionLastOffset());
-=======
-
-                    if (LOG.isTraceEnabled()) {
-                        LOG.trace("setting lastresult to partition {} and offset {}",
-                                lastResult.getPartition(), lastResult.getPartitionLastOffset());
->>>>>>> 9a556738
                     }
                 }
 
