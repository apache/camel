/*
 * Licensed to the Apache Software Foundation (ASF) under one or more
 * contributor license agreements.  See the NOTICE file distributed with
 * this work for additional information regarding copyright ownership.
 * The ASF licenses this file to You under the Apache License, Version 2.0
 * (the "License"); you may not use this file except in compliance with
 * the License.  You may obtain a copy of the License at
 *
 *      http://www.apache.org/licenses/LICENSE-2.0
 *
 * Unless required by applicable law or agreed to in writing, software
 * distributed under the License is distributed on an "AS IS" BASIS,
 * WITHOUT WARRANTIES OR CONDITIONS OF ANY KIND, either express or implied.
 * See the License for the specific language governing permissions and
 * limitations under the License.
 */
package org.apache.camel.component.kafka.integration;

import java.util.Collections;
import java.util.List;
import java.util.Properties;
import java.util.concurrent.TimeUnit;

import org.apache.camel.EndpointInject;
import org.apache.camel.Exchange;
import org.apache.camel.builder.RouteBuilder;
import org.apache.camel.component.kafka.MockConsumerInterceptor;
import org.apache.camel.component.kafka.integration.common.KafkaAdminUtil;
import org.apache.camel.component.kafka.testutil.CamelKafkaUtil;
import org.apache.camel.component.mock.MockEndpoint;
import org.apache.kafka.clients.admin.NewTopic;
import org.apache.kafka.clients.producer.ProducerRecord;
import org.awaitility.Awaitility;
import org.junit.jupiter.api.AfterEach;
import org.junit.jupiter.api.BeforeAll;
import org.junit.jupiter.api.BeforeEach;
import org.junit.jupiter.api.Tag;
import org.junit.jupiter.api.Tags;
import org.junit.jupiter.api.Test;
<<<<<<< HEAD
import org.junit.jupiter.api.condition.DisabledOnOs;
=======
import org.junit.jupiter.api.condition.EnabledOnOs;
>>>>>>> c4711c97
import org.junit.jupiter.api.condition.OS;
import org.slf4j.Logger;
import org.slf4j.LoggerFactory;

import static org.junit.jupiter.api.Assertions.assertTrue;

/**
 * this will test breakOnFirstError functionality and the issue that was surfaced in CAMEL-19894 regarding failure to
 * correctly commit the offset in a batch using the Synch Commit Manager
 *
 * mimics the reproduction of the problem in https://github.com/Krivda/camel-bug-reproduction
 */
@DisabledOnOs({ OS.WINDOWS, OS.MAC })
@Tags({ @Tag("breakOnFirstError") })
@EnabledOnOs(value = { OS.LINUX, OS.MAC, OS.FREEBSD, OS.OPENBSD, OS.WINDOWS },
             architectures = { "amd64", "aarch_64", "s390x" },
             disabledReason = "This test does not run reliably on ppc64le")
class KafkaBreakOnFirstErrorSeekIssueIT extends BaseEmbeddedKafkaTestSupport {

    public static final String ROUTE_ID = "breakOnFirstError-19894";
    public static final String TOPIC = "breakOnFirstError-19894";

    private static final Logger LOG = LoggerFactory.getLogger(KafkaBreakOnFirstErrorSeekIssueIT.class);

    @EndpointInject("mock:result")
    private MockEndpoint to;

    private org.apache.kafka.clients.producer.KafkaProducer<String, String> producer;

    @BeforeAll
    public static void setupTopic() {
        if (kafkaAdminClient == null) {
            kafkaAdminClient = KafkaAdminUtil.createAdminClient(service);
        }

        // create the topic w/ 2 partitions
        final NewTopic mytopic = new NewTopic(TOPIC, 2, (short) 1);
        kafkaAdminClient.createTopics(Collections.singleton(mytopic));
    }

    @BeforeEach
    public void init() {

        // setup the producer
        Properties props = getDefaultProperties();
        producer = new org.apache.kafka.clients.producer.KafkaProducer<>(props);
        MockConsumerInterceptor.recordsCaptured.clear();
    }

    @AfterEach
    public void after() {
        if (producer != null) {
            producer.close();
        }
        // clean all test topics
        kafkaAdminClient.deleteTopics(Collections.singletonList(TOPIC)).all();
    }

    @Test
    void testCamel19894TestFix() throws Exception {
        to.reset();
        // will consume the payloads from partition 0
        // and will continually retry the payload with "5"
        to.expectedMessageCount(4);
        to.expectedBodiesReceived("1", "2", "3", "4");

        contextExtension.getContext().getRouteController().stopRoute(ROUTE_ID);

        this.publishMessagesToKafka();

        contextExtension.getContext().getRouteController().startRoute(ROUTE_ID);

        // let test run for awhile
        Awaitility.await()
                .timeout(10, TimeUnit.SECONDS)
                .pollDelay(8, TimeUnit.SECONDS)
                .untilAsserted(() -> assertTrue(true));

        // the replaying of the message with an error
        // will prevent other paylods from being
        // processed
        to.assertIsSatisfied();
    }

    @Override
    protected RouteBuilder createRouteBuilder() {
        return new RouteBuilder() {

            @Override
            public void configure() {
                from("kafka:" + TOPIC
                     + "?groupId=" + ROUTE_ID
                     + "&autoOffsetReset=earliest"
                     + "&autoCommitEnable=false"
                     + "&allowManualCommit=true"
                     + "&breakOnFirstError=true"
                     + "&maxPollRecords=8"
                     + "&pollTimeoutMs=1000"
                     + "&keyDeserializer=org.apache.kafka.common.serialization.StringDeserializer"
                     + "&valueDeserializer=org.apache.kafka.common.serialization.StringDeserializer"
                // Synch Commit Manager
                     + "&kafkaManualCommitFactory=#class:org.apache.camel.component.kafka.consumer.DefaultKafkaManualCommitFactory"
                     + "&interceptorClasses=org.apache.camel.component.kafka.MockConsumerInterceptor")
                        .routeId(ROUTE_ID)
                        .autoStartup(false)
                        .process(exchange -> {
                            LOG.debug(CamelKafkaUtil.buildKafkaLogMessage("Consuming", exchange, true));
                        })
                        .process(exchange -> {
                            ifIsFifthRecordThrowException(exchange);
                        })
                        .to(to)
                        .end();
            }
        };
    }

    private void ifIsFifthRecordThrowException(Exchange e) {
        if (e.getMessage().getBody().equals("5")) {
            throw new RuntimeException("ERROR_TRIGGERED_BY_TEST");
        }
    }

    private void publishMessagesToKafka() {
        final List<String> producedRecordsPartition1 = List.of("5", "6", "7", "8", "9", "10", "11");
        final List<String> producedRecordsPartition0 = List.of("1", "2", "3", "4");

        producedRecordsPartition1.forEach(v -> {
            ProducerRecord<String, String> data = new ProducerRecord<>(TOPIC, 1, null, null, v);
            producer.send(data);
        });

        producedRecordsPartition0.forEach(v -> {
            ProducerRecord<String, String> data = new ProducerRecord<>(TOPIC, 0, null, null, v);
            producer.send(data);
        });
    }

}<|MERGE_RESOLUTION|>--- conflicted
+++ resolved
@@ -37,11 +37,7 @@
 import org.junit.jupiter.api.Tag;
 import org.junit.jupiter.api.Tags;
 import org.junit.jupiter.api.Test;
-<<<<<<< HEAD
-import org.junit.jupiter.api.condition.DisabledOnOs;
-=======
 import org.junit.jupiter.api.condition.EnabledOnOs;
->>>>>>> c4711c97
 import org.junit.jupiter.api.condition.OS;
 import org.slf4j.Logger;
 import org.slf4j.LoggerFactory;
@@ -54,7 +50,6 @@
  *
  * mimics the reproduction of the problem in https://github.com/Krivda/camel-bug-reproduction
  */
-@DisabledOnOs({ OS.WINDOWS, OS.MAC })
 @Tags({ @Tag("breakOnFirstError") })
 @EnabledOnOs(value = { OS.LINUX, OS.MAC, OS.FREEBSD, OS.OPENBSD, OS.WINDOWS },
              architectures = { "amd64", "aarch_64", "s390x" },
