/**
 * Licensed to the Apache Software Foundation (ASF) under one or more
 * contributor license agreements.  See the NOTICE file distributed with
 * this work for additional information regarding copyright ownership.
 * The ASF licenses this file to You under the Apache License, Version 2.0
 * (the "License"); you may not use this file except in compliance with
 * the License.  You may obtain a copy of the License at
 *
 *      http://www.apache.org/licenses/LICENSE-2.0
 *
 * Unless required by applicable law or agreed to in writing, software
 * distributed under the License is distributed on an "AS IS" BASIS,
 * WITHOUT WARRANTIES OR CONDITIONS OF ANY KIND, either express or implied.
 * See the License for the specific language governing permissions and
 * limitations under the License.
 */
package org.apache.camel.component.sjms;

import java.util.Map;
import java.util.concurrent.ExecutorService;
import javax.jms.ConnectionFactory;

import org.apache.camel.CamelException;
import org.apache.camel.Endpoint;
import org.apache.camel.ExchangePattern;
import org.apache.camel.component.sjms.jms.ConnectionFactoryResource;
import org.apache.camel.component.sjms.jms.ConnectionResource;
import org.apache.camel.component.sjms.jms.DefaultJmsKeyFormatStrategy;
import org.apache.camel.component.sjms.jms.DestinationCreationStrategy;
import org.apache.camel.component.sjms.jms.JmsKeyFormatStrategy;
import org.apache.camel.component.sjms.jms.MessageCreatedStrategy;
import org.apache.camel.component.sjms.taskmanager.TimedTaskManager;
import org.apache.camel.impl.UriEndpointComponent;
import org.apache.camel.spi.HeaderFilterStrategy;
import org.apache.camel.spi.HeaderFilterStrategyAware;
import org.slf4j.Logger;
import org.slf4j.LoggerFactory;

/**
 * The <a href="http://camel.apache.org/sjms">Simple JMS</a> component.
 */
public class SjmsComponent extends UriEndpointComponent implements HeaderFilterStrategyAware {
    private static final Logger LOGGER = LoggerFactory.getLogger(SjmsComponent.class);

    private ConnectionFactory connectionFactory;
    private ConnectionResource connectionResource;
    private HeaderFilterStrategy headerFilterStrategy = new SjmsHeaderFilterStrategy();
    private JmsKeyFormatStrategy jmsKeyFormatStrategy = new DefaultJmsKeyFormatStrategy();
    private Integer connectionCount = 1;
    private TransactionCommitStrategy transactionCommitStrategy;
    private TimedTaskManager timedTaskManager;
    private DestinationCreationStrategy destinationCreationStrategy;
    private ExecutorService asyncStartStopExecutorService;
    private MessageCreatedStrategy messageCreatedStrategy;

    public SjmsComponent() {
        super(SjmsEndpoint.class);
    }

    @Override
    protected Endpoint createEndpoint(String uri, String remaining, Map<String, Object> parameters) throws Exception {
        validateMepAndReplyTo(parameters);
        SjmsEndpoint endpoint = new SjmsEndpoint(uri, this, remaining);
        setProperties(endpoint, parameters);
        if (endpoint.isTransacted()) {
            endpoint.setSynchronous(true);
        }
        if (transactionCommitStrategy != null) {
            endpoint.setTransactionCommitStrategy(transactionCommitStrategy);
        }
        if (destinationCreationStrategy != null) {
            endpoint.setDestinationCreationStrategy(destinationCreationStrategy);
        }
        if (headerFilterStrategy != null) {
            endpoint.setHeaderFilterStrategy(headerFilterStrategy);
        }
        if (messageCreatedStrategy != null) {
            endpoint.setMessageCreatedStrategy(messageCreatedStrategy);
        }
        return endpoint;
    }

    /**
     * Helper method used to verify that when there is a namedReplyTo value we
     * are using the InOut MEP. If namedReplyTo is defined and the MEP is InOnly
     * the endpoint won't be expecting a reply so throw an error to alert the
     * user.
     *
     * @param parameters {@link Endpoint} parameters
     * @throws Exception throws a {@link CamelException} when MEP equals InOnly
     *                   and namedReplyTo is defined.
     */
    private static void validateMepAndReplyTo(Map<String, Object> parameters) throws Exception {
        boolean namedReplyToSet = parameters.containsKey("namedReplyTo");
        boolean mepSet = parameters.containsKey("exchangePattern");
        if (namedReplyToSet && mepSet) {
            if (!parameters.get("exchangePattern").equals(ExchangePattern.InOut.toString())) {
                String namedReplyTo = (String) parameters.get("namedReplyTo");
                ExchangePattern mep = ExchangePattern.valueOf((String) parameters.get("exchangePattern"));
                throw new CamelException("Setting parameter namedReplyTo=" + namedReplyTo + " requires a MEP of type InOut. Parameter exchangePattern is set to " + mep);
            }
        }
    }

    @Override
    protected void doStart() throws Exception {
        super.doStart();
        timedTaskManager = new TimedTaskManager();
<<<<<<< HEAD
	}
=======
    }
>>>>>>> cdfb5f0a

    @Override
    protected void doStop() throws Exception {
        if (timedTaskManager != null) {
            timedTaskManager.cancelTasks();
            timedTaskManager = null;
        }
        super.doStop();
    }

    @Override
    protected void doShutdown() throws Exception {
        if (asyncStartStopExecutorService != null) {
            getCamelContext().getExecutorServiceManager().shutdownNow(asyncStartStopExecutorService);
            asyncStartStopExecutorService = null;
        }
        super.doShutdown();
    }

    protected synchronized ExecutorService getAsyncStartStopExecutorService() {
        if (asyncStartStopExecutorService == null) {
            // use a cached thread pool for async start tasks as they can run for a while, and we need a dedicated thread
            // for each task, and the thread pool will shrink when no more tasks running
            asyncStartStopExecutorService = getCamelContext().getExecutorServiceManager().newCachedThreadPool(this, "AsyncStartStopListener");
        }
        return asyncStartStopExecutorService;
    }

    /**
     * A ConnectionFactory is required to enable the SjmsComponent.
     * It can be set directly or set set as part of a ConnectionResource.
     */
    public void setConnectionFactory(ConnectionFactory connectionFactory) {
        this.connectionFactory = connectionFactory;
    }

    public ConnectionFactory getConnectionFactory() {
        return connectionFactory;
    }

    @Override
    public HeaderFilterStrategy getHeaderFilterStrategy() {
        return this.headerFilterStrategy;
    }

    /**
     * To use a custom HeaderFilterStrategy to filter header to and from Camel message.
     */
    @Override
    public void setHeaderFilterStrategy(HeaderFilterStrategy headerFilterStrategy) {
        this.headerFilterStrategy = headerFilterStrategy;
    }

    /**
     * A ConnectionResource is an interface that allows for customization and container control of the ConnectionFactory.
     * See Plugable Connection Resource Management for further details.
     */
    public void setConnectionResource(ConnectionResource connectionResource) {
        this.connectionResource = connectionResource;
    }

    public ConnectionResource getConnectionResource() {
        return connectionResource;
    }

    /**
     * The maximum number of connections available to endpoints started under this component
     */
    public void setConnectionCount(Integer maxConnections) {
        this.connectionCount = maxConnections;
    }

    public Integer getConnectionCount() {
        return connectionCount;
    }

    /**
     * Pluggable strategy for encoding and decoding JMS keys so they can be compliant with the JMS specification.
     * Camel provides one implementation out of the box: default.
     * The default strategy will safely marshal dots and hyphens (. and -).
     * Can be used for JMS brokers which do not care whether JMS header keys contain illegal characters.
     * You can provide your own implementation of the org.apache.camel.component.jms.JmsKeyFormatStrategy
     * and refer to it using the # notation.
     */
    public void setJmsKeyFormatStrategy(JmsKeyFormatStrategy jmsKeyFormatStrategy) {
        this.jmsKeyFormatStrategy = jmsKeyFormatStrategy;
    }

    public JmsKeyFormatStrategy getJmsKeyFormatStrategy() {
        return jmsKeyFormatStrategy;
    }

    public TransactionCommitStrategy getTransactionCommitStrategy() {
        return transactionCommitStrategy;
    }

    /**
     * To configure which kind of commit strategy to use. Camel provides two implementations out
     * of the box, default and batch.
     */
    public void setTransactionCommitStrategy(TransactionCommitStrategy commitStrategy) {
        this.transactionCommitStrategy = commitStrategy;
    }

    public DestinationCreationStrategy getDestinationCreationStrategy() {
        return destinationCreationStrategy;
    }

    /**
     * To use a custom DestinationCreationStrategy.
     */
    public void setDestinationCreationStrategy(DestinationCreationStrategy destinationCreationStrategy) {
        this.destinationCreationStrategy = destinationCreationStrategy;
    }

    public TimedTaskManager getTimedTaskManager() {
        return timedTaskManager;
    }

    /**
     * To use a custom TimedTaskManager
     */
    public void setTimedTaskManager(TimedTaskManager timedTaskManager) {
        this.timedTaskManager = timedTaskManager;
    }

    public MessageCreatedStrategy getMessageCreatedStrategy() {
        return messageCreatedStrategy;
    }

    /**
     * To use the given MessageCreatedStrategy which are invoked when Camel creates new instances of <tt>javax.jms.Message</tt>
     * objects when Camel is sending a JMS message.
     */
    public void setMessageCreatedStrategy(MessageCreatedStrategy messageCreatedStrategy) {
        this.messageCreatedStrategy = messageCreatedStrategy;
    }

}<|MERGE_RESOLUTION|>--- conflicted
+++ resolved
@@ -106,11 +106,7 @@
     protected void doStart() throws Exception {
         super.doStart();
         timedTaskManager = new TimedTaskManager();
-<<<<<<< HEAD
-	}
-=======
-    }
->>>>>>> cdfb5f0a
+    }
 
     @Override
     protected void doStop() throws Exception {
