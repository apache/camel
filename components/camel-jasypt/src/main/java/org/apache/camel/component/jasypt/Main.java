/*
 * Licensed to the Apache Software Foundation (ASF) under one or more
 * contributor license agreements.  See the NOTICE file distributed with
 * this work for additional information regarding copyright ownership.
 * The ASF licenses this file to You under the Apache License, Version 2.0
 * (the "License"); you may not use this file except in compliance with
 * the License.  You may obtain a copy of the License at
 *
 *      http://www.apache.org/licenses/LICENSE-2.0
 *
 * Unless required by applicable law or agreed to in writing, software
 * distributed under the License is distributed on an "AS IS" BASIS,
 * WITHOUT WARRANTIES OR CONDITIONS OF ANY KIND, either express or implied.
 * See the License for the specific language governing permissions and
 * limitations under the License.
 */
package org.apache.camel.component.jasypt;

import java.util.ArrayList;
import java.util.Arrays;
import java.util.LinkedList;
import java.util.List;

import org.jasypt.encryption.pbe.StandardPBEStringEncryptor;
import org.jasypt.iv.RandomIvGenerator;
import org.jasypt.salt.RandomSaltGenerator;
import org.slf4j.Logger;
import org.slf4j.LoggerFactory;

public class Main {

<<<<<<< HEAD
    private static final Logger LOG = LoggerFactory.getLogger(Main.class);

    private final StandardPBEStringEncryptor encryptor = new StandardPBEStringEncryptor();
    private final List<Option> options = new ArrayList<>();
    private String command;
    private String password;
    private String input;
    private String algorithm;
    private String randomSaltGeneratorAlgorithm;
    private String randomIvGeneratorAlgorithm;

    private abstract class Option {
        private String abbreviation;
        private String fullName;
        private String description;

        protected Option(String abbreviation, String fullName, String description) {
            this.abbreviation = "-" + abbreviation;
            this.fullName = "-" + fullName;
            this.description = description;
        }

        public boolean processOption(String arg, LinkedList<String> remainingArgs) {
            if (arg.equalsIgnoreCase(abbreviation) || fullName.startsWith(arg)) {
                doProcess(arg, remainingArgs);
                return true;
            }
            return false;
        }

        public String getAbbreviation() {
            return abbreviation;
        }

        public String getDescription() {
            return description;
        }

        public String getFullName() {
            return fullName;
        }

        public String getInformation() {
            return "  " + getAbbreviation() + " or " + getFullName() + " = " + getDescription();
        }

        protected abstract void doProcess(String arg, LinkedList<String> remainingArgs);
    }

    private abstract class ParameterOption extends Option {
        private String parameterName;

        protected ParameterOption(String abbreviation, String fullName, String description, String parameterName) {
            super(abbreviation, fullName, description);
            this.parameterName = parameterName;
        }

        @Override
        protected void doProcess(String arg, LinkedList<String> remainingArgs) {
            if (remainingArgs.isEmpty()) {
                LOG.error("Expected parameter for option: {}", arg);
                showOptions();
            } else {
                String parameter = remainingArgs.removeFirst();
                doProcess(arg, parameter, remainingArgs);
            }
        }

        @Override
        public String getInformation() {
            return "  " + getAbbreviation() + " or " + getFullName()
                   + " <" + parameterName + "> = " + getDescription();
        }

        protected abstract void doProcess(String arg, String parameter, LinkedList<String> remainingArgs);
    }

    public Main() {
        addOption(new Option("h", "help", "Displays the help screen") {
            protected void doProcess(String arg, LinkedList<String> remainingArgs) {
                showOptions();
                // no need to process further if user just wants help
                System.exit(0);
            }
        });

        addOption(new ParameterOption("c", "command", "Command can be encrypt or decrypt", "command") {
            protected void doProcess(String arg, String parameter, LinkedList<String> remainingArgs) {
                if ("encrypt".equals(parameter) || "decrypt".equals(parameter)) {
                    command = parameter;
                } else {
                    throw new IllegalArgumentException("Unknown command, was: " + parameter);
                }
            }
        });

        addOption(new ParameterOption("p", "password", "Password to use", "password") {
            protected void doProcess(String arg, String parameter, LinkedList<String> remainingArgs) {
                password = parameter;
            }
        });

        addOption(new ParameterOption("i", "input", "Text to encrypt or decrypt", "input") {
            protected void doProcess(String arg, String parameter, LinkedList<String> remainingArgs) {
                input = parameter;
            }
        });

        addOption(new ParameterOption("a", "algorithm", "Optional algorithm to use", "algorithm") {
            protected void doProcess(String arg, String parameter, LinkedList<String> remainingArgs) {
                algorithm = parameter;
            }
        });

        addOption(new ParameterOption("rsga", "salt", "Optional random salt generator algorithm to use", "salt") {
            protected void doProcess(String arg, String parameter, LinkedList<String> remainingArgs) {
                randomSaltGeneratorAlgorithm = parameter;
            }
        });

        addOption(new ParameterOption("riga", "iv", "Optional random iv generator algorithm to use", "iv") {
            protected void doProcess(String arg, String parameter, LinkedList<String> remainingArgs) {
                randomIvGeneratorAlgorithm = parameter;
            }
        });
    }

    private void addOption(Option option) {
        options.add(option);
    }

    private void showOptions() {
        LOG.info("Apache Camel Jasypt takes the following options:");
        for (Option option : options) {
            LOG.info(option.getInformation());
        }
    }

    private boolean parseArguments(String[] arguments) {
        LinkedList<String> args = new LinkedList<>(Arrays.asList(arguments));

        boolean valid = true;
        while (!args.isEmpty()) {
            String arg = args.removeFirst();

            boolean handled = false;
            for (Option option : options) {
                if (option.processOption(arg, args)) {
                    handled = true;
                    break;
                }
            }
            if (!handled) {
                LOG.error("Error: Unknown option: {}", arg);
                valid = false;
                break;
            }
        }

        return valid;
    }

    public void run(String[] args) {
        if (!parseArguments(args)) {
            showOptions();
            return;
        }

        if (command == null) {
            LOG.error("Error: Command is empty");
            showOptions();
            return;
        }
        if (password == null) {
            LOG.error("Error: Password is empty");
            showOptions();
            return;
        }
        if (input == null) {
            LOG.error("Error: Input is empty");
            showOptions();
            return;
        }

        encryptor.setPassword(password);
        if (algorithm != null) {
            encryptor.setAlgorithm(algorithm);
        }
        if (randomSaltGeneratorAlgorithm != null) {
            encryptor.setSaltGenerator(new RandomSaltGenerator(randomSaltGeneratorAlgorithm));
        }
        if (randomIvGeneratorAlgorithm != null) {
            encryptor.setIvGenerator(new RandomIvGenerator(randomIvGeneratorAlgorithm));
        }
        if ("encrypt".equals(command)) {
            System.out.println("Encrypted text: " + encryptor.encrypt(input));
        } else {
            System.out.println("Decrypted text: " + encryptor.decrypt(input));
        }
    }

    /**
     * The main entrypoint is required as the Jasypt dependency can be also used as CLI.
     *
     * @param  args      the main arguments
     * @throws Exception throws any processing exception
     */
    public static void main(String[] args) throws Exception {
        Main main = new Main();
        if (args.length == 0) {
            main.showOptions();
            return;
        } else {
            main.run(args);
        }
    }
=======
	private final StandardPBEStringEncryptor encryptor = new StandardPBEStringEncryptor();
	private final List<Option> options = new ArrayList<>();
	private String command;
	private String password;
	private String input;
	private String algorithm;
	private String randomSaltGeneratorAlgorithm;
	private String randomIvGeneratorAlgorithm;

	private abstract class Option {
		private String abbreviation;
		private String fullName;
		private String description;

		protected Option(String abbreviation, String fullName, String description) {
			this.abbreviation = "-" + abbreviation;
			this.fullName = "-" + fullName;
			this.description = description;
		}

		public boolean processOption(String arg, LinkedList<String> remainingArgs) {
			if (arg.equalsIgnoreCase(abbreviation) || fullName.startsWith(arg)) {
				doProcess(arg, remainingArgs);
				return true;
			}
			return false;
		}

		public String getAbbreviation() {
			return abbreviation;
		}

		public String getDescription() {
			return description;
		}

		public String getFullName() {
			return fullName;
		}

		public String getInformation() {
			return "  " + getAbbreviation() + " or " + getFullName() + " = " + getDescription();
		}

		protected abstract void doProcess(String arg, LinkedList<String> remainingArgs);
	}

	private abstract class ParameterOption extends Option {
		private String parameterName;

		protected ParameterOption(String abbreviation, String fullName, String description, String parameterName) {
			super(abbreviation, fullName, description);
			this.parameterName = parameterName;
		}

		@Override
		protected void doProcess(String arg, LinkedList<String> remainingArgs) {
			if (remainingArgs.isEmpty()) {
				System.err.println("Expected fileName for ");
				showOptions();
			} else {
				String parameter = remainingArgs.removeFirst();
				doProcess(arg, parameter, remainingArgs);
			}
		}

		@Override
		public String getInformation() {
			return "  " + getAbbreviation() + " or " + getFullName()
					+ " <" + parameterName + "> = " + getDescription();
		}

		protected abstract void doProcess(String arg, String parameter, LinkedList<String> remainingArgs);
	}

	public Main() {
		addOption(new Option("h", "help", "Displays the help screen") {
			protected void doProcess(String arg, LinkedList<String> remainingArgs) {
				showOptions();
				// no need to process further if user just wants help
				System.exit(0);
			}
		});

		addOption(new ParameterOption("c", "command", "Command can be encrypt or decrypt", "command") {
			protected void doProcess(String arg, String parameter, LinkedList<String> remainingArgs) {
				if ("encrypt".equals(parameter) || "decrypt".equals(parameter)) {
					command = parameter;
				} else {
					throw new IllegalArgumentException("Unknown command, was: " + parameter);
				}
			}
		});

		addOption(new ParameterOption("p", "password", "Password to use", "password") {
			protected void doProcess(String arg, String parameter, LinkedList<String> remainingArgs) {
				password = parameter;
			}
		});

		addOption(new ParameterOption("i", "input", "Text to encrypt or decrypt", "input") {
			protected void doProcess(String arg, String parameter, LinkedList<String> remainingArgs) {
				input = parameter;
			}
		});

		addOption(new ParameterOption("a", "algorithm", "Optional algorithm to use", "algorithm") {
			protected void doProcess(String arg, String parameter, LinkedList<String> remainingArgs) {
				algorithm = parameter;
			}
		});

		addOption(new ParameterOption("rsga", "salt", "Optional random salt generator algorithm to use", "salt") {
			protected void doProcess(String arg, String parameter, LinkedList<String> remainingArgs) {
				randomSaltGeneratorAlgorithm = parameter;
			}
		});

		addOption(new ParameterOption("riga", "iv", "Optional random iv generator algorithm to use", "iv") {
			protected void doProcess(String arg, String parameter, LinkedList<String> remainingArgs) {
				randomIvGeneratorAlgorithm = parameter;
			}
		});
	}

	private void addOption(Option option) {
		options.add(option);
	}

	private void showOptions() {
		System.out.println("Apache Camel Jasypt takes the following options:");
		System.out.println();
		for (Option option : options) {
			System.out.println(option.getInformation());
		}
		System.out.println();
		System.out.println();
	}

	private boolean parseArguments(String[] arguments) {
		LinkedList<String> args = new LinkedList<>(Arrays.asList(arguments));

		boolean valid = true;
		while (!args.isEmpty()) {
			String arg = args.removeFirst();

			boolean handled = false;
			for (Option option : options) {
				if (option.processOption(arg, args)) {
					handled = true;
					break;
				}
			}
			if (!handled) {
				System.out.println("Error: Unknown option: " + arg);
				System.out.println();
				valid = false;
				break;
			}
		}

		return valid;
	}

	public void run(String[] args) {
		if (!parseArguments(args)) {
			showOptions();
			return;
		}

		if (command == null) {
			System.out.println("Error: Command is empty");
			System.out.println();
			showOptions();
			return;
		}
		if (password == null) {
			System.out.println("Error: Password is empty");
			System.out.println();
			showOptions();
			return;
		}
		if (input == null) {
			System.out.println("Error: Input is empty");
			System.out.println();
			showOptions();
			return;
		}

		encryptor.setPassword(password);
		if (algorithm != null) {
			encryptor.setAlgorithm(algorithm);
		}
		if (randomSaltGeneratorAlgorithm != null) {
			encryptor.setSaltGenerator(new RandomSaltGenerator(randomSaltGeneratorAlgorithm));
		}
		if (randomIvGeneratorAlgorithm != null) {
			encryptor.setIvGenerator(new RandomIvGenerator(randomIvGeneratorAlgorithm));
		}
		if ("encrypt".equals(command)) {
			System.out.println("Encrypted text: " + encryptor.encrypt(input));
		} else {
			System.out.println("Decrypted text: " + encryptor.decrypt(input));
		}
	}

	public static void main(String[] args) throws Exception {
		Main main = new Main();
		if (args.length == 0) {
			main.showOptions();
			return;
		} else {
			main.run(args);
		}
	}
>>>>>>> ddab1179

}<|MERGE_RESOLUTION|>--- conflicted
+++ resolved
@@ -24,229 +24,9 @@
 import org.jasypt.encryption.pbe.StandardPBEStringEncryptor;
 import org.jasypt.iv.RandomIvGenerator;
 import org.jasypt.salt.RandomSaltGenerator;
-import org.slf4j.Logger;
-import org.slf4j.LoggerFactory;
 
 public class Main {
 
-<<<<<<< HEAD
-    private static final Logger LOG = LoggerFactory.getLogger(Main.class);
-
-    private final StandardPBEStringEncryptor encryptor = new StandardPBEStringEncryptor();
-    private final List<Option> options = new ArrayList<>();
-    private String command;
-    private String password;
-    private String input;
-    private String algorithm;
-    private String randomSaltGeneratorAlgorithm;
-    private String randomIvGeneratorAlgorithm;
-
-    private abstract class Option {
-        private String abbreviation;
-        private String fullName;
-        private String description;
-
-        protected Option(String abbreviation, String fullName, String description) {
-            this.abbreviation = "-" + abbreviation;
-            this.fullName = "-" + fullName;
-            this.description = description;
-        }
-
-        public boolean processOption(String arg, LinkedList<String> remainingArgs) {
-            if (arg.equalsIgnoreCase(abbreviation) || fullName.startsWith(arg)) {
-                doProcess(arg, remainingArgs);
-                return true;
-            }
-            return false;
-        }
-
-        public String getAbbreviation() {
-            return abbreviation;
-        }
-
-        public String getDescription() {
-            return description;
-        }
-
-        public String getFullName() {
-            return fullName;
-        }
-
-        public String getInformation() {
-            return "  " + getAbbreviation() + " or " + getFullName() + " = " + getDescription();
-        }
-
-        protected abstract void doProcess(String arg, LinkedList<String> remainingArgs);
-    }
-
-    private abstract class ParameterOption extends Option {
-        private String parameterName;
-
-        protected ParameterOption(String abbreviation, String fullName, String description, String parameterName) {
-            super(abbreviation, fullName, description);
-            this.parameterName = parameterName;
-        }
-
-        @Override
-        protected void doProcess(String arg, LinkedList<String> remainingArgs) {
-            if (remainingArgs.isEmpty()) {
-                LOG.error("Expected parameter for option: {}", arg);
-                showOptions();
-            } else {
-                String parameter = remainingArgs.removeFirst();
-                doProcess(arg, parameter, remainingArgs);
-            }
-        }
-
-        @Override
-        public String getInformation() {
-            return "  " + getAbbreviation() + " or " + getFullName()
-                   + " <" + parameterName + "> = " + getDescription();
-        }
-
-        protected abstract void doProcess(String arg, String parameter, LinkedList<String> remainingArgs);
-    }
-
-    public Main() {
-        addOption(new Option("h", "help", "Displays the help screen") {
-            protected void doProcess(String arg, LinkedList<String> remainingArgs) {
-                showOptions();
-                // no need to process further if user just wants help
-                System.exit(0);
-            }
-        });
-
-        addOption(new ParameterOption("c", "command", "Command can be encrypt or decrypt", "command") {
-            protected void doProcess(String arg, String parameter, LinkedList<String> remainingArgs) {
-                if ("encrypt".equals(parameter) || "decrypt".equals(parameter)) {
-                    command = parameter;
-                } else {
-                    throw new IllegalArgumentException("Unknown command, was: " + parameter);
-                }
-            }
-        });
-
-        addOption(new ParameterOption("p", "password", "Password to use", "password") {
-            protected void doProcess(String arg, String parameter, LinkedList<String> remainingArgs) {
-                password = parameter;
-            }
-        });
-
-        addOption(new ParameterOption("i", "input", "Text to encrypt or decrypt", "input") {
-            protected void doProcess(String arg, String parameter, LinkedList<String> remainingArgs) {
-                input = parameter;
-            }
-        });
-
-        addOption(new ParameterOption("a", "algorithm", "Optional algorithm to use", "algorithm") {
-            protected void doProcess(String arg, String parameter, LinkedList<String> remainingArgs) {
-                algorithm = parameter;
-            }
-        });
-
-        addOption(new ParameterOption("rsga", "salt", "Optional random salt generator algorithm to use", "salt") {
-            protected void doProcess(String arg, String parameter, LinkedList<String> remainingArgs) {
-                randomSaltGeneratorAlgorithm = parameter;
-            }
-        });
-
-        addOption(new ParameterOption("riga", "iv", "Optional random iv generator algorithm to use", "iv") {
-            protected void doProcess(String arg, String parameter, LinkedList<String> remainingArgs) {
-                randomIvGeneratorAlgorithm = parameter;
-            }
-        });
-    }
-
-    private void addOption(Option option) {
-        options.add(option);
-    }
-
-    private void showOptions() {
-        LOG.info("Apache Camel Jasypt takes the following options:");
-        for (Option option : options) {
-            LOG.info(option.getInformation());
-        }
-    }
-
-    private boolean parseArguments(String[] arguments) {
-        LinkedList<String> args = new LinkedList<>(Arrays.asList(arguments));
-
-        boolean valid = true;
-        while (!args.isEmpty()) {
-            String arg = args.removeFirst();
-
-            boolean handled = false;
-            for (Option option : options) {
-                if (option.processOption(arg, args)) {
-                    handled = true;
-                    break;
-                }
-            }
-            if (!handled) {
-                LOG.error("Error: Unknown option: {}", arg);
-                valid = false;
-                break;
-            }
-        }
-
-        return valid;
-    }
-
-    public void run(String[] args) {
-        if (!parseArguments(args)) {
-            showOptions();
-            return;
-        }
-
-        if (command == null) {
-            LOG.error("Error: Command is empty");
-            showOptions();
-            return;
-        }
-        if (password == null) {
-            LOG.error("Error: Password is empty");
-            showOptions();
-            return;
-        }
-        if (input == null) {
-            LOG.error("Error: Input is empty");
-            showOptions();
-            return;
-        }
-
-        encryptor.setPassword(password);
-        if (algorithm != null) {
-            encryptor.setAlgorithm(algorithm);
-        }
-        if (randomSaltGeneratorAlgorithm != null) {
-            encryptor.setSaltGenerator(new RandomSaltGenerator(randomSaltGeneratorAlgorithm));
-        }
-        if (randomIvGeneratorAlgorithm != null) {
-            encryptor.setIvGenerator(new RandomIvGenerator(randomIvGeneratorAlgorithm));
-        }
-        if ("encrypt".equals(command)) {
-            System.out.println("Encrypted text: " + encryptor.encrypt(input));
-        } else {
-            System.out.println("Decrypted text: " + encryptor.decrypt(input));
-        }
-    }
-
-    /**
-     * The main entrypoint is required as the Jasypt dependency can be also used as CLI.
-     *
-     * @param  args      the main arguments
-     * @throws Exception throws any processing exception
-     */
-    public static void main(String[] args) throws Exception {
-        Main main = new Main();
-        if (args.length == 0) {
-            main.showOptions();
-            return;
-        } else {
-            main.run(args);
-        }
-    }
-=======
 	private final StandardPBEStringEncryptor encryptor = new StandardPBEStringEncryptor();
 	private final List<Option> options = new ArrayList<>();
 	private String command;
@@ -462,6 +242,5 @@
 			main.run(args);
 		}
 	}
->>>>>>> ddab1179
 
 }