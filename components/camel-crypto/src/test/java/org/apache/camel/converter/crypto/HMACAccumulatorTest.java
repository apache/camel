--- conflicted
+++ resolved
@@ -161,21 +161,6 @@
         assertEquals(0, buffer.read(data, 0, data.length));
     }
 
-<<<<<<< HEAD
-    @Test
-    void testBufferCompare() {
-        assertDoesNotThrow(() -> doBufferCompare());
-    }
-
-    private void doBufferCompare() {
-        CircularBuffer buffer = new CircularBuffer(payload.length << 1);
-        buffer.write(new byte[payload.length >> 1], 0, payload.length >> 1);
-        buffer.write(payload, 0, payload.length);
-        buffer.compareTo(payload, 0, payload.length);
-    }
-
-=======
->>>>>>> e4a3faea
     private byte[] initializeBuffer(int buffersize) {
         byte[] buffer = new byte[buffersize];
         System.arraycopy(payload, 0, buffer, 0, payload.length);
