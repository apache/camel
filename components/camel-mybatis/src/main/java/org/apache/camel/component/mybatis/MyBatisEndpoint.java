--- conflicted
+++ resolved
@@ -140,15 +140,9 @@
         this.maxMessagesPerPoll = maxMessagesPerPoll;
     }
 
-<<<<<<< HEAD
-	public String getOutputHeader() {
-		return outputHeader;
-	}
-=======
     public String getOutputHeader() {
         return outputHeader;
     }
->>>>>>> 6121dc59
 
     /**
      * Store the query result in a header instead of the message body.
@@ -159,15 +153,8 @@
      * also omit populating the default CamelMyBatisResult header since it would be the same
      * as outputHeader all the time.
      */
-<<<<<<< HEAD
-	public void setOutputHeader(String outputHeader) {
-		this.outputHeader = outputHeader;
-	}
-    
-=======
     public void setOutputHeader(String outputHeader) {
         this.outputHeader = outputHeader;
     }
 
->>>>>>> 6121dc59
 }