--- conflicted
+++ resolved
@@ -227,11 +227,7 @@
 
     private void doProcessResult(Exchange exchange, Object result, SqlSession session) {
         final String outputHeader = getEndpoint().getOutputHeader();
-<<<<<<< HEAD
-    	if (endpoint.getStatementType() == StatementType.SelectList || endpoint.getStatementType() == StatementType.SelectOne) {
-=======
         if (endpoint.getStatementType() == StatementType.SelectList || endpoint.getStatementType() == StatementType.SelectOne) {
->>>>>>> 6121dc59
             Message answer = exchange.getIn();
             if (ExchangeHelper.isOutCapable(exchange)) {
                 answer = exchange.getOut();
@@ -246,29 +242,6 @@
                     LOG.trace("Setting result as existing body as MyBatis statement type is Callable, and there was no result.");
                     answer.setBody(exchange.getIn().getBody());
                 } else {
-<<<<<<< HEAD
-                	if(outputHeader != null) {
-                		// set the result as header for insert
-    	                LOG.trace("Setting result as header [{}]: {}", outputHeader, result);
-                		answer.setHeader(outputHeader, result);
-                	} else {
-	                    // set the result as body for insert
-	                    LOG.trace("Setting result as body: {}", result);
-	                    answer.setBody(result);
-	                    answer.setHeader(MyBatisConstants.MYBATIS_RESULT, result);
-                	}
-                }
-            } else {
-            	if(outputHeader != null) {
-	                LOG.trace("Setting result as header [{}]: {}", outputHeader, result);
-            		answer.setHeader(outputHeader, result);
-            	} else {
-	            	// set the result as body for insert
-	                LOG.trace("Setting result as body: {}", result);
-	                answer.setBody(result);
-	                answer.setHeader(MyBatisConstants.MYBATIS_RESULT, result);
-            	}
-=======
                     if (outputHeader != null) {
                         // set the result as header for insert
                         LOG.trace("Setting result as header [{}]: {}", outputHeader, result);
@@ -290,19 +263,13 @@
                     answer.setBody(result);
                     answer.setHeader(MyBatisConstants.MYBATIS_RESULT, result);
                 }
->>>>>>> 6121dc59
             }
 
             answer.setHeader(MyBatisConstants.MYBATIS_STATEMENT_NAME, statement);
         } else {
             Message msg = exchange.getIn();
-<<<<<<< HEAD
-            if(outputHeader != null) {
-            	msg.setHeader(outputHeader, result);
-=======
             if (outputHeader != null) {
                 msg.setHeader(outputHeader, result);
->>>>>>> 6121dc59
             } else {
                 msg.setHeader(MyBatisConstants.MYBATIS_RESULT, result);
             }
@@ -314,9 +281,5 @@
     public MyBatisEndpoint getEndpoint() {
         return (MyBatisEndpoint) super.getEndpoint();
     }
-<<<<<<< HEAD
-    
-=======
-
->>>>>>> 6121dc59
+
 }