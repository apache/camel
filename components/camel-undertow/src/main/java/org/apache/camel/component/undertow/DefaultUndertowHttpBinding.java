--- conflicted
+++ resolved
@@ -46,7 +46,6 @@
 import io.undertow.util.Methods;
 import org.apache.camel.Exchange;
 import org.apache.camel.Message;
-import org.apache.camel.NoTypeConversionAvailableException;
 import org.apache.camel.TypeConverter;
 import org.apache.camel.attachment.AttachmentMessage;
 import org.apache.camel.attachment.DefaultAttachment;
@@ -377,8 +376,11 @@
             }
 
             // and mark the exception as failure handled, as we handled it by returning it as the response
-<<<<<<< HEAD
             ExchangeHelper.setFailureHandled(camelExchange);
+            ExchangeHelper.setFailureHandled(message.getExchange());
+        } else if (exception != null && isMuteException()) {
+            // mark the exception as failure handled, as we handled it by actively muting it
+            ExchangeHelper.setFailureHandled(message.getExchange());
         } else {
             // there are no exceptions
             // so check the body for content
@@ -391,15 +393,8 @@
             } else {
                 this.checkBodyForContent(camelExchange, httpExchange, body);
             }
-            
-=======
-            ExchangeHelper.setFailureHandled(message.getExchange());
-        } else if (exception != null && isMuteException()) {
-            // mark the exception as failure handled, as we handled it by actively muting it
-            ExchangeHelper.setFailureHandled(message.getExchange());
->>>>>>> 35184b64
-        }
-
+        }
+        
         // set the content type in the response.
         String contentType = MessageHelper.getContentType(message);
         if (contentType != null) {
