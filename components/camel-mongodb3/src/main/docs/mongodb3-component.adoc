[[mongodb3-component]]
== MongoDB Component

*Available as of Camel version 2.19*

Note: Camel MongoDB3 component Use the Mongo Driver for Java 3.x.
If your are looking for previews versions look the Camel MongoDB component.

According to Wikipedia: "NoSQL is a movement promoting a loosely defined
class of non-relational data stores that break with a long history of
relational databases and ACID guarantees." NoSQL solutions have grown in
popularity in the last few years, and major extremely-used sites and
services such as Facebook, LinkedIn, Twitter, etc. are known to use them
extensively to achieve scalability and agility.

Basically, NoSQL solutions differ from traditional RDBMS (Relational
Database Management Systems) in that they don't use SQL as their query
language and generally don't offer ACID-like transactional behaviour nor
relational data. Instead, they are designed around the concept of
flexible data structures and schemas (meaning that the traditional
concept of a database table with a fixed schema is dropped), extreme
scalability on commodity hardware and blazing-fast processing.

MongoDB is a very popular NoSQL solution and the camel-mongodb component
integrates Camel with MongoDB allowing you to interact with MongoDB
collections both as a producer (performing operations on the collection)
and as a consumer (consuming documents from a MongoDB collection).

MongoDB revolves around the concepts of documents (not as is office
documents, but rather hierarchical data defined in JSON/BSON) and
collections. This component page will assume you are familiar with them.
Otherwise, visit http://www.mongodb.org/[http://www.mongodb.org/].

Maven users will need to add the following dependency to their `pom.xml`
for this component:

[source,xml]
------------------------------------------------------------
<dependency>
    <groupId>org.apache.camel</groupId>
    <artifactId>camel-mongodb3</artifactId>
    <version>x.y.z</version>
    <!-- use the same version as your Camel core version -->
</dependency>
------------------------------------------------------------

=== URI format

[source,java]
---------------------------------------------------------------------------------------------------------------
mongodb3:connectionBean?database=databaseName&collection=collectionName&operation=operationName[&moreOptions...]
---------------------------------------------------------------------------------------------------------------

=== MongoDB options


// component options: START
The MongoDB component supports 2 options, which are listed below.



[width="100%",cols="2,5,^1,2",options="header"]
|===
| Name | Description | Default | Type
| *resolveProperty Placeholders* (advanced) | Whether the component should resolve property placeholders on itself when starting. Only properties which are of String type can use property placeholders. | true | boolean
| *basicPropertyBinding* (advanced) | Whether the component should use basic property binding (Camel 2.x) or the newer property binding with additional capabilities | false | boolean
|===
// component options: END






// endpoint options: START
The MongoDB endpoint is configured using URI syntax:

----
mongodb3:connectionBean
----

with the following path and query parameters:

==== Path Parameters (1 parameters):


[width="100%",cols="2,5,^1,2",options="header"]
|===
| Name | Description | Default | Type
| *connectionBean* | *Required* Name of com.mongodb.Mongo reference to use. |  | String
|===

You may use mongoConnection query parameter to provide a connection instead of the connectionBean reference.

<<<<<<< HEAD
==== Query Parameters (22 parameters):
=======
==== Query Parameters (23 parameters):
>>>>>>> d03d9e1f


[width="100%",cols="2,5,^1,2",options="header"]
|===
| Name | Description | Default | Type
| *collection* (common) | Sets the name of the MongoDB collection to bind to this endpoint |  | String
| *collectionIndex* (common) | Sets the collection index (JSON FORMAT : { field1 : order1, field2 : order2}) |  | String
| *createCollection* (common) | Create collection during initialisation if it doesn't exist. Default is true. | true | boolean
| *database* (common) | Sets the name of the MongoDB database to target |  | String
| *mongoConnection* (common) | Sets the Mongo instance that represents the backing connection |  | MongoClient
| *operation* (common) | Sets the operation this endpoint will execute against MongoDB. For possible values, see MongoDbOperation. |  | MongoDbOperation
| *outputType* (common) | Convert the output of the producer to the selected type : DocumentList Document or MongoIterable. DocumentList or MongoIterable applies to findAll and aggregate. Document applies to all other operations. |  | MongoDbOutputType
| *bridgeErrorHandler* (consumer) | Allows for bridging the consumer to the Camel routing Error Handler, which mean any exceptions occurred while the consumer is trying to pickup incoming messages, or the likes, will now be processed as a message and handled by the routing Error Handler. By default the consumer will use the org.apache.camel.spi.ExceptionHandler to deal with exceptions, that will be logged at WARN or ERROR level and ignored. | false | boolean
| *consumerType* (consumer) | Consumer type. |  | String
| *exceptionHandler* (consumer) | To let the consumer use a custom ExceptionHandler. Notice if the option bridgeErrorHandler is enabled then this option is not in use. By default the consumer will deal with exceptions, that will be logged at WARN or ERROR level and ignored. |  | ExceptionHandler
| *exchangePattern* (consumer) | Sets the exchange pattern when the consumer creates an exchange. |  | ExchangePattern
| *lazyStartProducer* (producer) | Whether the producer should be started lazy (on the first message). By starting lazy you can use this to allow CamelContext and routes to startup in situations where a producer may otherwise fail during starting and cause the route to fail being started. By deferring this startup to be lazy then the startup failure can be handled during routing messages via Camel's routing error handlers. Beware that when the first message is processed then creating and starting the producer may take a little time and prolong the total processing time of the processing. | false | boolean
| *basicPropertyBinding* (advanced) | Whether the endpoint should use basic property binding (Camel 2.x) or the newer property binding with additional capabilities | false | boolean
| *cursorRegenerationDelay* (advanced) | MongoDB tailable cursors will block until new data arrives. If no new data is inserted, after some time the cursor will be automatically freed and closed by the MongoDB server. The client is expected to regenerate the cursor if needed. This value specifies the time to wait before attempting to fetch a new cursor, and if the attempt fails, how long before the next attempt is made. Default value is 1000ms. | 1000 | long
| *dynamicity* (advanced) | Sets whether this endpoint will attempt to dynamically resolve the target database and collection from the incoming Exchange properties. Can be used to override at runtime the database and collection specified on the otherwise static endpoint URI. It is disabled by default to boost performance. Enabling it will take a minimal performance hit. | false | boolean
| *synchronous* (advanced) | Sets whether synchronous processing should be strictly used, or Camel is allowed to use asynchronous processing (if supported). | false | boolean
| *writeResultAsHeader* (advanced) | In write operations, it determines whether instead of returning WriteResult as the body of the OUT message, we transfer the IN message to the OUT and attach the WriteResult as a header. | false | boolean
| *streamFilter* (changeStream) | Filter condition for change streams consumer. |  | String
| *persistentId* (tail) | One tail tracking collection can host many trackers for several tailable consumers. To keep them separate, each tracker should have its own unique persistentId. |  | String
| *persistentTailTracking* (tail) | Enable persistent tail tracking, which is a mechanism to keep track of the last consumed message across system restarts. The next time the system is up, the endpoint will recover the cursor from the point where it last stopped slurping records. | false | boolean
| *tailTrackCollection* (tail) | Collection where tail tracking information will be persisted. If not specified, MongoDbTailTrackingConfig#DEFAULT_COLLECTION will be used by default. |  | String
| *tailTrackDb* (tail) | Indicates what database the tail tracking mechanism will persist to. If not specified, the current database will be picked by default. Dynamicity will not be taken into account even if enabled, i.e. the tail tracking database will not vary past endpoint initialisation. |  | String
| *tailTrackField* (tail) | Field where the last tracked value will be placed. If not specified, MongoDbTailTrackingConfig#DEFAULT_FIELD will be used by default. |  | String
| *tailTrackIncreasingField* (tail) | Correlation field in the incoming record which is of increasing nature and will be used to position the tailing cursor every time it is generated. The cursor will be (re)created with a query of type: tailTrackIncreasingField lastValue (possibly recovered from persistent tail tracking). Can be of type Integer, Date, String, etc. NOTE: No support for dot notation at the current time, so the field should be at the top level of the document. |  | String
|===
// endpoint options: END
// spring-boot-auto-configure options: START
=== Spring Boot Auto-Configuration

When using Spring Boot make sure to use the following Maven dependency to have support for auto configuration:

[source,xml]
----
<dependency>
  <groupId>org.apache.camel</groupId>
  <artifactId>camel-mongodb3-starter</artifactId>
  <version>x.x.x</version>
  <!-- use the same version as your Camel core version -->
</dependency>
----


The component supports 3 options, which are listed below.



[width="100%",cols="2,5,^1,2",options="header"]
|===
| Name | Description | Default | Type
| *camel.component.mongodb3.basic-property-binding* | Whether the component should use basic property binding (Camel 2.x) or the newer property binding with additional capabilities | false | Boolean
| *camel.component.mongodb3.enabled* | Enable mongodb3 component | true | Boolean
| *camel.component.mongodb3.resolve-property-placeholders* | Whether the component should resolve property placeholders on itself when starting. Only properties which are of String type can use property placeholders. | true | Boolean
|===
// spring-boot-auto-configure options: END


Note on options of MongoDB component

writeConcern *Remove in camel 2.19.* See Mongo client options <<MongoDB-ConfigurationofdatabaseinSpringXML>>. Set the WriteConcern for write operations on MongoDB using the standard ones. Resolved from the fields of the WriteConcern class by calling the link WriteConcernvalueOf(String) method.

readPreference *Remove in camel 2.19.* See Mongo client options <<MongoDB-ConfigurationofdatabaseinSpringXML>>. Sets a MongoDB ReadPreference on the Mongo connection. Read preferences set directly on the connection will be overridden by this setting. The link com.mongodb.ReadPreferencevalueOf(String) utility method is used to resolve the passed readPreference value. Some examples for the possible values are nearest primary or secondary etc.




[[MongoDB-ConfigurationofdatabaseinSpringXML]]
=== Configuration of database in Spring XML

The following Spring XML creates a bean defining the connection to a
MongoDB instance.

Since mongo java driver 3, the WriteConcern and readPreference options are not dynamically modifiable. They are defined in the mongoClient object

[source,xml]
----------------------------------------------------------------------------------------------------------------------------------
<beans xmlns="http://www.springframework.org/schema/beans"
xmlns:xsi="http://www.w3.org/2001/XMLSchema-instance" 
xmlns:context="http://www.springframework.org/schema/context"
xmlns:mongo="http://www.springframework.org/schema/data/mongo"
xsi:schemaLocation="http://www.springframework.org/schema/context
      http://www.springframework.org/schema/context/spring-context.xsd
      http://www.springframework.org/schema/data/mongo
      http://www.springframework.org/schema/data/mongo/spring-mongo.xsd
      http://www.springframework.org/schema/beans
      http://www.springframework.org/schema/beans/spring-beans.xsd">

  <mongo:mongo-client id="mongoBean" host="${mongo.url}" port="${mongo.port}" credentials="${mongo.user}:${mongo.pass}@${mongo.dbname}">
    <mongo:client-options write-concern="NORMAL" />
  </mongo:mongo-client>
</beans>
----------------------------------------------------------------------------------------------------------------------------------

=== Sample route

The following route defined in Spring XML executes the operation
<<mongodb3-component,*dbStats*>> on a collection.

*Get DB stats for specified collection*

[source,xml]
---------------------------------------------------------------------------------------------------------------------------
<route>
  <from uri="direct:start" />
  <!-- using bean 'mongoBean' defined above -->
  <to uri="mongodb3:mongoBean?database=${mongodb.database}&amp;collection=${mongodb.collection}&amp;operation=getDbStats" />
  <to uri="direct:result" />
</route>
---------------------------------------------------------------------------------------------------------------------------

=== MongoDB operations - producer endpoints

==== Query operations

===== findById

This operation retrieves only one element from the collection whose _id
field matches the content of the IN message body. The incoming object
can be anything that has an equivalent to a `Bson` type. See
http://bsonspec.org/#/specification[http://bsonspec.org/#/specification]
and
http://www.mongodb.org/display/DOCS/Java+Types[http://www.mongodb.org/display/DOCS/Java+Types].

[source,java]
------------------------------------------------------------------------------
from("direct:findById")
    .to("mongodb3:myDb?database=flights&collection=tickets&operation=findById")
    .to("mock:resultFindById");
------------------------------------------------------------------------------


TIP: *Supports optional parameters*. This operation supports specifying a fields filter. See
<<mongodb3-component,Specifying optional parameters>>.

===== findOneByQuery

Use this operation to retrieve just one element (the first) from the collection that
matches a MongoDB query. *The query object is extracted `CamelMongoDbCriteria` header*.
if the CamelMongoDbCriteria header is null the query object is extracted 
message body, i.e. it should be of type `Bson` or convertible to
`Bson`. It can be a JSON String or a Hashmap. See <<mongodb3-component,#Type conversions>> for more info.
you can use the Filters class from MongoDB Driver.

Example with no query (returns any object of the collection):

[source,java]
------------------------------------------------------------------------------------
from("direct:findOneByQuery")
    .to("mongodb3:myDb?database=flights&collection=tickets&operation=findOneByQuery")
    .to("mock:resultFindOneByQuery");
------------------------------------------------------------------------------------

Example with a query (returns one matching result):

[source,java]
------------------------------------------------------------------------------------
from("direct:findOneByQuery")
    .setHeader(MongoDbConstants.CRITERIA, Filters.eq("name", "Raul Kripalani"))
    .to("mongodb3:myDb?database=flights&collection=tickets&operation=findOneByQuery")
    .to("mock:resultFindOneByQuery");
------------------------------------------------------------------------------------

TIP: *Supports optional parameters*. This operation supports specifying a fields projection and/or a sort clause. See
<<mongodb3-component,Specifying optional parameters>>.

===== findAll

The `findAll` operation returns all documents matching a query, or none
at all, in which case all documents contained in the collection are
returned.  *The query object is extracted `CamelMongoDbCriteria` header*.
if the CamelMongoDbCriteria header is null the query object is extracted 
message body, i.e. it should be of type `Bson` or convertible to
`Bson`. It can be
a JSON String or a Hashmap. See <<mongodb3-component,#Type conversions>> for
more info.

Example with no query (returns all object in the collection):

[source,java]
-----------------------------------------------------------------------------
from("direct:findAll")
    .to("mongodb3:myDb?database=flights&collection=tickets&operation=findAll")
    .to("mock:resultFindAll");
-----------------------------------------------------------------------------

Example with a query (returns all matching results):

[source,java]
-----------------------------------------------------------------------------
from("direct:findAll")
    .setHeader(MongoDbConstants.CRITERIA, Filters.eq("name", "Raul Kripalani"))
    .to("mongodb3:myDb?database=flights&collection=tickets&operation=findAll")
    .to("mock:resultFindAll");
-----------------------------------------------------------------------------

Paging and efficient retrieval is supported via the following headers:

[width="100%",cols="10%,10%,60%,20%",options="header",]
|=======================================================================
|Header key |Quick constant |Description (extracted from MongoDB API doc) |Expected type

|`CamelMongoDbNumToSkip` |`MongoDbConstants.NUM_TO_SKIP` |Discards a given number of elements at the beginning of the cursor. |int/Integer

|`CamelMongoDbLimit` |`MongoDbConstants.LIMIT` |Limits the number of elements returned. |int/Integer

|`CamelMongoDbBatchSize` |`MongoDbConstants.BATCH_SIZE` |Limits the number of elements returned in one batch. A cursor typically
fetches a batch of result objects and store them locally. If batchSize
is positive, it represents the size of each batch of objects retrieved.
It can be adjusted to optimize performance and limit data transfer. If
batchSize is negative, it will limit of number objects returned, that
fit within the max batch size limit (usually 4MB), and cursor will be
closed. For example if batchSize is -10, then the server will return a
maximum of 10 documents and as many as can fit in 4MB, then close the
cursor. Note that this feature is different from limit() in that
documents must fit within a maximum size, and it removes the need to
send a request to close the cursor server-side. The batch size can be
changed even after a cursor is iterated, in which case the setting will
apply on the next batch retrieval. |int/Integer
|=======================================================================

Example with option outputType=MongoIterable and batch size :

[source,java]
-----------------------------------------------------------------------------
from("direct:findAll")
    .setHeader(MongoDbConstants.BATCH_SIZE).constant(10)
    .setHeader(MongoDbConstants.CRITERIA, Filters.eq("name", "Raul Kripalani"))
    .to("mongodb3:myDb?database=flights&collection=tickets&operation=findAll&outputType=MongoIterable")
    .to("mock:resultFindAll");
-----------------------------------------------------------------------------

The `findAll` operation will also return the following OUT headers to
enable you to iterate through result pages if you are using paging:

[width="100%",cols="10%,10%,60%,20%",options="header",]
|=======================================================================
|Header key |Quick constant |Description (extracted from MongoDB API doc) |Data type

|`CamelMongoDbResultTotalSize` |`MongoDbConstants.RESULT_TOTAL_SIZE` |Number of objects matching the query. This does not take limit/skip into
consideration. |int/Integer

|`CamelMongoDbResultPageSize` |`MongoDbConstants.RESULT_PAGE_SIZE` |Number of objects matching the query. This does not take limit/skip into
consideration. |int/Integer
|=======================================================================

TIP: *Supports optional parameters*. This operation supports specifying a fields projection and/or a sort clause. See
<<mongodb3-component,Specifying optional parameters>>.

===== count

Returns the total number of objects in a collection, returning a Long as
the OUT message body. +
The following example will count the number of records in the
"dynamicCollectionName" collection. Notice how dynamicity is enabled,
and as a result, the operation will not run against the
"notableScientists" collection, but against the "dynamicCollectionName"
collection.

[source,java]
------------------------------------------------------------------------------------------------------------------------------------
// from("direct:count").to("mongodb3:myDb?database=tickets&collection=flights&operation=count&dynamicity=true");
Long result = template.requestBodyAndHeader("direct:count", "irrelevantBody", MongoDbConstants.COLLECTION, "dynamicCollectionName");
assertTrue("Result is not of type Long", result instanceof Long);
------------------------------------------------------------------------------------------------------------------------------------

You can provide a query
*The query object is extracted `CamelMongoDbCriteria` header*.
if the CamelMongoDbCriteria header is null the query object is extracted 
message body, i.e. it should be of type `Bson` or convertible to
`Bson`., and
operation will return the amount of documents matching this criteria.  

[source,java]
------------------------------------------------------------------------------------------------------------------------
Document query = ...
Long count = template.requestBodyAndHeader("direct:count", query, MongoDbConstants.COLLECTION, "dynamicCollectionName");
------------------------------------------------------------------------------------------------------------------------

===== Specifying a fields filter (projection)

Query operations will, by default, return the matching objects in their
entirety (with all their fields). If your documents are large and you
only require retrieving a subset of their fields, you can specify a
field filter in all query operations, simply by setting the relevant
`Bson` (or type convertible to `Bson`, such as a JSON String,
Map, etc.) on the `CamelMongoDbFieldsProjection` header, constant shortcut:
`MongoDbConstants.FIELDS_PROJECTION`.

Here is an example that uses MongoDB's `Projections` to simplify
the creation of Bson. It retrieves all fields except `_id` and
`boringField`:

[source,java]
----------------------------------------------------------------------------------------------------------------------------
// route: from("direct:findAll").to("mongodb3:myDb?database=flights&collection=tickets&operation=findAll")
Bson fieldProjection = Projection.exclude("_id", "boringField");
Object result = template.requestBodyAndHeader("direct:findAll", ObjectUtils.NULL, MongoDbConstants.FIELDS_PROJECTION, fieldProjection);
----------------------------------------------------------------------------------------------------------------------------

Here is an example that uses MongoDB's `Projections` to simplify
the creation of Bson. It retrieves all fields except `_id` and
`boringField`:

[source,java]
----------------------------------------------------------------------------------------------------------------------------
// route: from("direct:findAll").to("mongodb3:myDb?database=flights&collection=tickets&operation=findAll")
Bson fieldProjection = Projection.exclude("_id", "boringField");
Object result = template.requestBodyAndHeader("direct:findAll", ObjectUtils.NULL, MongoDbConstants.FIELDS_PROJECTION, fieldProjection);
----------------------------------------------------------------------------------------------------------------------------

===== Specifying a sort clause

There is a often a requirement to fetch the min/max record from a 
collection based on sorting by a particular field
that uses MongoDB's `Sorts` to simplify
the creation of Bson. It retrieves all fields except `_id` and
`boringField`:

[source,java]
----------------------------------------------------------------------------------------------------------------------------
// route: from("direct:findAll").to("mongodb3:myDb?database=flights&collection=tickets&operation=findAll")
Bson sorts = Sorts.descending("_id");
Object result = template.requestBodyAndHeader("direct:findAll", ObjectUtils.NULL, MongoDbConstants.SORT_BY, sorts);
----------------------------------------------------------------------------------------------------------------------------

In a Camel route the SORT_BY header can be used with the findOneByQuery 
operation to achieve the same result. If the FIELDS_PROJECTION header is also
specified the operation will return a single field/value pair 
that can be passed directly to another component (for example, a 
parameterized MyBatis SELECT query). This example demonstrates fetching 
the temporally newest document from a collection and reducing the result 
to a single field, based on the `documentTimestamp` field:

[source,java]
----------------------------------------------------------------------------------------------------------------------------
.from("direct:someTriggeringEvent")
.setHeader(MongoDbConstants.SORT_BY).constant(Sorts.descending("documentTimestamp"))
.setHeader(MongoDbConstants.FIELDS_PROJECTION).constant(Projection.include("documentTimestamp"))
.setBody().constant("{}")
.to("mongodb3:myDb?database=local&collection=myDemoCollection&operation=findOneByQuery")
.to("direct:aMyBatisParameterizedSelect");
----------------------------------------------------------------------------------------------------------------------------

==== Create/update operations

===== insert

Inserts an new object into the MongoDB collection, taken from the IN
message body. Type conversion is attempted to turn it into `Document` or
a `List`. +
 Two modes are supported: single insert and multiple insert. For
multiple insert, the endpoint will expect a List, Array or Collections
of objects of any type, as long as they are - or can be converted to -
`Document`.
Example:

[source,java]
-----------------------------------------------------------------------------
from("direct:insert")
    .to("mongodb3:myDb?database=flights&collection=tickets&operation=insert");
-----------------------------------------------------------------------------

The operation will return a WriteResult, and depending on the
`WriteConcern` or the value of the `invokeGetLastError` option,
`getLastError()` would have been called already or not. If you want to
access the ultimate result of the write operation, you need to retrieve
the `CommandResult` by calling `getLastError()` or
`getCachedLastError()` on the `WriteResult`. Then you can verify the
result by calling `CommandResult.ok()`,
`CommandResult.getErrorMessage()` and/or `CommandResult.getException()`.

Note that the new object's `_id` must be unique in the collection. If
you don't specify the value, MongoDB will automatically generate one for
you. But if you do specify it and it is not unique, the insert operation
will fail (and for Camel to notice, you will need to enable
invokeGetLastError or set a WriteConcern that waits for the write
result).

This is not a limitation of the component, but it is how things work in
MongoDB for higher throughput. If you are using a custom `_id`, you are
expected to ensure at the application level that is unique (and this is
a good practice too).

OID(s) of the inserted record(s) is stored in the
message header under `CamelMongoOid` key (`MongoDbConstants.OID`
constant). The value stored is `org.bson.types.ObjectId` for single
insert or `java.util.List<org.bson.types.ObjectId>` if multiple records
have been inserted.

In MongoDB Java Driver 3.x the insertOne and insertMany operation return void.
The Camel insert operation return the Document or List of Documents inserted. Note that each Documents are Updated by a new OID if need.

===== save

The save operation is equivalent to an _upsert_ (UPdate, inSERT)
operation, where the record will be updated, and if it doesn't exist, it
will be inserted, all in one atomic operation. MongoDB will perform the
matching based on the `_id` field.

Beware that in case of an update, the object is replaced entirely and
the usage of
http://www.mongodb.org/display/DOCS/Updating#Updating-ModifierOperations[MongoDB's
$modifiers] is not permitted. Therefore, if you want to manipulate the
object if it already exists, you have two options:

1.  perform a query to retrieve the entire object first along with all
its fields (may not be efficient), alter it inside Camel and then save
it.
2.  use the update operation with
http://www.mongodb.org/display/DOCS/Updating#Updating-ModifierOperations[$modifiers],
which will execute the update at the server-side instead. You can enable
the upsert flag, in which case if an insert is required, MongoDB will
apply the $modifiers to the filter query object and insert the result.

If the document to be saved does not contain the `_id` attribute, the operation will be an insert, and the new `_id` created will be placed in the `CamelMongoOid` header.

For example:

[source,java]
---------------------------------------------------------------------------
from("direct:insert")
    .to("mongodb3:myDb?database=flights&collection=tickets&operation=save");
---------------------------------------------------------------------------

===== update

Update one or multiple records on the collection. Requires a filter query and 
a update rules.

You can define the filter using MongoDBConstants.CRITERIA header as `Bson`
and define the update rules as `Bson` in Body.

NOTE: *Update after enrich* . While defining the filter by using MongoDBConstants.CRITERIA header as `Bson`
to query mongodb before you do update, you should notice you need to remove it from the resulting camel exchange 
during aggregation if you use enrich pattern with a aggregation strategy and then apply mongodb update. 
If you don't remove this header during aggregation and/or redefine MongoDBConstants.CRITERIA header before sending
camel exchange to mongodb producer endpoint, you may end up with invalid camel exchange payload while updating mongodb. 

The second way Require a
List<Bson> as the IN message body containing exactly 2 elements:

* Element 1 (index 0) => filter query => determines what objects will be
affected, same as a typical query object
* Element 2 (index 1) => update rules => how matched objects will be
updated. All
http://www.mongodb.org/display/DOCS/Updating#Updating-ModifierOperations[modifier
operations] from MongoDB are supported.

NOTE: *Multiupdates* . By default, MongoDB will only update 1 object even if multiple objects
match the filter query. To instruct MongoDB to update *all* matching
records, set the `CamelMongoDbMultiUpdate` IN message header to `true`.

A header with key `CamelMongoDbRecordsAffected` will be returned
(`MongoDbConstants.RECORDS_AFFECTED` constant) with the number of
records updated (copied from `WriteResult.getN()`).

Supports the following IN message headers:

[width="100%",cols="10%,10%,10%,70%",options="header",]
|=======================================================================
|Header key |Quick constant |Description (extracted from MongoDB API doc) |Expected type

|`CamelMongoDbMultiUpdate` |`MongoDbConstants.MULTIUPDATE` |If the update should be applied to all objects matching. See
http://www.mongodb.org/display/DOCS/Atomic+Operations[http://www.mongodb.org/display/DOCS/Atomic+Operations] |boolean/Boolean

|`CamelMongoDbUpsert` |`MongoDbConstants.UPSERT` |If the database should create the element if it does not exist |boolean/Boolean
|=======================================================================

For example, the following will update *all* records whose filterField
field equals true by setting the value of the "scientist" field to
"Darwin":

[source,java]
------------------------------------------------------------------------------------------------------------------------------------------
// route: from("direct:update").to("mongodb3:myDb?database=science&collection=notableScientists&operation=update");
Bson filterField = Filters.eq("filterField", true);
String updateObj = Updates.set("scientist", "Darwin");
Object result = template.requestBodyAndHeader("direct:update", new Bson[] {filterField, Document.parse(updateObj)}, MongoDbConstants.MULTIUPDATE, true);
------------------------------------------------------------------------------------------------------------------------------------------

[source,java]
------------------------------------------------------------------------------------------------------------------------------------------
// route: from("direct:update").to("mongodb3:myDb?database=science&collection=notableScientists&operation=update");
Maps<String, Object> headers = new HashMap<>(2);
headers.add(MongoDbConstants.MULTIUPDATE, true);
headers.add(MongoDbConstants.FIELDS_FILTER, Filters.eq("filterField", true));
String updateObj = Updates.set("scientist", "Darwin");;
Object result = template.requestBodyAndHeaders("direct:update", updateObj, headers);

------------------------------------------------------------------------------------------------------------------------------------------

[source,java]
------------------------------------------------------------------------------------------------------------------------------------------
// route: from("direct:update").to("mongodb3:myDb?database=science&collection=notableScientists&operation=update");
String updateObj = "[{\"filterField\": true}, {\"$set\", {\"scientist\", \"Darwin\"}}]";
Object result = template.requestBodyAndHeader("direct:update", updateObj, MongoDbConstants.MULTIUPDATE, true);

------------------------------------------------------------------------------------------------------------------------------------------

==== Delete operations

===== remove

Remove matching records from the collection. The IN message body will
act as the removal filter query, and is expected to be of type
`DBObject` or a type convertible to it. +
 The following example will remove all objects whose field
'conditionField' equals true, in the science database, notableScientists
collection:

[source,java]
------------------------------------------------------------------------------------------------------------------
// route: from("direct:remove").to("mongodb3:myDb?database=science&collection=notableScientists&operation=remove");
Bson conditionField = Filters.eq("conditionField", true);
Object result = template.requestBody("direct:remove", conditionField);
------------------------------------------------------------------------------------------------------------------

A header with key `CamelMongoDbRecordsAffected` is returned
(`MongoDbConstants.RECORDS_AFFECTED` constant) with type `int`,
containing the number of records deleted (copied from
`WriteResult.getN()`).

==== Bulk Write Operations

===== bulkWrite

*Available as of Camel 2.21*

Performs write operations in bulk with controls for order of execution.
Requires a `List<WriteModel<Document>>` as the IN message body containing commands for insert, update, and delete operations.

The following example will insert a new scientist "Pierre Curie", update record with id "5" by setting the value of the "scientist" field to
"Marie Curie" and delete record with id "3" :

[source,java]
------------------------------------------------------------------------------------------------------------------
// route: from("direct:bulkWrite").to("mongodb:myDb?database=science&collection=notableScientists&operation=bulkWrite");
List<WriteModel<Document>> bulkOperations = Arrays.asList(
            new InsertOneModel<>(new Document("scientist", "Pierre Curie")),
            new UpdateOneModel<>(new Document("_id", "5"), 
                                 new Document("$set", new Document("scientist", "Marie Curie"))),
            new DeleteOneModel<>(new Document("_id", "3")));

BulkWriteResult result = template.requestBody("direct:bulkWrite", bulkOperations, BulkWriteResult.class);
------------------------------------------------------------------------------------------------------------------

By default, operations are executed in order and interrupted on the first write error without processing any remaining write operations in the list.
To instruct MongoDB to continue to process remaining write operations in the list, set the `CamelMongoDbBulkOrdered` IN message header to `false`. 
Unordered operations are executed in parallel and this behavior is not guaranteed.

[width="100%",cols="10%,10%,10%,70%",options="header",]
|=======================================================================
|Header key |Quick constant |Description (extracted from MongoDB API doc) |Expected type

|`CamelMongoDbBulkOrdered` |`MongoDbConstants.BULK_ORDERED` | Perform an ordered or unordered operation execution. Defaults to true. |boolean/Boolean
|=======================================================================


==== Other operations

===== aggregate

Perform a aggregation with the given pipeline contained in the
body.
*Aggregations could be long and heavy operations. Use with care.*


[source,java]
----------------------------------------------------------------------------------------------------------------------------------------------------------------------
// route: from("direct:aggregate").to("mongodb3:myDb?database=science&collection=notableScientists&operation=aggregate");
List<Bson> aggregate = Arrays.asList(match(or(eq("scientist", "Darwin"), eq("scientist", 
        group("$scientist", sum("count", 1)));
from("direct:aggregate")
    .setBody().constant(aggregate)
    .to("mongodb3:myDb?database=science&collection=notableScientists&operation=aggregate")
    .to("mock:resultAggregate");
----------------------------------------------------------------------------------------------------------------------------------------------------------------------


Supports the following IN message headers:

[width="100%",cols="10%,10%,10%,70%",options="header",]
|=======================================================================
|Header key |Quick constant |Description (extracted from MongoDB API doc) |Expected type

|`CamelMongoDbBatchSize` |`MongoDbConstants.BATCH_SIZE` | Sets the number of documents to return per batch. |int/Integer
|`CamelMongoDbAllowDiskUse` |`MongoDbConstants.ALLOW_DISK_USE` | Enable aggregation pipeline stages to write data to temporary files. |boolean/Boolean
|=======================================================================

By default a List of all results is returned. This can be heavy on memory depending on the size of the results. A safer alternative is to set your
outputType=MongoIterable. The next Processor will see an iterable in the message body allowing it to step through the results one by one. Thus setting
a batch size and returning an iterable allows for efficient retrieval and processing of the result.

An example would look like:

[source,java]
----------------------------------------------------------------------------------------------------------------------------------------------------------------------
List<Bson> aggregate = Arrays.asList(match(or(eq("scientist", "Darwin"), eq("scientist",
        group("$scientist", sum("count", 1)));
from("direct:aggregate")
    .setHeader(MongoDbConstants.BATCH_SIZE).constant(10)
    .setBody().constant(aggregate)
    .to("mongodb3:myDb?database=science&collection=notableScientists&operation=aggregate&outputType=MongoIterable")
    .split(body())
    .streaming()
    .to("mock:resultAggregate");
----------------------------------------------------------------------------------------------------------------------------------------------------------------------

Note that calling `.split(body())` is enough to send the entries down the route one-by-one, however it would still load all the entries into memory first.
Calling `.streaming()` is thus required to load data into memory by batches.


===== getDbStats

Equivalent of running the `db.stats()` command in the MongoDB shell,
which displays useful statistic figures about the database. +
 For example:

[source,java]
-------------------------------------
> db.stats();
{
    "db" : "test",
    "collections" : 7,
    "objects" : 719,
    "avgObjSize" : 59.73296244784423,
    "dataSize" : 42948,
    "storageSize" : 1000058880,
    "numExtents" : 9,
    "indexes" : 4,
    "indexSize" : 32704,
    "fileSize" : 1275068416,
    "nsSizeMB" : 16,
    "ok" : 1
}
-------------------------------------

Usage example:

[source,java]
---------------------------------------------------------------------------------------------------------
// from("direct:getDbStats").to("mongodb3:myDb?database=flights&collection=tickets&operation=getDbStats");
Object result = template.requestBody("direct:getDbStats", "irrelevantBody");
assertTrue("Result is not of type Document", result instanceof Document);
---------------------------------------------------------------------------------------------------------

The operation will return a data structure similar to the one displayed
in the shell, in the form of a `Document` in the OUT message body.

===== getColStats

Equivalent of running the `db.collection.stats()` command in the MongoDB
shell, which displays useful statistic figures about the collection. +
 For example:

[source,java]
-----------------------------
> db.camelTest.stats();
{
    "ns" : "test.camelTest",
    "count" : 100,
    "size" : 5792,
    "avgObjSize" : 57.92,
    "storageSize" : 20480,
    "numExtents" : 2,
    "nindexes" : 1,
    "lastExtentSize" : 16384,
    "paddingFactor" : 1,
    "flags" : 1,
    "totalIndexSize" : 8176,
    "indexSizes" : {
        "_id_" : 8176
    },
    "ok" : 1
}
-----------------------------

Usage example:

[source,java]
-----------------------------------------------------------------------------------------------------------
// from("direct:getColStats").to("mongodb3:myDb?database=flights&collection=tickets&operation=getColStats");
Object result = template.requestBody("direct:getColStats", "irrelevantBody");
assertTrue("Result is not of type Document", result instanceof Document);
-----------------------------------------------------------------------------------------------------------

The operation will return a data structure similar to the one displayed
in the shell, in the form of a `Document` in the OUT message body.

===== command

Run the body as a command on database. Useful for admin operation as
getting host information, replication or sharding status.

Collection parameter is not use for this operation.

[source,java]
--------------------------------------------------------------------------------
// route: from("command").to("mongodb3:myDb?database=science&operation=command");
DBObject commandBody = new BasicDBObject("hostInfo", "1");
Object result = template.requestBody("direct:command", commandBody);
--------------------------------------------------------------------------------

==== Dynamic operations

An Exchange can override the endpoint's fixed operation by setting the
`CamelMongoDbOperation` header, defined by the
`MongoDbConstants.OPERATION_HEADER` constant. +
 The values supported are determined by the MongoDbOperation enumeration
and match the accepted values for the `operation` parameter on the
endpoint URI.

For example:

[source,java]
-----------------------------------------------------------------------------------------------------------------------------
// from("direct:insert").to("mongodb3:myDb?database=flights&collection=tickets&operation=insert");
Object result = template.requestBodyAndHeader("direct:insert", "irrelevantBody", MongoDbConstants.OPERATION_HEADER, "count");
assertTrue("Result is not of type Long", result instanceof Long);
-----------------------------------------------------------------------------------------------------------------------------

=== Consumers
There are several types of consumers:

. Tailable Cursor Consumer
. Change Streams Consumer

==== Tailable Cursor Consumer

MongoDB offers a mechanism to instantaneously consume ongoing data from
a collection, by keeping the cursor open just like the `tail -f` command
of *nix systems. This mechanism is significantly more efficient than a
scheduled poll, due to the fact that the server pushes new data to the
client as it becomes available, rather than making the client ping back
at scheduled intervals to fetch new data. It also reduces otherwise
redundant network traffic.

There is only one requisite to use tailable cursors: the collection must
be a "capped collection", meaning that it will only hold N objects, and
when the limit is reached, MongoDB flushes old objects in the same order
they were originally inserted. For more information, please refer to:
http://www.mongodb.org/display/DOCS/Tailable+Cursors[http://www.mongodb.org/display/DOCS/Tailable+Cursors].

The Camel MongoDB component implements a tailable cursor consumer,
making this feature available for you to use in your Camel routes. As
new objects are inserted, MongoDB will push them as `Document` in natural
order to your tailable cursor consumer, who will transform them to an
Exchange and will trigger your route logic.

===== How the tailable cursor consumer works

To turn a cursor into a tailable cursor, a few special flags are to be
signalled to MongoDB when first generating the cursor. Once created, the
cursor will then stay open and will block upon calling the
`MongoCursor.next()` method until new data arrives. However, the MongoDB
server reserves itself the right to kill your cursor if new data doesn't
appear after an indeterminate period. If you are interested to continue
consuming new data, you have to regenerate the cursor. And to do so, you
will have to remember the position where you left off or else you will
start consuming from the top again.

The Camel MongoDB tailable cursor consumer takes care of all these tasks
for you. You will just need to provide the key to some field in your
data of increasing nature, which will act as a marker to position your
cursor every time it is regenerated, e.g. a timestamp, a sequential ID,
etc. It can be of any datatype supported by MongoDB. Date, Strings and
Integers are found to work well. We call this mechanism "tail tracking"
in the context of this component.

The consumer will remember the last value of this field and whenever the
cursor is to be regenerated, it will run the query with a filter like:
`increasingField > lastValue`, so that only unread data is consumed.

*Setting the increasing field:* Set the key of the increasing field on
the endpoint URI `tailTrackingIncreasingField` option. In Camel 2.10, it
must be a top-level field in your data, as nested navigation for this
field is not yet supported. That is, the "timestamp" field is okay, but
"nested.timestamp" will not work. Please open a ticket in the Camel JIRA
if you do require support for nested increasing fields.

*Cursor regeneration delay:* One thing to note is that if new data is
not already available upon initialisation, MongoDB will kill the cursor
instantly. Since we don't want to overwhelm the server in this case, a
`cursorRegenerationDelay` option has been introduced (with a default
value of 1000ms.), which you can modify to suit your needs.

An example:

[source,java]
-----------------------------------------------------------------------------------------------------
from("mongodb3:myDb?database=flights&collection=cancellations&tailTrackIncreasingField=departureTime")
    .id("tailableCursorConsumer1")
    .autoStartup(false)
    .to("mock:test");
-----------------------------------------------------------------------------------------------------

The above route will consume from the "flights.cancellations" capped
collection, using "departureTime" as the increasing field, with a
default regeneration cursor delay of 1000ms.

===== Persistent tail tracking

Standard tail tracking is volatile and the last value is only kept in
memory. However, in practice you will need to restart your Camel
container every now and then, but your last value would then be lost and
your tailable cursor consumer would start consuming from the top again,
very likely sending duplicate records into your route.

To overcome this situation, you can enable the *persistent tail
tracking* feature to keep track of the last consumed increasing value in
a special collection inside your MongoDB database too. When the consumer
initialises again, it will restore the last tracked value and continue
as if nothing happened.

The last read value is persisted on two occasions: every time the cursor
is regenerated and when the consumer shuts down. We may consider
persisting at regular intervals too in the future (flush every 5
seconds) for added robustness if the demand is there. To request this
feature, please open a ticket in the Camel JIRA.

===== Enabling persistent tail tracking

To enable this function, set at least the following options on the
endpoint URI:

* `persistentTailTracking` option to `true`
* `persistentId` option to a unique identifier for this consumer, so
that the same collection can be reused across many consumers

Additionally, you can set the `tailTrackDb`, `tailTrackCollection` and
`tailTrackField` options to customise where the runtime information will
be stored. Refer to the endpoint options table at the top of this page
for descriptions of each option.

For example, the following route will consume from the
"flights.cancellations" capped collection, using "departureTime" as the
increasing field, with a default regeneration cursor delay of 1000ms,
with persistent tail tracking turned on, and persisting under the
"cancellationsTracker" id on the "flights.camelTailTracking", storing
the last processed value under the "lastTrackingValue" field
(`camelTailTracking` and `lastTrackingValue` are defaults).

[source,java]
-----------------------------------------------------------------------------------------------------------------------------------
from("mongodb3:myDb?database=flights&collection=cancellations&tailTrackIncreasingField=departureTime&persistentTailTracking=true" + 
     "&persistentId=cancellationsTracker")
    .id("tailableCursorConsumer2")
    .autoStartup(false)
    .to("mock:test");
-----------------------------------------------------------------------------------------------------------------------------------

Below is another example identical to the one above, but where the
persistent tail tracking runtime information will be stored under the
"trackers.camelTrackers" collection, in the "lastProcessedDepartureTime"
field:

[source,java]
-----------------------------------------------------------------------------------------------------------------------------------
from("mongodb3:myDb?database=flights&collection=cancellations&tailTrackIncreasingField=departureTime&persistentTailTracking=true" + 
     "&persistentId=cancellationsTracker&tailTrackDb=trackers&tailTrackCollection=camelTrackers" + 
     "&tailTrackField=lastProcessedDepartureTime")
    .id("tailableCursorConsumer3")
    .autoStartup(false)
    .to("mock:test");
-----------------------------------------------------------------------------------------------------------------------------------

==== Change Streams Consumer

Change Streams allow applications to access real-time data changes without the complexity and risk of tailing the MongoDB oplog.
Applications can use change streams to subscribe to all data changes on a collection and immediately react to them.
Because change streams use the aggregation framework, applications can also filter for specific changes or transform the notifications at will.

To configure Change Streams Consumer you need to specify `consumerType`, `database`, `collection`
and optional JSON property `streamFilter` to filter events.
That JSON property is standart MongoDB `$match` aggregation.
It could be easily specified using XML DSL configuration:

[source,xml]
-------------
<route id="filterConsumer">
    <from uri="mongodb3:myDb?consumerType=changeStreams&amp;database=flights&amp;collection=tickets"/>
    <to uri="mock:test"/>

    <routeProperty key="streamFilter" value="{'$match':{'$or':[{'fullDocument.stringValue': 'specificValue'}]}}"/>
</route>
-------------

Java configuration:
[source,java]
-------------
from("mongodb3:myDb?consumerType=changeStreams&database=flights&collection=tickets")
    .routeProperty("streamFilter", "{'$match':{'$or':[{'fullDocument.stringValue': 'specificValue'}]}}")
    .to("mock:test");
-------------

=== Type conversions

The `MongoDbBasicConverters` type converter included with the
camel-mongodb component provides the following conversions:

[width="100%",cols="10%,10%,10%,70%",options="header",]
|=======================================================================
|Name |From type |To type |How?
|fromMapToDocument |`Map` |`Document` |constructs a new `Document` via the `new Document(Map m)`
constructor.
|fromDocumentToMap |`Document` |`Map` |`Document` already implements `Map`.
|fromStringToDocument |`String` |`Document` |uses `com.mongodb.Document.parse(String s)`.
|fromAnyObjectToDocument |`Object`  |`Document` |uses the http://jackson.codehaus.org/[Jackson library] to convert the
object to a `Map`, which is in turn used to initialise a new
`Document`.
|fromStringToList |`String` |`List<Bson>` |uses `org.bson.codecs.configuration.CodecRegistries` to convert to BsonArray then to List<Bson>.
|=======================================================================

This type converter is auto-discovered, so you don't need to configure anything manually.

=== See also

* http://www.mongodb.org/[MongoDB website]
* http://en.wikipedia.org/wiki/NoSQL[NoSQL Wikipedia article]
* http://api.mongodb.org/java/current/[MongoDB Java driver API docs -
current version]
*
http://svn.apache.org/viewvc/camel/trunk/components/camel-mongodb/src/test/[Unit
tests] for more examples of usage<|MERGE_RESOLUTION|>--- conflicted
+++ resolved
@@ -92,11 +92,7 @@
 
 You may use mongoConnection query parameter to provide a connection instead of the connectionBean reference.
 
-<<<<<<< HEAD
 ==== Query Parameters (22 parameters):
-=======
-==== Query Parameters (23 parameters):
->>>>>>> d03d9e1f
 
 
 [width="100%",cols="2,5,^1,2",options="header"]
@@ -158,7 +154,7 @@
 // spring-boot-auto-configure options: END
 
 
-Note on options of MongoDB component
+Note on options of MoongoDB component 
 
 writeConcern *Remove in camel 2.19.* See Mongo client options <<MongoDB-ConfigurationofdatabaseinSpringXML>>. Set the WriteConcern for write operations on MongoDB using the standard ones. Resolved from the fields of the WriteConcern class by calling the link WriteConcernvalueOf(String) method.
 
@@ -850,7 +846,7 @@
 order to your tailable cursor consumer, who will transform them to an
 Exchange and will trigger your route logic.
 
-===== How the tailable cursor consumer works
+=== How the tailable cursor consumer works
 
 To turn a cursor into a tailable cursor, a few special flags are to be
 signalled to MongoDB when first generating the cursor. Once created, the
@@ -901,7 +897,7 @@
 collection, using "departureTime" as the increasing field, with a
 default regeneration cursor delay of 1000ms.
 
-===== Persistent tail tracking
+=== Persistent tail tracking
 
 Standard tail tracking is volatile and the last value is only kept in
 memory. However, in practice you will need to restart your Camel
@@ -921,7 +917,7 @@
 seconds) for added robustness if the demand is there. To request this
 feature, please open a ticket in the Camel JIRA.
 
-===== Enabling persistent tail tracking
+=== Enabling persistent tail tracking
 
 To enable this function, set at least the following options on the
 endpoint URI:
