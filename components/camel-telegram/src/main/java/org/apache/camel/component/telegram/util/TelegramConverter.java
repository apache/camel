/**
 * Licensed to the Apache Software Foundation (ASF) under one or more
 * contributor license agreements.  See the NOTICE file distributed with
 * this work for additional information regarding copyright ownership.
 * The ASF licenses this file to You under the Apache License, Version 2.0
 * (the "License"); you may not use this file except in compliance with
 * the License.  You may obtain a copy of the License at
 *
 *      http://www.apache.org/licenses/LICENSE-2.0
 *
 * Unless required by applicable law or agreed to in writing, software
 * distributed under the License is distributed on an "AS IS" BASIS,
 * WITHOUT WARRANTIES OR CONDITIONS OF ANY KIND, either express or implied.
 * See the License for the specific language governing permissions and
 * limitations under the License.
 */
package org.apache.camel.component.telegram.util;

import org.apache.camel.Converter;
import org.apache.camel.Exchange;
import org.apache.camel.component.telegram.TelegramConstants;
import org.apache.camel.component.telegram.TelegramMediaType;
import org.apache.camel.component.telegram.model.IncomingMessage;
import org.apache.camel.component.telegram.model.OutgoingAudioMessage;
import org.apache.camel.component.telegram.model.OutgoingDocumentMessage;
import org.apache.camel.component.telegram.model.OutgoingMessage;
import org.apache.camel.component.telegram.model.OutgoingPhotoMessage;
import org.apache.camel.component.telegram.model.OutgoingTextMessage;
import org.apache.camel.component.telegram.model.OutgoingVideoMessage;
import org.apache.camel.component.telegram.model.Update;

/**
 * Utilities for converting between Telegram APIs and standard java objects.
 */
@Converter
public final class TelegramConverter {

    private TelegramConverter() {
    }

    @Converter
    public static String toString(Update update) {
        return update != null ? toString(update.getMessage()) : null;
    }

    @Converter
    public static String toString(IncomingMessage message) {
        return message != null ? message.getText() : null;
    }

    /**
     * Fallback converter for any unlisted object, using String default mapping.
     */
    @Converter
    public static OutgoingMessage toOutgoingMessage(Object message, Exchange exchange) {
        String content = exchange.getIn().getBody(String.class);
        return toOutgoingMessage(content, exchange);
    }

    @Converter
    public static OutgoingMessage toOutgoingMessage(String message, Exchange exchange) {
        if (message == null) {
            // fail fast
            return null;
        }

        Object typeObj = exchange.getIn().getHeader(TelegramConstants.TELEGRAM_MEDIA_TYPE);
        TelegramMediaType type;
        if (typeObj instanceof String) {
            type = TelegramMediaType.valueOf((String) typeObj);
        } else {
            type = (TelegramMediaType) typeObj;
        }

        // If the message is a string, it will be converted to a OutgoingTextMessage
        if (type == null) {
            type = TelegramMediaType.TEXT;
        }

        OutgoingMessage result;

        switch (type) {
        case TEXT: {
            OutgoingTextMessage txt = new OutgoingTextMessage();
            txt.setText(message);
            result = txt;
            break;
        }
        default: {
            throw new IllegalArgumentException("Unsupported conversion from String to media type " + type);
        }
        }


        return result;
    }

    @Converter
    public static OutgoingMessage toOutgoingMessage(byte[] message, Exchange exchange) {
        if (message == null) {
            // fail fast
            return null;
        }

        Object typeObj = exchange.getIn().getHeader(TelegramConstants.TELEGRAM_MEDIA_TYPE);
        TelegramMediaType type;
        if (typeObj instanceof String) {
            type = TelegramMediaType.valueOf((String) typeObj);
        } else {
            type = (TelegramMediaType) typeObj;
        }

        // If the message is a string, it will be converted to a OutgoingTextMessage
        if (type == null) {
            throw new IllegalStateException("Binary message require the header " + TelegramConstants.TELEGRAM_MEDIA_TYPE + " to be set with an appropriate org.apache.camel.component.telegram"
                    + ".TelegramMediaType object");
        }

        OutgoingMessage result;

        switch (type) {
        case PHOTO_JPG:
        case PHOTO_PNG: {
            OutgoingPhotoMessage img = new OutgoingPhotoMessage();
            String caption = (String) exchange.getIn().getHeader(TelegramConstants.TELEGRAM_MEDIA_TITLE_CAPTION);
            String fileName = "photo." + type.getFileExtension();

            img.setCaption(caption);
            img.setFilenameWithExtension(fileName);
            img.setPhoto(message);

            result = img;
            break;
        }
        case AUDIO: {
            OutgoingAudioMessage audio = new OutgoingAudioMessage();
            String title = (String) exchange.getIn().getHeader(TelegramConstants.TELEGRAM_MEDIA_TITLE_CAPTION);
            String fileName = "audio." + type.getFileExtension();

            audio.setTitle(title);
            audio.setFilenameWithExtension(fileName);
            audio.setAudio(message);

            result = audio;
            break;
        }
        case VIDEO: {
            OutgoingVideoMessage video = new OutgoingVideoMessage();
            String title = (String) exchange.getIn().getHeader(TelegramConstants.TELEGRAM_MEDIA_TITLE_CAPTION);
            String fileName = "video." + type.getFileExtension();

            video.setCaption(title);
            video.setFilenameWithExtension(fileName);
            video.setVideo(message);

            result = video;
            break;
        }
        case DOCUMENT:
        default: {
            // this can be any file
            OutgoingDocumentMessage document = new OutgoingDocumentMessage();
            String title = (String) exchange.getIn().getHeader(TelegramConstants.TELEGRAM_MEDIA_TITLE_CAPTION);

            document.setCaption(title);
            document.setFilenameWithExtension("file");
            document.setDocument(message);

            result = document;
            break;
<<<<<<< HEAD
            }
=======
        }
>>>>>>> 90846b58
        }

        return result;
    }


}<|MERGE_RESOLUTION|>--- conflicted
+++ resolved
@@ -168,11 +168,7 @@
 
             result = document;
             break;
-<<<<<<< HEAD
-            }
-=======
         }
->>>>>>> 90846b58
         }
 
         return result;
