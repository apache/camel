/**
 * Licensed to the Apache Software Foundation (ASF) under one or more
 * contributor license agreements.  See the NOTICE file distributed with
 * this work for additional information regarding copyright ownership.
 * The ASF licenses this file to You under the Apache License, Version 2.0
 * (the "License"); you may not use this file except in compliance with
 * the License.  You may obtain a copy of the License at
 *
 *      http://www.apache.org/licenses/LICENSE-2.0
 *
 * Unless required by applicable law or agreed to in writing, software
 * distributed under the License is distributed on an "AS IS" BASIS,
 * WITHOUT WARRANTIES OR CONDITIONS OF ANY KIND, either express or implied.
 * See the License for the specific language governing permissions and
 * limitations under the License.
 */
package org.apache.camel.component.telegram.service;

import java.io.ByteArrayInputStream;
import java.util.Collections;
import java.util.LinkedList;
import java.util.List;
import javax.ws.rs.core.MultivaluedHashMap;
import javax.ws.rs.core.MultivaluedMap;

import com.fasterxml.jackson.jaxrs.json.JacksonJsonProvider;

import org.apache.camel.component.telegram.TelegramService;
import org.apache.camel.component.telegram.model.OutgoingAudioMessage;
import org.apache.camel.component.telegram.model.OutgoingDocumentMessage;
import org.apache.camel.component.telegram.model.OutgoingMessage;
import org.apache.camel.component.telegram.model.OutgoingDocumentMessage;
import org.apache.camel.component.telegram.model.OutgoingPhotoMessage;
import org.apache.camel.component.telegram.model.OutgoingTextMessage;
import org.apache.camel.component.telegram.model.OutgoingVideoMessage;
import org.apache.camel.component.telegram.model.UpdateResult;
import org.apache.cxf.jaxrs.client.JAXRSClientFactory;
import org.apache.cxf.jaxrs.client.WebClient;
import org.apache.cxf.jaxrs.ext.multipart.Attachment;
import org.apache.cxf.jaxrs.ext.multipart.ContentDisposition;

/**
 * Adapts the {@code RestBotAPI} to the {@code TelegramService} interface.
 */
public class TelegramServiceRestBotAPIAdapter implements TelegramService {

    private RestBotAPI api;

    public TelegramServiceRestBotAPIAdapter() {
        this.api = JAXRSClientFactory.create(RestBotAPI.BOT_API_DEFAULT_URL, RestBotAPI.class, Collections.singletonList(new JacksonJsonProvider()));
        WebClient.getConfig(this.api).getHttpConduit().getClient().setAllowChunking(false);
    }

    @Override
    public UpdateResult getUpdates(String authorizationToken, Long offset, Integer limit, Integer timeoutSeconds) {
        return api.getUpdates(authorizationToken, offset, limit, timeoutSeconds);
    }

    @Override
    public void sendMessage(String authorizationToken, OutgoingMessage message) {
        if (message instanceof OutgoingTextMessage) {
            this.sendMessage(authorizationToken, (OutgoingTextMessage) message);
        } else if (message instanceof OutgoingPhotoMessage) {
            this.sendMessage(authorizationToken, (OutgoingPhotoMessage) message);
        } else if (message instanceof OutgoingAudioMessage) {
            this.sendMessage(authorizationToken, (OutgoingAudioMessage) message);
        } else if (message instanceof OutgoingVideoMessage) {
            this.sendMessage(authorizationToken, (OutgoingVideoMessage) message);
<<<<<<< HEAD
        } else if(message instanceof OutgoingDocumentMessage) {
=======
        } else if (message instanceof OutgoingDocumentMessage) {
>>>>>>> 90846b58
            this.sendMessage(authorizationToken, (OutgoingDocumentMessage) message);
        } else {
            throw new IllegalArgumentException("Unsupported message type " + (message != null ? message.getClass().getName() : null));
        }
    }


    private void sendMessage(String authorizationToken, OutgoingTextMessage message) {
        api.sendMessage(authorizationToken, message.getChatId(), message.getText(), message.getParseMode(), message.getDisableWebPagePreview(), message.getDisableNotification(), message
                .getReplyToMessageId());
    }


    private void sendMessage(String authorizationToken, OutgoingPhotoMessage message) {
        List<Attachment> parts = new LinkedList<>();

        fillCommonMediaParts(parts, message);

        parts.add(buildMediaPart("photo", message.getFilenameWithExtension(), message.getPhoto()));
        if (message.getCaption() != null) {
            parts.add(buildTextPart("caption", message.getCaption()));
        }

        api.sendPhoto(authorizationToken, parts);
    }

    private void sendMessage(String authorizationToken, OutgoingAudioMessage message) {
        List<Attachment> parts = new LinkedList<>();

        fillCommonMediaParts(parts, message);

        parts.add(buildMediaPart("audio", message.getFilenameWithExtension(), message.getAudio()));
        if (message.getTitle() != null) {
            parts.add(buildTextPart("title", message.getTitle()));
        }
        if (message.getDurationSeconds() != null) {
            parts.add(buildTextPart("duration", String.valueOf(message.getDurationSeconds())));
        }
        if (message.getPerformer() != null) {
            parts.add(buildTextPart("performer", message.getPerformer()));
        }

        api.sendAudio(authorizationToken, parts);
    }

    private void sendMessage(String authorizationToken, OutgoingVideoMessage message) {
        List<Attachment> parts = new LinkedList<>();

        fillCommonMediaParts(parts, message);

        parts.add(buildMediaPart("video", message.getFilenameWithExtension(), message.getVideo()));
        if (message.getCaption() != null) {
            parts.add(buildTextPart("caption", message.getCaption()));
        }
        if (message.getDurationSeconds() != null) {
            parts.add(buildTextPart("duration", String.valueOf(message.getDurationSeconds())));
        }
        if (message.getWidth() != null) {
            parts.add(buildTextPart("width", String.valueOf(message.getWidth())));
        }
        if (message.getHeight() != null) {
            parts.add(buildTextPart("height", String.valueOf(message.getHeight())));
        }

        api.sendVideo(authorizationToken, parts);
    }

    private void sendMessage(String authorizationToken, OutgoingDocumentMessage message) {
        List<Attachment> parts = new LinkedList<>();

        fillCommonMediaParts(parts, message);

        parts.add(buildMediaPart("document", message.getFilenameWithExtension(), message.getDocument()));
        if (message.getCaption() != null) {
            parts.add(buildTextPart("caption", message.getCaption()));
        }

        api.sendDocument(authorizationToken, parts);
    }

    private void fillCommonMediaParts(List<Attachment> parts, OutgoingMessage message) {
        parts.add(buildTextPart("chat_id", message.getChatId()));

        if (message.getReplyToMessageId() != null) {
            parts.add(buildTextPart("reply_to_message_id", String.valueOf(message.getReplyToMessageId())));
        }
        if (message.getDisableNotification() != null) {
            parts.add(buildTextPart("disable_notification", String.valueOf(message.getDisableNotification())));
        }
    }

    private Attachment buildTextPart(String name, String value) {
        MultivaluedMap m = new MultivaluedHashMap<>();
        m.putSingle("Content-Type", "text/plain");
        m.putSingle("Content-Disposition", "form-data; name=\"" + escapeMimeName(name) + "\"");

        Attachment a = new Attachment(m, value);
        return a;
    }

    private Attachment buildMediaPart(String name, String fileNameWithExtension, byte[] value) {
        Attachment a = new Attachment(name, new ByteArrayInputStream(value),
                new ContentDisposition("form-data; name=\"" + escapeMimeName(name) + "\"; filename=\"" + escapeMimeName(fileNameWithExtension) + "\""));
        return a;
    }

    private String escapeMimeName(String name) {
        return name.replace("\"", "");
    }
}<|MERGE_RESOLUTION|>--- conflicted
+++ resolved
@@ -66,11 +66,7 @@
             this.sendMessage(authorizationToken, (OutgoingAudioMessage) message);
         } else if (message instanceof OutgoingVideoMessage) {
             this.sendMessage(authorizationToken, (OutgoingVideoMessage) message);
-<<<<<<< HEAD
-        } else if(message instanceof OutgoingDocumentMessage) {
-=======
         } else if (message instanceof OutgoingDocumentMessage) {
->>>>>>> 90846b58
             this.sendMessage(authorizationToken, (OutgoingDocumentMessage) message);
         } else {
             throw new IllegalArgumentException("Unsupported message type " + (message != null ? message.getClass().getName() : null));
