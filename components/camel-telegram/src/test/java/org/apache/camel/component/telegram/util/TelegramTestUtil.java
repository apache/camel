/**
 * Licensed to the Apache Software Foundation (ASF) under one or more
 * contributor license agreements.  See the NOTICE file distributed with
 * this work for additional information regarding copyright ownership.
 * The ASF licenses this file to You under the Apache License, Version 2.0
 * (the "License"); you may not use this file except in compliance with
 * the License.  You may obtain a copy of the License at
 *
 *      http://www.apache.org/licenses/LICENSE-2.0
 *
 * Unless required by applicable law or agreed to in writing, software
 * distributed under the License is distributed on an "AS IS" BASIS,
 * WITHOUT WARRANTIES OR CONDITIONS OF ANY KIND, either express or implied.
 * See the License for the specific language governing permissions and
 * limitations under the License.
 */
package org.apache.camel.component.telegram.util;

import java.io.IOException;

import org.apache.cxf.helpers.IOUtils;

/**
 * Utility functions for telegram tests.
 */
public final class TelegramTestUtil {

    private TelegramTestUtil() {
    }

    /**
     * Creates a sample image.
     *
     * @param imageIOType the image-io code of the image type (eg. PNG, JPG)
     * @return a sample image
     * @throws IOException if anything goes wrong
     */
    public static byte[] createSampleImage(String imageIOType) throws IOException {
        byte[] img;
        if (imageIOType.equalsIgnoreCase("png")) {
            img = IOUtils.readBytesFromStream(TelegramTestUtil.class.getResourceAsStream("/attachments/sample.png"));
        } else if (imageIOType.equalsIgnoreCase("jpg")) {
            img = IOUtils.readBytesFromStream(TelegramTestUtil.class.getResourceAsStream("/attachments/sample.jpg"));
        } else {
            throw new IllegalArgumentException("Unknown format " + imageIOType);
        }
        return img;
    }


    public static byte[] createSampleAudio() throws IOException {
        byte[] audio = IOUtils.readBytesFromStream(TelegramTestUtil.class.getResourceAsStream("/attachments/sample.mp3"));
        return audio;
    }

    public static byte[] createSampleVideo() throws IOException {
        byte[] video = IOUtils.readBytesFromStream(TelegramTestUtil.class.getResourceAsStream("/attachments/sample.mp4"));
        return video;
    }

    public static byte[] createSampleDocument() throws IOException {
<<<<<<< HEAD
        byte[] document = IOUtils.readBytesFromStream(TelegramTestUtil.class.getResourceAsStream("/attachments/sample.png"));
=======
        byte[] document = IOUtils.readBytesFromStream(TelegramTestUtil.class.getResourceAsStream("/attachments/sample.txt"));
>>>>>>> 90846b58
        return document;
    }
}<|MERGE_RESOLUTION|>--- conflicted
+++ resolved
@@ -59,11 +59,7 @@
     }
 
     public static byte[] createSampleDocument() throws IOException {
-<<<<<<< HEAD
-        byte[] document = IOUtils.readBytesFromStream(TelegramTestUtil.class.getResourceAsStream("/attachments/sample.png"));
-=======
         byte[] document = IOUtils.readBytesFromStream(TelegramTestUtil.class.getResourceAsStream("/attachments/sample.txt"));
->>>>>>> 90846b58
         return document;
     }
 }