/*
 * Licensed to the Apache Software Foundation (ASF) under one or more
 * contributor license agreements.  See the NOTICE file distributed with
 * this work for additional information regarding copyright ownership.
 * The ASF licenses this file to You under the Apache License, Version 2.0
 * (the "License"); you may not use this file except in compliance with
 * the License.  You may obtain a copy of the License at
 *
 *      http://www.apache.org/licenses/LICENSE-2.0
 *
 * Unless required by applicable law or agreed to in writing, software
 * distributed under the License is distributed on an "AS IS" BASIS,
 * WITHOUT WARRANTIES OR CONDITIONS OF ANY KIND, either express or implied.
 * See the License for the specific language governing permissions and
 * limitations under the License.
 */
package org.apache.camel.dataformat.parquet.avro;

import java.io.BufferedOutputStream;
import java.io.InputStream;
import java.io.OutputStream;
import java.util.ArrayList;
import java.util.List;

import org.apache.avro.AvroRuntimeException;
import org.apache.avro.Schema;
import org.apache.avro.generic.GenericContainer;
import org.apache.avro.generic.GenericData;
import org.apache.avro.generic.GenericRecord;
import org.apache.avro.reflect.ReflectData;
import org.apache.camel.Exchange;
import org.apache.camel.spi.DataFormat;
import org.apache.camel.spi.DataFormatName;
import org.apache.camel.spi.annotations.Dataformat;
import org.apache.camel.support.DefaultUuidGenerator;
import org.apache.camel.support.service.ServiceSupport;
import org.apache.hadoop.conf.Configuration;
import org.apache.hadoop.fs.FileSystem;
import org.apache.parquet.avro.AvroParquetReader;
import org.apache.parquet.avro.AvroParquetWriter;
import org.apache.parquet.hadoop.ParquetReader;
import org.apache.parquet.hadoop.ParquetWriter;
import org.apache.parquet.hadoop.metadata.CompressionCodecName;
import org.slf4j.Logger;
import org.slf4j.LoggerFactory;

import static org.apache.parquet.hadoop.ParquetFileWriter.Mode.OVERWRITE;
import static org.apache.parquet.hadoop.metadata.CompressionCodecName.GZIP;

@Dataformat("parquetAvro")
public class ParquetAvroDataFormat extends ServiceSupport implements DataFormat, DataFormatName {

    private static final Logger LOG = LoggerFactory.getLogger(ParquetAvroDataFormat.class);

    private static final DefaultUuidGenerator DEFAULT_UUID_GENERATOR = new DefaultUuidGenerator();

    private CompressionCodecName compressionCodecName = GZIP;

    private Class<?> unmarshalType;

    public String getDataFormatName() {
        return "parquetAvro";
    }

    public void marshal(Exchange exchange, Object graph, OutputStream stream) throws Exception {
        // marshal from the Java object or GenericRecord (graph) to the parquet-avro type
        Configuration conf = new Configuration();

        FileSystem.get(conf).setWriteChecksum(false);

        BufferedOutputStream parquetOutput = new BufferedOutputStream(stream);
        ParquetOutputStream parquetOutputStream = new ParquetOutputStream(
                DEFAULT_UUID_GENERATOR.generateUuid(),
                parquetOutput);

        List<?> list = (List<?>) graph;

<<<<<<< HEAD
        try (ParquetWriter<Object> writer = AvroParquetWriter.builder(parquetOutputStream)
                .withSchema(ReflectData.AllowNull.get().getSchema(unmarshalType)) // generate nullable fields
                .withDataModel(ReflectData.get())
=======
        Schema schema = null;
        GenericData model = null;
        if (unmarshalType != null) {
            try {
                schema = ReflectData.AllowNull.get().getSchema(unmarshalType); // generate nullable fields
                model = ReflectData.get();
            } catch (AvroRuntimeException e) {
                LOG.warn("Fall back to use GenericRecord instead of POJO for marshalling", e);
            }
        }
        if (schema == null) {
            schema = GenericContainer.class.cast(list.get(0)).getSchema();
            model = GenericData.get();
        }

        try (ParquetWriter writer = AvroParquetWriter.builder(parquetOutputStream)
                .withSchema(schema)
                .withDataModel(model)
>>>>>>> 441f29fb
                .withConf(conf)
                .withCompressionCodec(compressionCodecName)
                .withWriteMode(OVERWRITE)
                .build()) {
            for (Object grapElem : list) {
                writer.write(grapElem);
            }
        }
    }

    public Object unmarshal(Exchange exchange, InputStream stream) throws Exception {
        // unmarshal from the input stream of parquet-avro to Java object or GenericRecord (graph)
        List<Object> parquetObjects = new ArrayList<>();
        Configuration conf = new Configuration();

        ParquetInputStream parquetInputStream = new ParquetInputStream(
                DEFAULT_UUID_GENERATOR.generateUuid(),
                stream.readAllBytes());

<<<<<<< HEAD
        try (ParquetReader<?> reader = AvroParquetReader.builder(parquetInputStream)
                .withDataModel(new ReflectData(unmarshalType.getClassLoader()))
=======
        Class<?> type = GenericRecord.class;
        GenericData model = GenericData.get();
        if (unmarshalType != null) {
            type = unmarshalType;
            model = new ReflectData(unmarshalType.getClassLoader());
        }

        try (ParquetReader reader = AvroParquetReader.builder(parquetInputStream)
                .withDataModel(model)
>>>>>>> 441f29fb
                .disableCompatibility() // always use this (since this is a new project)
                .withConf(conf)
                .build()) {
            Object pojo;
            while ((pojo = type.cast(reader.read())) != null) {
                parquetObjects.add(pojo);
            }
        }

        return parquetObjects;
    }

    @Override
    protected void doStart() throws Exception {
        // no-op
    }

    @Override
    protected void doStop() throws Exception {
        // no-op
    }

    public String getCompressionCodecName() {
        return compressionCodecName.name();
    }

    /**
     * Compression codec to use when marshalling. You can find the supported codecs at
     * https://github.com/apache/parquet-format/blob/master/Compression.md#codecs. Note that some codecs may require you
     * to include additional libraries into the classpath.
     */
    public void setCompressionCodecName(String compressionCodecName) {
        this.compressionCodecName = CompressionCodecName.valueOf(compressionCodecName);
    }

    public Class<?> getUnmarshalType() {
        return unmarshalType;
    }

    /**
     * Class to use when unmarshalling.
     */
    public void setUnmarshalType(Class<?> unmarshalType) {
        this.unmarshalType = unmarshalType;
    }

}<|MERGE_RESOLUTION|>--- conflicted
+++ resolved
@@ -75,11 +75,6 @@
 
         List<?> list = (List<?>) graph;
 
-<<<<<<< HEAD
-        try (ParquetWriter<Object> writer = AvroParquetWriter.builder(parquetOutputStream)
-                .withSchema(ReflectData.AllowNull.get().getSchema(unmarshalType)) // generate nullable fields
-                .withDataModel(ReflectData.get())
-=======
         Schema schema = null;
         GenericData model = null;
         if (unmarshalType != null) {
@@ -95,10 +90,9 @@
             model = GenericData.get();
         }
 
-        try (ParquetWriter writer = AvroParquetWriter.builder(parquetOutputStream)
+        try (ParquetWriter<Object> writer = AvroParquetWriter.builder(parquetOutputStream)
                 .withSchema(schema)
                 .withDataModel(model)
->>>>>>> 441f29fb
                 .withConf(conf)
                 .withCompressionCodec(compressionCodecName)
                 .withWriteMode(OVERWRITE)
@@ -118,10 +112,6 @@
                 DEFAULT_UUID_GENERATOR.generateUuid(),
                 stream.readAllBytes());
 
-<<<<<<< HEAD
-        try (ParquetReader<?> reader = AvroParquetReader.builder(parquetInputStream)
-                .withDataModel(new ReflectData(unmarshalType.getClassLoader()))
-=======
         Class<?> type = GenericRecord.class;
         GenericData model = GenericData.get();
         if (unmarshalType != null) {
@@ -129,9 +119,8 @@
             model = new ReflectData(unmarshalType.getClassLoader());
         }
 
-        try (ParquetReader reader = AvroParquetReader.builder(parquetInputStream)
+        try (ParquetReader<?> reader = AvroParquetReader.builder(parquetInputStream)
                 .withDataModel(model)
->>>>>>> 441f29fb
                 .disableCompatibility() // always use this (since this is a new project)
                 .withConf(conf)
                 .build()) {
