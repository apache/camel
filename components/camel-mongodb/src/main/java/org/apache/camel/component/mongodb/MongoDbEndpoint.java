--- conflicted
+++ resolved
@@ -58,7 +58,7 @@
     private static final Logger LOG = LoggerFactory.getLogger(MongoDbEndpoint.class);
 
     private MongoClient mongoConnection;
-    
+
     @UriPath @Metadata(required = "true")
     private String connectionBean;
     @UriParam
@@ -106,11 +106,7 @@
     @UriParam(label = "tail", defaultValue = "LITERAL")
     private MongoDBTailTrackingEnum tailTrackingStrategy;
 
-<<<<<<< HEAD
     @UriParam(label = "tail", defaultValue = "-1")
-=======
-    @UriParam(label = "tail", defaultValue = "100")
->>>>>>> 8f0568fd
     private int persistRecords;
 
     private MongoDatabase mongoDatabase;
@@ -303,7 +299,7 @@
         setWriteReadOptionsOnConnection();
         super.doStart();
     }
-    
+
     @Override
     protected void doStop() throws Exception {
         super.doStop();
