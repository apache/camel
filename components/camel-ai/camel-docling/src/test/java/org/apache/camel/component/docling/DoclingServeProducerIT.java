--- conflicted
+++ resolved
@@ -393,56 +393,9 @@
                 // This uses built-in async mode instead of manual polling to avoid complexity
                 from("direct:custom-polling-workflow")
                         .log("Starting custom polling workflow for file: ${header.CamelDoclingInputFilePath}")
-<<<<<<< HEAD
                         .to("docling:convert?operation=CONVERT_TO_MARKDOWN&contentInBody=true&" +
                             "useAsyncMode=true&asyncPollInterval=1000&asyncTimeout=120000");
-=======
-                        // Step 1: Submit async conversion
-                        .to("docling:convert?operation=SUBMIT_ASYNC_CONVERSION")
-                        .log("Submitted async conversion with task ID: ${body}")
-                        .setHeader("taskId", body())
-                        .setProperty("maxAttempts", constant(60))
-                        .setProperty("attempt", constant(0))
-                        // Step 2: Poll for completion using process to check status
-                        .loopDoWhile(method(DoclingServeProducerIT.class, "shouldContinuePolling"))
-                        .process(exchange -> {
-                            // Increment attempt counter
-                            Integer attempt = exchange.getProperty("attempt", Integer.class);
-                            exchange.setProperty("attempt", attempt != null ? attempt + 1 : 1);
-                        })
-                        .log("Polling attempt ${exchangeProperty.attempt} of ${exchangeProperty.maxAttempts}")
-                        .setBody(header("taskId"))
-                        .to("docling:convert?operation=CHECK_CONVERSION_STATUS")
-                        .setProperty("conversionStatus", body())
-                        .process(exchange -> {
-                            ConversionStatus status = exchange.getProperty("conversionStatus", ConversionStatus.class);
-                            LOG.info("Task {} status: {}", exchange.getIn().getHeader("taskId"), status.getStatus());
-
-                            if (status.isCompleted()) {
-                                exchange.setProperty("isCompleted", true);
-                            } else if (status.isFailed()) {
-                                exchange.setProperty("isFailed", true);
-                                exchange.setProperty("errorMessage", status.getErrorMessage());
-                            }
-                        })
-                        .choice()
-                        .when(exchangeProperty("isCompleted").isEqualTo(true))
-                        .stop()
-                        .when(exchangeProperty("isFailed").isEqualTo(true))
-                        .throwException(new RuntimeException("Conversion failed: ${exchangeProperty.errorMessage}"))
-                        .endChoice()
-                        .delay(1000) // Wait 1 second before next poll
-                        .end()
-                        // Step 3: Extract result
-                        .process(exchange -> {
-                            ConversionStatus status = exchange.getProperty("conversionStatus", ConversionStatus.class);
-                            if (status != null && status.isCompleted() && status.getResult() != null) {
-                                exchange.getIn().setBody(status.getResult());
-                            } else {
-                                throw new RuntimeException("Conversion did not complete successfully");
-                            }
-                        });
->>>>>>> e0c796c1
+
             }
         };
     }
