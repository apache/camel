[[jetty-component]]
== Jetty Component

*Available as of Camel version 1.2*
<<<<<<< HEAD

*Available as of Camel version 1.2*

=======
>>>>>>> f46d92e4

WARNING: The producer is deprecated - do not use. We only recommend using jetty as consumer (eg from jetty)

The *jetty* component provides HTTP-based endpoints
for consuming and producing HTTP requests. That is, the Jetty component
behaves as a simple Web server. +
 Jetty can also be used as a http client which mean you can also use it
with Camel as a producer.

*Stream*

The `assert` call appears in this example, because the code is part of
an unit test.Jetty is stream based, which means the input it receives is
submitted to Camel as a stream. That means you will only be able to read
the content of the stream *once*. +
If you find a situation where the message body appears to be empty or
you need to access the Exchange.HTTP_RESPONSE_CODE data multiple times
(e.g.: doing multicasting, or redelivery error handling), you should use
Stream caching or convert the message body to
a `String` which is safe to be re-read multiple times.

Maven users will need to add the following dependency to their `pom.xml`
for this component:

[source,xml]
----
<dependency>
    <groupId>org.apache.camel</groupId>
    <artifactId>camel-jetty</artifactId>
    <version>x.x.x</version>
    <!-- use the same version as your Camel core version -->
</dependency>
----

=== URI format

[source,text]
----
jetty:http://hostname[:port][/resourceUri][?options]
----

You can append query options to the URI in the following format,
`?option=value&option=value&...`

=== Options





// component options: START
The Jetty component supports 33 options, which are listed below.



[width="100%",cols="2,5,^1,2",options="header"]
|===
| Name | Description | Default | Type
| *sslKeyPassword* (security) | The key password, which is used to access the certificate's key entry in the keystore (this is the same password that is supplied to the keystore command's -keypass option). |  | String
| *sslPassword* (security) | The ssl password, which is required to access the keystore file (this is the same password that is supplied to the keystore command's -storepass option). |  | String
| *keystore* (security) | Specifies the location of the Java keystore file, which contains the Jetty server's own X.509 certificate in a key entry. |  | String
| *errorHandler* (advanced) | This option is used to set the ErrorHandler that Jetty server uses. |  | ErrorHandler
| *sslSocketConnectors* (security) | A map which contains per port number specific SSL connectors. |  | Map
| *socketConnectors* (security) | A map which contains per port number specific HTTP connectors. Uses the same principle as sslSocketConnectors. |  | Map
| *httpClientMinThreads* (producer) | To set a value for minimum number of threads in HttpClient thread pool. Notice that both a min and max size must be configured. |  | Integer
| *httpClientMaxThreads* (producer) | To set a value for maximum number of threads in HttpClient thread pool. Notice that both a min and max size must be configured. |  | Integer
| *minThreads* (consumer) | To set a value for minimum number of threads in server thread pool. Notice that both a min and max size must be configured. |  | Integer
| *maxThreads* (consumer) | To set a value for maximum number of threads in server thread pool. Notice that both a min and max size must be configured. |  | Integer
| *threadPool* (consumer) | To use a custom thread pool for the server. This option should only be used in special circumstances. |  | ThreadPool
| *enableJmx* (common) | If this option is true, Jetty JMX support will be enabled for this endpoint. | false | boolean
| *jettyHttpBinding* (advanced) | To use a custom org.apache.camel.component.jetty.JettyHttpBinding, which are used to customize how a response should be written for the producer. |  | JettyHttpBinding
| *httpBinding* (advanced) | Not to be used - use JettyHttpBinding instead. |  | HttpBinding
| *httpConfiguration* (advanced) | Jetty component does not use HttpConfiguration. |  | HttpConfiguration
| *mbContainer* (advanced) | To use a existing configured org.eclipse.jetty.jmx.MBeanContainer if JMX is enabled that Jetty uses for registering mbeans. |  | MBeanContainer
| *sslSocketConnector Properties* (security) | A map which contains general SSL connector properties. |  | Map
| *socketConnector Properties* (security) | A map which contains general HTTP connector properties. Uses the same principle as sslSocketConnectorProperties. |  | Map
| *continuationTimeout* (consumer) | Allows to set a timeout in millis when using Jetty as consumer (server). By default Jetty uses 30000. You can use a value of = 0 to never expire. If a timeout occurs then the request will be expired and Jetty will return back a http error 503 to the client. This option is only in use when using Jetty with the Asynchronous Routing Engine. | 30000 | Long
| *useContinuation* (consumer) | Whether or not to use Jetty continuations for the Jetty Server. | true | boolean
| *sslContextParameters* (security) | To configure security using SSLContextParameters |  | SSLContextParameters
| *useGlobalSslContext Parameters* (security) | Enable usage of global SSL context parameters | false | boolean
| *responseBufferSize* (common) | Allows to configure a custom value of the response buffer size on the Jetty connectors. |  | Integer
| *requestBufferSize* (common) | Allows to configure a custom value of the request buffer size on the Jetty connectors. |  | Integer
| *requestHeaderSize* (common) | Allows to configure a custom value of the request header size on the Jetty connectors. |  | Integer
| *responseHeaderSize* (common) | Allows to configure a custom value of the response header size on the Jetty connectors. |  | Integer
| *proxyHost* (proxy) | To use a http proxy to configure the hostname. |  | String
| *proxyPort* (proxy) | To use a http proxy to configure the port number. |  | Integer
| *useXForwardedFor Header* (common) | To use the X-Forwarded-For header in HttpServletRequest.getRemoteAddr. | false | boolean
| *sendServerVersion* (consumer) | If the option is true, jetty will send the server header with the jetty version information to the client which sends the request. NOTE please make sure there is no any other camel-jetty endpoint is share the same port, otherwise this option may not work as expected. | true | boolean
| *allowJavaSerialized Object* (advanced) | Whether to allow java serialization when a request uses context-type=application/x-java-serialized-object. This is by default turned off. If you enable this then be aware that Java will deserialize the incoming data from the request to Java and that can be a potential security risk. | false | boolean
| *headerFilterStrategy* (filter) | To use a custom org.apache.camel.spi.HeaderFilterStrategy to filter header to and from Camel message. |  | HeaderFilterStrategy
| *resolveProperty Placeholders* (advanced) | Whether the component should resolve property placeholders on itself when starting. Only properties which are of String type can use property placeholders. | true | boolean
|===
// component options: END









// endpoint options: START
The Jetty endpoint is configured using URI syntax:

----
jetty:httpUri
----

with the following path and query parameters:

==== Path Parameters (1 parameters):


[width="100%",cols="2,5,^1,2",options="header"]
|===
| Name | Description | Default | Type
| *httpUri* | *Required* The url of the HTTP endpoint to call. |  | URI
|===


==== Query Parameters (54 parameters):


[width="100%",cols="2,5,^1,2",options="header"]
|===
| Name | Description | Default | Type
| *chunked* (common) | If this option is false the Servlet will disable the HTTP streaming and set the content-length header on the response | true | boolean
| *disableStreamCache* (common) | Determines whether or not the raw input stream from Servlet is cached or not (Camel will read the stream into a in memory/overflow to file, Stream caching) cache. By default Camel will cache the Servlet input stream to support reading it multiple times to ensure it Camel can retrieve all data from the stream. However you can set this option to true when you for example need to access the raw stream, such as streaming it directly to a file or other persistent store. DefaultHttpBinding will copy the request input stream into a stream cache and put it into message body if this option is false to support reading the stream multiple times. If you use Servlet to bridge/proxy an endpoint then consider enabling this option to improve performance, in case you do not need to read the message payload multiple times. The http/http4 producer will by default cache the response body stream. If setting this option to true, then the producers will not cache the response body stream but use the response stream as-is as the message body. | false | boolean
| *enableMultipartFilter* (common) | Whether Jetty org.eclipse.jetty.servlets.MultiPartFilter is enabled or not. You should set this value to false when bridging endpoints, to ensure multipart requests is proxied/bridged as well. | false | boolean
| *headerFilterStrategy* (common) | To use a custom HeaderFilterStrategy to filter header to and from Camel message. |  | HeaderFilterStrategy
| *transferException* (common) | If enabled and an Exchange failed processing on the consumer side, and if the caused Exception was send back serialized in the response as a application/x-java-serialized-object content type. On the producer side the exception will be deserialized and thrown as is, instead of the HttpOperationFailedException. The caused exception is required to be serialized. This is by default turned off. If you enable this then be aware that Java will deserialize the incoming data from the request to Java and that can be a potential security risk. | false | boolean
| *httpBinding* (common) | To use a custom HttpBinding to control the mapping between Camel message and HttpClient. |  | HttpBinding
| *async* (consumer) | Configure the consumer to work in async mode | false | boolean
| *bridgeErrorHandler* (consumer) | Allows for bridging the consumer to the Camel routing Error Handler, which mean any exceptions occurred while the consumer is trying to pickup incoming messages, or the likes, will now be processed as a message and handled by the routing Error Handler. By default the consumer will use the org.apache.camel.spi.ExceptionHandler to deal with exceptions, that will be logged at WARN or ERROR level and ignored. | false | boolean
| *continuationTimeout* (consumer) | Allows to set a timeout in millis when using Jetty as consumer (server). By default Jetty uses 30000. You can use a value of = 0 to never expire. If a timeout occurs then the request will be expired and Jetty will return back a http error 503 to the client. This option is only in use when using Jetty with the Asynchronous Routing Engine. | 30000 | Long
| *enableCORS* (consumer) | If the option is true, Jetty server will setup the CrossOriginFilter which supports the CORS out of box. | false | boolean
| *enableJmx* (consumer) | If this option is true, Jetty JMX support will be enabled for this endpoint. See Jetty JMX support for more details. | false | boolean
| *httpMethodRestrict* (consumer) | Used to only allow consuming if the HttpMethod matches, such as GET/POST/PUT etc. Multiple methods can be specified separated by comma. |  | String
| *matchOnUriPrefix* (consumer) | Whether or not the consumer should try to find a target consumer by matching the URI prefix if no exact match is found. | false | boolean
| *responseBufferSize* (consumer) | To use a custom buffer size on the javax.servlet.ServletResponse. |  | Integer
| *sendDateHeader* (consumer) | If the option is true, jetty server will send the date header to the client which sends the request. NOTE please make sure there is no any other camel-jetty endpoint is share the same port, otherwise this option may not work as expected. | false | boolean
| *sendServerVersion* (consumer) | If the option is true, jetty will send the server header with the jetty version information to the client which sends the request. NOTE please make sure there is no any other camel-jetty endpoint is share the same port, otherwise this option may not work as expected. | true | boolean
| *sessionSupport* (consumer) | Specifies whether to enable the session manager on the server side of Jetty. | false | boolean
| *useContinuation* (consumer) | Whether or not to use Jetty continuations for the Jetty Server. |  | Boolean
| *eagerCheckContentAvailable* (consumer) | Whether to eager check whether the HTTP requests has content if the content-length header is 0 or not present. This can be turned on in case HTTP clients do not send streamed data. | false | boolean
| *exceptionHandler* (consumer) | To let the consumer use a custom ExceptionHandler. Notice if the option bridgeErrorHandler is enabled then this option is not in use. By default the consumer will deal with exceptions, that will be logged at WARN or ERROR level and ignored. |  | ExceptionHandler
| *exchangePattern* (consumer) | Sets the exchange pattern when the consumer creates an exchange. |  | ExchangePattern
| *filterInitParameters* (consumer) | Configuration of the filter init parameters. These parameters will be applied to the filter list before starting the jetty server. |  | Map
| *filtersRef* (consumer) | Allows using a custom filters which is putted into a list and can be find in the Registry. Multiple values can be separated by comma. |  | String
| *handlers* (consumer) | Specifies a comma-delimited set of Handler instances to lookup in your Registry. These handlers are added to the Jetty servlet context (for example, to add security). Important: You can not use different handlers with different Jetty endpoints using the same port number. The handlers is associated to the port number. If you need different handlers, then use different port numbers. |  | String
| *httpBindingRef* (consumer) | *Deprecated* Option to disable throwing the HttpOperationFailedException in case of failed responses from the remote server. This allows you to get all responses regardless of the HTTP status code. |  | String
| *multipartFilter* (consumer) | Allows using a custom multipart filter. Note: setting multipartFilterRef forces the value of enableMultipartFilter to true. |  | Filter
| *multipartFilterRef* (consumer) | *Deprecated* Allows using a custom multipart filter. Note: setting multipartFilterRef forces the value of enableMultipartFilter to true. |  | String
| *optionsEnabled* (consumer) | Specifies whether to enable HTTP OPTIONS for this Servlet consumer. By default OPTIONS is turned off. | false | boolean
| *traceEnabled* (consumer) | Specifies whether to enable HTTP TRACE for this Servlet consumer. By default TRACE is turned off. | false | boolean
| *bridgeEndpoint* (producer) | If the option is true, HttpProducer will ignore the Exchange.HTTP_URI header, and use the endpoint's URI for request. You may also set the option throwExceptionOnFailure to be false to let the HttpProducer send all the fault response back. | false | boolean
| *connectionClose* (producer) | Specifies whether a Connection Close header must be added to HTTP Request. By default connectionClose is false. | false | boolean
| *cookieHandler* (producer) | Configure a cookie handler to maintain a HTTP session |  | CookieHandler
| *copyHeaders* (producer) | If this option is true then IN exchange headers will be copied to OUT exchange headers according to copy strategy. Setting this to false, allows to only include the headers from the HTTP response (not propagating IN headers). | true | boolean
| *httpClientMaxThreads* (producer) | To set a value for maximum number of threads in HttpClient thread pool. This setting override any setting configured on component level. Notice that both a min and max size must be configured. If not set it default to max 254 threads used in Jettys thread pool. | 254 | Integer
| *httpClientMinThreads* (producer) | To set a value for minimum number of threads in HttpClient thread pool. This setting override any setting configured on component level. Notice that both a min and max size must be configured. If not set it default to min 8 threads used in Jettys thread pool. | 8 | Integer
| *httpMethod* (producer) | Configure the HTTP method to use. The HttpMethod header cannot override this option if set. |  | HttpMethods
| *ignoreResponseBody* (producer) | If this option is true, The http producer won't read response body and cache the input stream | false | boolean
| *preserveHostHeader* (producer) | If the option is true, HttpProducer will set the Host header to the value contained in the current exchange Host header, useful in reverse proxy applications where you want the Host header received by the downstream server to reflect the URL called by the upstream client, this allows applications which use the Host header to generate accurate URL's for a proxied service | false | boolean
| *throwExceptionOnFailure* (producer) | Option to disable throwing the HttpOperationFailedException in case of failed responses from the remote server. This allows you to get all responses regardless of the HTTP status code. | true | boolean
| *httpClient* (producer) | Sets a shared HttpClient to use for all producers created by this endpoint. By default each producer will use a new http client, and not share. Important: Make sure to handle the lifecycle of the shared client, such as stopping the client, when it is no longer in use. Camel will call the start method on the client to ensure its started when this endpoint creates a producer. This options should only be used in special circumstances. |  | HttpClient
| *httpClientParameters* (producer) | Configuration of Jetty's HttpClient. For example, setting httpClient.idleTimeout=30000 sets the idle timeout to 30 seconds. And httpClient.timeout=30000 sets the request timeout to 30 seconds, in case you want to timeout sooner if you have long running request/response calls. |  | Map
| *jettyBinding* (producer) | To use a custom JettyHttpBinding which be used to customize how a response should be written for the producer. |  | JettyHttpBinding
| *jettyBindingRef* (producer) | *Deprecated* To use a custom JettyHttpBinding which be used to customize how a response should be written for the producer. |  | String
| *okStatusCodeRange* (producer) | The status codes which are considered a success response. The values are inclusive. Multiple ranges can be defined, separated by comma, e.g. 200-204,209,301-304. Each range must be a single number or from-to with the dash included. | 200-299 | String
| *urlRewrite* (producer) | *Deprecated* Refers to a custom org.apache.camel.component.http.UrlRewrite which allows you to rewrite urls when you bridge/proxy endpoints. See more details at http://camel.apache.org/urlrewrite.html |  | UrlRewrite
| *mapHttpMessageBody* (advanced) | If this option is true then IN exchange Body of the exchange will be mapped to HTTP body. Setting this to false will avoid the HTTP mapping. | true | boolean
| *mapHttpMessageFormUrl EncodedBody* (advanced) | If this option is true then IN exchange Form Encoded body of the exchange will be mapped to HTTP. Setting this to false will avoid the HTTP Form Encoded body mapping. | true | boolean
| *mapHttpMessageHeaders* (advanced) | If this option is true then IN exchange Headers of the exchange will be mapped to HTTP headers. Setting this to false will avoid the HTTP Headers mapping. | true | boolean
| *synchronous* (advanced) | Sets whether synchronous processing should be strictly used, or Camel is allowed to use asynchronous processing (if supported). | false | boolean
| *proxyAuthScheme* (proxy) | Proxy authentication scheme to use |  | String
| *proxyHost* (proxy) | Proxy hostname to use |  | String
| *proxyPort* (proxy) | Proxy port to use |  | int
| *authHost* (security) | Authentication host to use with NTML |  | String
| *sslContextParameters* (security) | To configure security using SSLContextParameters |  | SSLContextParameters
|===
// endpoint options: END
// spring-boot-auto-configure options: START
=== Spring Boot Auto-Configuration

When using Spring Boot make sure to use the following Maven dependency to have support for auto configuration:

[source,xml]
----
<dependency>
  <groupId>org.apache.camel</groupId>
  <artifactId>camel-jetty-starter</artifactId>
  <version>x.x.x</version>
  <!-- use the same version as your Camel core version -->
</dependency>
----


The component supports 34 options, which are listed below.



[width="100%",cols="2,5,^1,2",options="header"]
|===
| Name | Description | Default | Type
| *camel.component.jetty.allow-java-serialized-object* | Whether to allow java serialization when a request uses context-type=application/x-java-serialized-object. This is by default turned off. If you enable this then be aware that Java will deserialize the incoming data from the request to Java and that can be a potential security risk. | false | Boolean
| *camel.component.jetty.continuation-timeout* | Allows to set a timeout in millis when using Jetty as consumer (server). By default Jetty uses 30000. You can use a value of = 0 to never expire. If a timeout occurs then the request will be expired and Jetty will return back a http error 503 to the client. This option is only in use when using Jetty with the Asynchronous Routing Engine. | 30000 | Long
| *camel.component.jetty.enable-jmx* | If this option is true, Jetty JMX support will be enabled for this endpoint. | false | Boolean
| *camel.component.jetty.enabled* | Whether to enable auto configuration of the jetty component. This is enabled by default. |  | Boolean
| *camel.component.jetty.error-handler* | This option is used to set the ErrorHandler that Jetty server uses. The option is a org.eclipse.jetty.server.handler.ErrorHandler type. |  | String
| *camel.component.jetty.header-filter-strategy* | To use a custom org.apache.camel.spi.HeaderFilterStrategy to filter header to and from Camel message. The option is a org.apache.camel.spi.HeaderFilterStrategy type. |  | String
| *camel.component.jetty.http-binding* | Not to be used - use JettyHttpBinding instead. The option is a org.apache.camel.http.common.HttpBinding type. |  | String
| *camel.component.jetty.http-client-max-threads* | To set a value for maximum number of threads in HttpClient thread pool. Notice that both a min and max size must be configured. |  | Integer
| *camel.component.jetty.http-client-min-threads* | To set a value for minimum number of threads in HttpClient thread pool. Notice that both a min and max size must be configured. |  | Integer
| *camel.component.jetty.http-configuration* | Jetty component does not use HttpConfiguration. The option is a org.apache.camel.http.common.HttpConfiguration type. |  | String
| *camel.component.jetty.jetty-http-binding* | To use a custom org.apache.camel.component.jetty.JettyHttpBinding, which are used to customize how a response should be written for the producer. The option is a org.apache.camel.component.jetty.JettyHttpBinding type. |  | String
| *camel.component.jetty.keystore* | Specifies the location of the Java keystore file, which contains the Jetty server's own X.509 certificate in a key entry. |  | String
| *camel.component.jetty.max-threads* | To set a value for maximum number of threads in server thread pool. Notice that both a min and max size must be configured. |  | Integer
| *camel.component.jetty.mb-container* | To use a existing configured org.eclipse.jetty.jmx.MBeanContainer if JMX is enabled that Jetty uses for registering mbeans. The option is a org.eclipse.jetty.jmx.MBeanContainer type. |  | String
| *camel.component.jetty.min-threads* | To set a value for minimum number of threads in server thread pool. Notice that both a min and max size must be configured. |  | Integer
| *camel.component.jetty.proxy-host* | To use a http proxy to configure the hostname. |  | String
| *camel.component.jetty.proxy-port* | To use a http proxy to configure the port number. |  | Integer
| *camel.component.jetty.request-buffer-size* | Allows to configure a custom value of the request buffer size on the Jetty connectors. |  | Integer
| *camel.component.jetty.request-header-size* | Allows to configure a custom value of the request header size on the Jetty connectors. |  | Integer
| *camel.component.jetty.resolve-property-placeholders* | Whether the component should resolve property placeholders on itself when starting. Only properties which are of String type can use property placeholders. | true | Boolean
| *camel.component.jetty.response-buffer-size* | Allows to configure a custom value of the response buffer size on the Jetty connectors. |  | Integer
| *camel.component.jetty.response-header-size* | Allows to configure a custom value of the response header size on the Jetty connectors. |  | Integer
| *camel.component.jetty.send-server-version* | If the option is true, jetty will send the server header with the jetty version information to the client which sends the request. NOTE please make sure there is no any other camel-jetty endpoint is share the same port, otherwise this option may not work as expected. | true | Boolean
| *camel.component.jetty.socket-connector-properties* | A map which contains general HTTP connector properties. Uses the same principle as sslSocketConnectorProperties. The option is a java.util.Map<java.lang.String,java.lang.Object> type. |  | String
| *camel.component.jetty.socket-connectors* | A map which contains per port number specific HTTP connectors. Uses the same principle as sslSocketConnectors. The option is a java.util.Map<java.lang.Integer,org.eclipse.jetty.server.Connector> type. |  | String
| *camel.component.jetty.ssl-context-parameters* | To configure security using SSLContextParameters. The option is a org.apache.camel.support.jsse.SSLContextParameters type. |  | String
| *camel.component.jetty.ssl-key-password* | The key password, which is used to access the certificate's key entry in the keystore (this is the same password that is supplied to the keystore command's -keypass option). |  | String
| *camel.component.jetty.ssl-password* | The ssl password, which is required to access the keystore file (this is the same password that is supplied to the keystore command's -storepass option). |  | String
| *camel.component.jetty.ssl-socket-connector-properties* | A map which contains general SSL connector properties. The option is a java.util.Map<java.lang.String,java.lang.Object> type. |  | String
| *camel.component.jetty.ssl-socket-connectors* | A map which contains per port number specific SSL connectors. The option is a java.util.Map<java.lang.Integer,org.eclipse.jetty.server.Connector> type. |  | String
| *camel.component.jetty.thread-pool* | To use a custom thread pool for the server. This option should only be used in special circumstances. The option is a org.eclipse.jetty.util.thread.ThreadPool type. |  | String
| *camel.component.jetty.use-continuation* | Whether or not to use Jetty continuations for the Jetty Server. | true | Boolean
| *camel.component.jetty.use-global-ssl-context-parameters* | Enable usage of global SSL context parameters | false | Boolean
| *camel.component.jetty.use-x-forwarded-for-header* | To use the X-Forwarded-For header in HttpServletRequest.getRemoteAddr. | false | Boolean
|===
// spring-boot-auto-configure options: END




=== Message Headers

Camel uses the same message headers as the <<http-component,HTTP>>
component. 
From Camel 2.2, it also uses (Exchange.HTTP_CHUNKED,CamelHttpChunked)
header to turn on or turn off the chuched encoding on the camel-jetty
consumer.

Camel also populates *all* request.parameter and request.headers. For
example, given a client request with the URL,
`http://myserver/myserver?orderid=123`, the exchange will contain a
header named `orderid` with the value 123.

Starting with Camel 2.2.0, you can get the request.parameter from the
message header not only from Get Method, but also other HTTP method.

=== Usage

The Jetty component supports both consumer and producer endpoints.
Another option for producing to other HTTP endpoints, is to use the
<<http-component,HTTP Component>>

=== Producer Example

WARNING: The producer is deprecated - do not use. We only recommend using jetty as consumer (eg from jetty)

The following is a basic example of how to send an HTTP request to an
existing HTTP endpoint.

in Java DSL

[source,java]
----
from("direct:start")
  .to("jetty://http://www.google.com");
----

or in Spring XML

[source,xml]
----
<route>
    <from uri="direct:start"/>
    <to uri="jetty://http://www.google.com"/>
<route>
----

=== Consumer Example

In this sample we define a route that exposes a HTTP service at
`http://localhost:8080/myapp/myservice`:

*Usage of localhost*

When you specify `localhost` in a URL, Camel exposes the endpoint only
on the local TCP/IP network interface, so it cannot be accessed from
outside the machine it operates on.

If you need to expose a Jetty endpoint on a specific network interface,
the numerical IP address of this interface should be used as the host.
If you need to expose a Jetty endpoint on all network interfaces, the
`0.0.0.0` address should be used.

To listen across an entire URI prefix, see
link:how-do-i-let-jetty-match-wildcards.html[How do I let Jetty match
wildcards].

If you actually want to expose routes by HTTP and already have a
Servlet, you should instead refer to the
https://cwiki.apache.org/confluence/pages/viewpage.action?pageId=46339[Servlet
Transport].

Our business logic is implemented in the `MyBookService` class, which
accesses the HTTP request contents and then returns a response. +
 *Note:* The `assert` call appears in this example, because the code is
part of an unit test.

The following sample shows a content-based route that routes all
requests containing the URI parameter, `one`, to the endpoint,
`mock:one`, and all others to `mock:other`.

So if a client sends the HTTP request, `http://serverUri?one=hello`, the
Jetty component will copy the HTTP request parameter, `one` to the
exchange's `in.header`. We can then use the `simple` language to route
exchanges that contain this header to a specific endpoint and all others
to another. If we used a language more powerful than
<<simple-language,Simple>> (such as <<el-language,EL>> or
<<ognl-language,OGNL>>) we could also test for the parameter value and do
routing based on the header value as well.

=== Session Support

The session support option, `sessionSupport`, can be used to enable a
`HttpSession` object and access the session object while processing the
exchange. For example, the following route enables sessions:

[source,xml]
----
<route>
    <from uri="jetty:http://0.0.0.0/myapp/myservice/?sessionSupport=true"/>
    <processRef ref="myCode"/>
<route>
----

The `myCode` Processor can be instantiated by a
Spring `bean` element:

[source,xml]
----
<bean id="myCode"class="com.mycompany.MyCodeProcessor"/>
----

Where the processor implementation can access the `HttpSession` as
follows:

[source,java]
----
public void process(Exchange exchange) throws Exception {
    HttpSession session = exchange.getIn(HttpMessage.class).getRequest().getSession();
    ...
}
----

=== SSL Support (HTTPS)

[[Jetty-UsingtheJSSEConfigurationUtility]]
Using the JSSE Configuration Utility

As of Camel 2.8, the Jetty component supports SSL/TLS configuration
through the link:camel-configuration-utilities.html[Camel JSSE
Configuration Utility].  This utility greatly decreases the amount of
component specific code you need to write and is configurable at the
endpoint and component levels.  The following examples demonstrate how
to use the utility with the Jetty component.

[[Jetty-Programmaticconfigurationofthecomponent]]
Programmatic configuration of the component

[source,java]
----
KeyStoreParameters ksp = new KeyStoreParameters();
ksp.setResource("/users/home/server/keystore.jks");
ksp.setPassword("keystorePassword");

KeyManagersParameters kmp = new KeyManagersParameters();
kmp.setKeyStore(ksp);
kmp.setKeyPassword("keyPassword");

SSLContextParameters scp = new SSLContextParameters();
scp.setKeyManagers(kmp);

JettyComponent jettyComponent = getContext().getComponent("jetty", JettyComponent.class);
jettyComponent.setSslContextParameters(scp);
----

[[Jetty-SpringDSLbasedconfigurationofendpoint]]
Spring DSL based configuration of endpoint

[source,xml]
----
...
  <camel:sslContextParameters
      id="sslContextParameters">
    <camel:keyManagers
        keyPassword="keyPassword">
      <camel:keyStore
          resource="/users/home/server/keystore.jks"
          password="keystorePassword"/>
    </camel:keyManagers>
  </camel:sslContextParameters>...
...
  <to uri="jetty:https://127.0.0.1/mail/?sslContextParameters=#sslContextParameters"/>
...
----

[[Jetty-ConfiguringJettyDirectly]]
Configuring Jetty Directly

Jetty provides SSL support out of the box. To enable Jetty to run in SSL
mode, simply format the URI with the `https://` prefix---for example:

[source,xml]
----
<from uri="jetty:https://0.0.0.0/myapp/myservice/"/>
----

Jetty also needs to know where to load your keystore from and what
passwords to use in order to load the correct SSL certificate. Set the
following JVM System Properties:

*until Camel 2.2*

* `jetty.ssl.keystore` specifies the location of the Java keystore file,
which contains the Jetty server's own X.509 certificate in a _key
entry_. A key entry stores the X.509 certificate (effectively, the
_public key_) and also its associated private key.
* `jetty.ssl.password` the store password, which is required to access
the keystore file (this is the same password that is supplied to the
`keystore` command's `-storepass` option).
* `jetty.ssl.keypassword` the key password, which is used to access the
certificate's key entry in the keystore (this is the same password that
is supplied to the `keystore` command's `-keypass` option).

*from Camel 2.3 onwards*

* `org.eclipse.jetty.ssl.keystore` specifies the location of the Java
keystore file, which contains the Jetty server's own X.509 certificate
in a _key entry_. A key entry stores the X.509 certificate (effectively,
the _public key_) and also its associated private key.
* `org.eclipse.jetty.ssl.password` the store password, which is required
to access the keystore file (this is the same password that is supplied
to the `keystore` command's `-storepass` option).
* `org.eclipse.jetty.ssl.keypassword` the key password, which is used to
access the certificate's key entry in the keystore (this is the same
password that is supplied to the `keystore` command's `-keypass`
option).

For details of how to configure SSL on a Jetty endpoint, read the
following documentation at the Jetty Site:
http://docs.codehaus.org/display/JETTY/How+to+configure+SSL[http://docs.codehaus.org/display/JETTY/How+to+configure+SSL]

Some SSL properties aren't exposed directly by Camel, however Camel does
expose the underlying SslSocketConnector, which will allow you to set
properties like needClientAuth for mutual authentication requiring a
client certificate or wantClientAuth for mutual authentication where a
client doesn't need a certificate but can have one. There's a slight
difference between the various Camel versions:

*Up to Camel 2.2*

[source,xml]
----
<bean id="jetty" class="org.apache.camel.component.jetty.JettyHttpComponent">
    <property name="sslSocketConnectors">
        <map>
            <entry key="8043">
                <bean class="org.mortbay.jetty.security.SslSocketConnector">
                    <property name="password"value="..."/>
                    <property name="keyPassword"value="..."/>
                    <property name="keystore"value="..."/>
                    <property name="needClientAuth"value="..."/>
                    <property name="truststore"value="..."/>
                </bean>
            </entry>
        </map>
    </property>
</bean>
----

*Camel 2.3, 2.4*

[source,xml]
----
<bean id="jetty" class="org.apache.camel.component.jetty.JettyHttpComponent">
    <property name="sslSocketConnectors">
        <map>
            <entry key="8043">
                <bean class="org.eclipse.jetty.server.ssl.SslSocketConnector">
                    <property name="password"value="..."/>
                    <property name="keyPassword"value="..."/>
                    <property name="keystore"value="..."/>
                    <property name="needClientAuth"value="..."/>
                    <property name="truststore"value="..."/>
                </bean>
            </entry>
        </map>
    </property>
</bean>
----

*From Camel 2.5 we switch to use SslSelectChannelConnector *

[source,xml]
----
<bean id="jetty" class="org.apache.camel.component.jetty.JettyHttpComponent">
    <property name="sslSocketConnectors">
        <map>
            <entry key="8043">
                <bean class="org.eclipse.jetty.server.ssl.SslSelectChannelConnector">
                    <property name="password"value="..."/>
                    <property name="keyPassword"value="..."/>
                    <property name="keystore"value="..."/>
                    <property name="needClientAuth"value="..."/>
                    <property name="truststore"value="..."/>
                </bean>
            </entry>
        </map>
    </property>
</bean>
----

The value you use as keys in the above map is the port you configure
Jetty to listen on.

==== Configuring general SSL properties

*Available as of Camel 2.5*

Instead of a per port number specific SSL socket connector (as shown
above) you can now configure general properties which applies for all
SSL socket connectors (which is not explicit configured as above with
the port number as entry).

[source,xml]
----
<bean id="jetty" class="org.apache.camel.component.jetty.JettyHttpComponent">
    <property name="sslSocketConnectorProperties">
        <map>
            <entry key="password"value="..."/>
            <entry key="keyPassword"value="..."/>
            <entry key="keystore"value="..."/>
            <entry key="needClientAuth"value="..."/>
            <entry key="truststore"value="..."/>
        </map>
    </property>
</bean>
----

==== How to obtain reference to the X509Certificate

Jetty stores a reference to the certificate in the HttpServletRequest
which you can access from code as follows:

[source,java]
----
HttpServletRequest req = exchange.getIn().getBody(HttpServletRequest.class);
X509Certificate cert = (X509Certificate) req.getAttribute("javax.servlet.request.X509Certificate")
----

==== Configuring general HTTP properties

*Available as of Camel 2.5*

Instead of a per port number specific HTTP socket connector (as shown
above) you can now configure general properties which applies for all
HTTP socket connectors (which is not explicit configured as above with
the port number as entry).

[source,xml]
----
<bean id="jetty" class="org.apache.camel.component.jetty.JettyHttpComponent">
    <property name="socketConnectorProperties">
        <map>
            <entry key="acceptors" value="4"/>
            <entry key="maxIdleTime" value="300000"/>
        </map>
    </property>
</bean>
----

==== Obtaining X-Forwarded-For header with HttpServletRequest.getRemoteAddr()

If the HTTP requests are handled by an Apache server and forwarded to
jetty with mod_proxy, the original client IP address is in the
X-Forwarded-For header and the HttpServletRequest.getRemoteAddr() will
return the address of the Apache proxy.

Jetty has a forwarded property which takes the value from
X-Forwarded-For and places it in the HttpServletRequest remoteAddr
property.  This property is not available directly through the endpoint
configuration but it can be easily added using the socketConnectors
property:

[source,xml]
----
<bean id="jetty" class="org.apache.camel.component.jetty.JettyHttpComponent">
    <property name="socketConnectors">
        <map>
            <entry key="8080">
                <bean class="org.eclipse.jetty.server.nio.SelectChannelConnector">
                    <property name="forwarded" value="true"/>
                </bean>
            </entry>
        </map>
    </property>
</bean>
----

This is particularly useful when an existing Apache server handles TLS
connections for a domain and proxies them to application servers
internally.

=== Default behavior for returning HTTP status codes

The default behavior of HTTP status codes is defined by the
`org.apache.camel.component.http4.DefaultHttpBinding` class, which
handles how a response is written and also sets the HTTP status code.

If the exchange was processed successfully, the 200 HTTP status code is
returned. +
 If the exchange failed with an exception, the 500 HTTP status code is
returned, and the stacktrace is returned in the body. If you want to
specify which HTTP status code to return, set the code in the
`Exchange.HTTP_RESPONSE_CODE` header of the OUT message.

=== Customizing HttpBinding

By default, Camel uses the
`org.apache.camel.component.http4.DefaultHttpBinding` to handle how a
response is written. If you like, you can customize this behavior either
by implementing your own `HttpBinding` class or by extending
`DefaultHttpBinding` and overriding the appropriate methods.

The following example shows how to customize the `DefaultHttpBinding` in
order to change how exceptions are returned:

We can then create an instance of our binding and register it in the
Spring registry as follows:

[source,xml]
----
<bean id="mybinding"class="com.mycompany.MyHttpBinding"/>
----

And then we can reference this binding when we define the route:

[source,xml]
----
<route>
  <from uri="jetty:http://0.0.0.0:8080/myapp/myservice?httpBindingRef=mybinding"/>
  <to uri="bean:doSomething"/>
</route>
----

=== Jetty handlers and security configuration

You can configure a list of Jetty handlers on the endpoint, which can be
useful for enabling advanced Jetty security features. These handlers are
configured in Spring XML as follows:

[source,xml]
----
<-- Jetty Security handling -->
<bean id="userRealm" class="org.mortbay.jetty.plus.jaas.JAASUserRealm">
    <property name="name" value="tracker-users"/>
    <property name="loginModuleName" value="ldaploginmodule"/>
</bean>

<bean id="constraint" class="org.mortbay.jetty.security.Constraint">
    <property name="name" value="BASIC"/>
    <property name="roles" value="tracker-users"/>
    <property name="authenticate" value="true"/>
</bean>

<bean id="constraintMapping" class="org.mortbay.jetty.security.ConstraintMapping">
    <property name="constraint" ref="constraint"/>
    <property name="pathSpec" value="/*"/>
</bean>

<bean id="securityHandler" class="org.mortbay.jetty.security.SecurityHandler">
    <property name="userRealm" ref="userRealm"/>
    <property name="constraintMappings" ref="constraintMapping"/>
</bean>
----

*And from Camel 2.3 onwards* you can configure a list of Jetty handlers
as follows:

[source,xml]
----
<-- Jetty Security handling -->
<bean id="constraint" class="org.eclipse.jetty.http.security.Constraint">
    <property name="name" value="BASIC"/>
    <property name="roles" value="tracker-users"/>
    <property name="authenticate" value="true"/>
</bean>

<bean id="constraintMapping" class="org.eclipse.jetty.security.ConstraintMapping">
    <property name="constraint" ref="constraint"/>
    <property name="pathSpec" value="/*"/>
</bean>

<bean id="securityHandler" class="org.eclipse.jetty.security.ConstraintSecurityHandler">
    <property name="authenticator">
        <bean class="org.eclipse.jetty.security.authentication.BasicAuthenticator"/>
    </property>
    <property name="constraintMappings">
        <list>
            <ref bean="constraintMapping"/>
        </list>
    </property>
</bean>
----

You can then define the endpoint as:

[source,java]
----
from("jetty:http://0.0.0.0:9080/myservice?handlers=securityHandler")
----

If you need more handlers, set the `handlers` option equal to a
comma-separated list of bean IDs.

=== How to return a custom HTTP 500 reply message

You may want to return a custom reply message when something goes wrong,
instead of the default reply message Camel <<jetty-component,Jetty>>
replies with. +
 You could use a custom `HttpBinding` to be in control of the message
mapping, but often it may be easier to use Camel's
Exception Clause to construct the custom
reply message. For example as show here, where we return
`Dude something went wrong` with HTTP error code 500:

=== Multi-part Form support

From Camel 2.3.0, camel-jetty support to multipart form post out of box.
The submitted form-data are mapped into the message header. Camel-jetty
creates an attachment for each uploaded file. The file name is mapped to
the name of the attachment. The content type is set as the content type
of the attachment file name. You can find the example here.

*Note: getName() functions as shown below in versions 2.5 and higher. In
earlier versions you receive the temporary file name for the attachment
instead*

=== Jetty JMX support

From Camel 2.3.0, camel-jetty supports the enabling of Jetty's JMX
capabilities at the component and endpoint level with the endpoint
configuration taking priority. Note that JMX must be enabled within the
Camel context in order to enable JMX support in this component as the
component provides Jetty with a reference to the MBeanServer registered
with the Camel context. Because the camel-jetty component caches and
reuses Jetty resources for a given protocol/host/port pairing, this
configuration option will only be evaluated during the creation of the
first endpoint to use a protocol/host/port pairing. For example, given
two routes created from the following XML fragments, JMX support would
remain enabled for all endpoints listening on "https://0.0.0.0".

[source,xml]
----
<from uri="jetty:https://0.0.0.0/myapp/myservice1/?enableJmx=true"/>
----

[source,xml]
----
<from uri="jetty:https://0.0.0.0/myapp/myservice2/?enableJmx=false"/>
----

The camel-jetty component also provides for direct configuration of the
Jetty MBeanContainer. Jetty creates MBean names dynamically. If you are
running another instance of Jetty outside of the Camel context and
sharing the same MBeanServer between the instances, you can provide both
instances with a reference to the same MBeanContainer in order to avoid
name collisions when registering Jetty MBeans.<|MERGE_RESOLUTION|>--- conflicted
+++ resolved
@@ -1,13 +1,6 @@
-[[jetty-component]]
 == Jetty Component
 
 *Available as of Camel version 1.2*
-<<<<<<< HEAD
-
-*Available as of Camel version 1.2*
-
-=======
->>>>>>> f46d92e4
 
 WARNING: The producer is deprecated - do not use. We only recommend using jetty as consumer (eg from jetty)
 
