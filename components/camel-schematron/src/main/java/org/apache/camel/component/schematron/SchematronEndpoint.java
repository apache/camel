--- conflicted
+++ resolved
@@ -143,9 +143,9 @@
                 throw new SchematronConfigException("Failed to load schematron rules: " + path);
             }
         }
+
     }
 
-<<<<<<< HEAD
     private void createTransformerFactory() throws ClassNotFoundException {
         // provide the class loader of this component to work in OSGi environments
         Class<?> factoryClass = getCamelContext().getClassResolver().resolveMandatoryClass(SAXON_TRANSFORMER_FACTORY_CLASS_NAME,
@@ -155,7 +155,4 @@
         transformerFactory.setURIResolver(new ClassPathURIResolver(Constants.SCHEMATRON_TEMPLATES_ROOT_DIR));
         transformerFactory.setAttribute(LINE_NUMBERING, true);
     }
-}
-=======
-}
->>>>>>> bd36f624
+}