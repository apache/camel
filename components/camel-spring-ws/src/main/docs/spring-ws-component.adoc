--- conflicted
+++ resolved
@@ -1,10 +1,6 @@
 ## Spring WebService Component
 
-<<<<<<< HEAD
--*Available as of Camel 2.6*
-=======
 *Available as of Camel version 2.6*
->>>>>>> eb3f6949
 
 The *spring-ws:* component allows you to integrate with
 http://static.springsource.org/spring-ws/sites/1.5/[Spring Web
