--- conflicted
+++ resolved
@@ -163,20 +163,12 @@
 
         Alphabet alphabetObj;
         if (alphabet == SmppConstants.UNKNOWN_ALPHABET) {
-<<<<<<< HEAD
-            byte[] messageBytes = body.getBytes(_charset);
-            if (SmppUtils.isGsm0338Encodeable(messageBytes)) {
-                alphabetObj = Alphabet.ALPHA_DEFAULT;
-            } else {
-                alphabetObj = Alphabet.ALPHA_UCS2;
-=======
             alphabetObj = Alphabet.ALPHA_UCS2;
-            if (isLatin1Compatible(charset)) {
-                byte[] messageBytes = body.getBytes(charset);
+            if (isLatin1Compatible(_charset)) {
+                byte[] messageBytes = body.getBytes(_charset);
                 if (SmppUtils.isGsm0338Encodeable(messageBytes)) {
                     alphabetObj = Alphabet.ALPHA_DEFAULT;
                 }
->>>>>>> 4a5666d4
             }
         } else {
             alphabetObj = Alphabet.valueOf(alphabet);
