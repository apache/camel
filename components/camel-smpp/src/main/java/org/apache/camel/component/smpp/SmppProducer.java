/**
 * Licensed to the Apache Software Foundation (ASF) under one or more
 * contributor license agreements.  See the NOTICE file distributed with
 * this work for additional information regarding copyright ownership.
 * The ASF licenses this file to You under the Apache License, Version 2.0
 * (the "License"); you may not use this file except in compliance with
 * the License.  You may obtain a copy of the License at
 *
 *      http://www.apache.org/licenses/LICENSE-2.0
 *
 * Unless required by applicable law or agreed to in writing, software
 * distributed under the License is distributed on an "AS IS" BASIS,
 * WITHOUT WARRANTIES OR CONDITIONS OF ANY KIND, either express or implied.
 * See the License for the specific language governing permissions and
 * limitations under the License.
 */
package org.apache.camel.component.smpp;

import java.io.IOException;
import java.util.concurrent.locks.ReentrantLock;

import org.apache.camel.Exchange;
import org.apache.camel.Message;
import org.apache.camel.impl.DefaultProducer;
import org.jsmpp.DefaultPDUReader;
import org.jsmpp.DefaultPDUSender;
import org.jsmpp.SynchronizedPDUSender;
import org.jsmpp.bean.BindType;
import org.jsmpp.bean.NumberingPlanIndicator;
import org.jsmpp.bean.TypeOfNumber;
import org.jsmpp.extra.SessionState;
import org.jsmpp.session.BindParameter;
import org.jsmpp.session.SMPPSession;
import org.jsmpp.session.Session;
import org.jsmpp.session.SessionStateListener;
import org.jsmpp.util.DefaultComposer;
import org.slf4j.Logger;
import org.slf4j.LoggerFactory;

/**
 * An implementation of @{link Producer} which use the SMPP protocol
 */
public class SmppProducer extends DefaultProducer {

    private static final Logger LOG = LoggerFactory.getLogger(SmppProducer.class);

    private SmppConfiguration configuration;
    private SMPPSession session;
    private SessionStateListener internalSessionStateListener;
    private final ReentrantLock connectLock = new ReentrantLock();

    public SmppProducer(SmppEndpoint endpoint, SmppConfiguration config) {
        super(endpoint);
        this.configuration = config;
        this.internalSessionStateListener = new SessionStateListener() {
            @Override
            public void onStateChange(SessionState newState, SessionState oldState, Session source) {
                if (configuration.getSessionStateListener() != null) {
                    configuration.getSessionStateListener().onStateChange(newState, oldState, source);
                }
                
                if (newState.equals(SessionState.CLOSED)) {
                    LOG.warn("Lost connection to: {} - trying to reconnect...", getEndpoint().getConnectionString());
                    closeSession();
                    reconnect(configuration.getInitialReconnectDelay());
                }
            }
        };
    }

    @Override
    protected void doStart() throws Exception {
        super.doStart();
        
        if (!getConfiguration().isLazySessionCreation()) {
            if (connectLock.tryLock()) {
                try {
                    session = createSession();
                } finally {
                    connectLock.unlock();
                }
            }
        }
    }

    private SMPPSession createSession() throws IOException {
        LOG.debug("Connecting to: " + getEndpoint().getConnectionString() + "...");
        
        SMPPSession session = createSMPPSession();
        session.setEnquireLinkTimer(this.configuration.getEnquireLinkTimer());
        session.setTransactionTimer(this.configuration.getTransactionTimer());
        session.addSessionStateListener(internalSessionStateListener);
        session.connectAndBind(
                this.configuration.getHost(),
                this.configuration.getPort(),
                new BindParameter(
                        BindType.BIND_TX,
                        this.configuration.getSystemId(),
                        this.configuration.getPassword(), 
                        this.configuration.getSystemType(),
                        TypeOfNumber.valueOf(configuration.getTypeOfNumber()),
                        NumberingPlanIndicator.valueOf(configuration.getNumberingPlanIndicator()),
                        ""));
        
        LOG.info("Connected to: " + getEndpoint().getConnectionString());
        
        return session;
    }

    /**
     * Factory method to easily instantiate a mock SMPPSession
     * 
     * @return the SMPPSession
     */
    SMPPSession createSMPPSession() {
        return new SMPPSession(new SynchronizedPDUSender(new DefaultPDUSender(
                new DefaultComposer())), new DefaultPDUReader(), SmppConnectionFactory
                .getInstance(configuration));
    }

    public void process(Exchange exchange) throws Exception {
        if (session == null) {
            if (this.configuration.isLazySessionCreation()) {
                if (connectLock.tryLock()) {
                    try {
                        if (session == null) {
                            // set the system id and password with which we will try to connect to the SMSC
                            Message in = exchange.getIn();
                            String systemId = in.getHeader(SmppConstants.SYSTEM_ID, String.class);
                            String password = in.getHeader(SmppConstants.PASSWORD, String.class);
                            if (systemId != null && password != null) {
                                log.info("using the system id '{}' to connect to the SMSC...", systemId);
                                this.configuration.setSystemId(systemId);
                                this.configuration.setPassword(password);
                            }
                            session = createSession();
                        }
                    } finally {
                        connectLock.unlock();
                    }
                }
            }
        }
        
        // only possible by trying to reconnect 
        if (this.session == null) {
            throw new IOException("Lost connection to " + getEndpoint().getConnectionString() + " and yet not reconnected");
        }
        
        SmppCommand command = getEndpoint().getBinding().createSmppCommand(session, exchange);
        command.execute(exchange);
    }

    @Override
    protected void doStop() throws Exception {
        LOG.debug("Disconnecting from: " + getEndpoint().getConnectionString() + "...");

        super.doStop();
        closeSession();

        LOG.info("Disconnected from: " + getEndpoint().getConnectionString());
    }
    
    private void closeSession() {
        if (session != null) {
            session.removeSessionStateListener(this.internalSessionStateListener);
            // remove this hack after http://code.google.com/p/jsmpp/issues/detail?id=93 is fixed
            try {
                Thread.sleep(1000);
                session.unbindAndClose();
            } catch (Exception e) {
                LOG.warn("Could not close session " + session);
            }
            session = null;
        }
    }

    private void reconnect(final long initialReconnectDelay) {
        if (connectLock.tryLock()) {
            try {
                Runnable r = new Runnable() {
                    public void run() {
                        boolean reconnected = false;
                        
                        LOG.info("Schedule reconnect after " + initialReconnectDelay + " millis");
                        try {
                            Thread.sleep(initialReconnectDelay);
                        } catch (InterruptedException e) {
                        }

                        int attempt = 0;
                        while (!(isStopping() || isStopped()) && (session == null || session.getSessionState().equals(SessionState.CLOSED))
<<<<<<< HEAD
                        		&& attempt < configuration.getMaxReconnect()) {
=======
                                && attempt < configuration.getMaxReconnect()) {
>>>>>>> a9d34dc8
                            try {
                                attempt++;
                                LOG.info("Trying to reconnect to {} - attempt #", getEndpoint().getConnectionString(), attempt);
                                session = createSession();
                                reconnected = true;
                            } catch (IOException e) {
                                LOG.warn("Failed to reconnect to {}", getEndpoint().getConnectionString());
                                closeSession();
                                try {
                                    Thread.sleep(configuration.getReconnectDelay());
                                } catch (InterruptedException ee) {
                                }
                            }
                        }
                        
                        if (reconnected) {
                            LOG.info("Reconnected to " + getEndpoint().getConnectionString());                        
                        }
                    }
                };
                
                Thread t = new Thread(r);
                t.start(); 
                t.join();
            } catch (InterruptedException e) {
                // noop
            }  finally {
                connectLock.unlock();
            }
        }
    }
    
    @Override
    public SmppEndpoint getEndpoint() {
        return (SmppEndpoint) super.getEndpoint();
    }

    /**
     * Returns the smppConfiguration for this producer
     * 
     * @return the configuration
     */
    public SmppConfiguration getConfiguration() {
        return configuration;
    }

    @Override
    public String toString() {
        return "SmppProducer[" + getEndpoint().getConnectionString() + "]";
    }
}<|MERGE_RESOLUTION|>--- conflicted
+++ resolved
@@ -1,248 +1,244 @@
-/**
- * Licensed to the Apache Software Foundation (ASF) under one or more
- * contributor license agreements.  See the NOTICE file distributed with
- * this work for additional information regarding copyright ownership.
- * The ASF licenses this file to You under the Apache License, Version 2.0
- * (the "License"); you may not use this file except in compliance with
- * the License.  You may obtain a copy of the License at
- *
- *      http://www.apache.org/licenses/LICENSE-2.0
- *
- * Unless required by applicable law or agreed to in writing, software
- * distributed under the License is distributed on an "AS IS" BASIS,
- * WITHOUT WARRANTIES OR CONDITIONS OF ANY KIND, either express or implied.
- * See the License for the specific language governing permissions and
- * limitations under the License.
- */
-package org.apache.camel.component.smpp;
-
-import java.io.IOException;
-import java.util.concurrent.locks.ReentrantLock;
-
-import org.apache.camel.Exchange;
-import org.apache.camel.Message;
-import org.apache.camel.impl.DefaultProducer;
-import org.jsmpp.DefaultPDUReader;
-import org.jsmpp.DefaultPDUSender;
-import org.jsmpp.SynchronizedPDUSender;
-import org.jsmpp.bean.BindType;
-import org.jsmpp.bean.NumberingPlanIndicator;
-import org.jsmpp.bean.TypeOfNumber;
-import org.jsmpp.extra.SessionState;
-import org.jsmpp.session.BindParameter;
-import org.jsmpp.session.SMPPSession;
-import org.jsmpp.session.Session;
-import org.jsmpp.session.SessionStateListener;
-import org.jsmpp.util.DefaultComposer;
-import org.slf4j.Logger;
-import org.slf4j.LoggerFactory;
-
-/**
- * An implementation of @{link Producer} which use the SMPP protocol
- */
-public class SmppProducer extends DefaultProducer {
-
-    private static final Logger LOG = LoggerFactory.getLogger(SmppProducer.class);
-
-    private SmppConfiguration configuration;
-    private SMPPSession session;
-    private SessionStateListener internalSessionStateListener;
-    private final ReentrantLock connectLock = new ReentrantLock();
-
-    public SmppProducer(SmppEndpoint endpoint, SmppConfiguration config) {
-        super(endpoint);
-        this.configuration = config;
-        this.internalSessionStateListener = new SessionStateListener() {
-            @Override
-            public void onStateChange(SessionState newState, SessionState oldState, Session source) {
-                if (configuration.getSessionStateListener() != null) {
-                    configuration.getSessionStateListener().onStateChange(newState, oldState, source);
-                }
-                
-                if (newState.equals(SessionState.CLOSED)) {
-                    LOG.warn("Lost connection to: {} - trying to reconnect...", getEndpoint().getConnectionString());
-                    closeSession();
-                    reconnect(configuration.getInitialReconnectDelay());
-                }
-            }
-        };
-    }
-
-    @Override
-    protected void doStart() throws Exception {
-        super.doStart();
-        
-        if (!getConfiguration().isLazySessionCreation()) {
-            if (connectLock.tryLock()) {
-                try {
-                    session = createSession();
-                } finally {
-                    connectLock.unlock();
-                }
-            }
-        }
-    }
-
-    private SMPPSession createSession() throws IOException {
-        LOG.debug("Connecting to: " + getEndpoint().getConnectionString() + "...");
-        
-        SMPPSession session = createSMPPSession();
-        session.setEnquireLinkTimer(this.configuration.getEnquireLinkTimer());
-        session.setTransactionTimer(this.configuration.getTransactionTimer());
-        session.addSessionStateListener(internalSessionStateListener);
-        session.connectAndBind(
-                this.configuration.getHost(),
-                this.configuration.getPort(),
-                new BindParameter(
-                        BindType.BIND_TX,
-                        this.configuration.getSystemId(),
-                        this.configuration.getPassword(), 
-                        this.configuration.getSystemType(),
-                        TypeOfNumber.valueOf(configuration.getTypeOfNumber()),
-                        NumberingPlanIndicator.valueOf(configuration.getNumberingPlanIndicator()),
-                        ""));
-        
-        LOG.info("Connected to: " + getEndpoint().getConnectionString());
-        
-        return session;
-    }
-
-    /**
-     * Factory method to easily instantiate a mock SMPPSession
-     * 
-     * @return the SMPPSession
-     */
-    SMPPSession createSMPPSession() {
-        return new SMPPSession(new SynchronizedPDUSender(new DefaultPDUSender(
-                new DefaultComposer())), new DefaultPDUReader(), SmppConnectionFactory
-                .getInstance(configuration));
-    }
-
-    public void process(Exchange exchange) throws Exception {
-        if (session == null) {
-            if (this.configuration.isLazySessionCreation()) {
-                if (connectLock.tryLock()) {
-                    try {
-                        if (session == null) {
-                            // set the system id and password with which we will try to connect to the SMSC
-                            Message in = exchange.getIn();
-                            String systemId = in.getHeader(SmppConstants.SYSTEM_ID, String.class);
-                            String password = in.getHeader(SmppConstants.PASSWORD, String.class);
-                            if (systemId != null && password != null) {
-                                log.info("using the system id '{}' to connect to the SMSC...", systemId);
-                                this.configuration.setSystemId(systemId);
-                                this.configuration.setPassword(password);
-                            }
-                            session = createSession();
-                        }
-                    } finally {
-                        connectLock.unlock();
-                    }
-                }
-            }
-        }
-        
-        // only possible by trying to reconnect 
-        if (this.session == null) {
-            throw new IOException("Lost connection to " + getEndpoint().getConnectionString() + " and yet not reconnected");
-        }
-        
-        SmppCommand command = getEndpoint().getBinding().createSmppCommand(session, exchange);
-        command.execute(exchange);
-    }
-
-    @Override
-    protected void doStop() throws Exception {
-        LOG.debug("Disconnecting from: " + getEndpoint().getConnectionString() + "...");
-
-        super.doStop();
-        closeSession();
-
-        LOG.info("Disconnected from: " + getEndpoint().getConnectionString());
-    }
-    
-    private void closeSession() {
-        if (session != null) {
-            session.removeSessionStateListener(this.internalSessionStateListener);
-            // remove this hack after http://code.google.com/p/jsmpp/issues/detail?id=93 is fixed
-            try {
-                Thread.sleep(1000);
-                session.unbindAndClose();
-            } catch (Exception e) {
-                LOG.warn("Could not close session " + session);
-            }
-            session = null;
-        }
-    }
-
-    private void reconnect(final long initialReconnectDelay) {
-        if (connectLock.tryLock()) {
-            try {
-                Runnable r = new Runnable() {
-                    public void run() {
-                        boolean reconnected = false;
-                        
-                        LOG.info("Schedule reconnect after " + initialReconnectDelay + " millis");
-                        try {
-                            Thread.sleep(initialReconnectDelay);
-                        } catch (InterruptedException e) {
-                        }
-
-                        int attempt = 0;
-                        while (!(isStopping() || isStopped()) && (session == null || session.getSessionState().equals(SessionState.CLOSED))
-<<<<<<< HEAD
-                        		&& attempt < configuration.getMaxReconnect()) {
-=======
-                                && attempt < configuration.getMaxReconnect()) {
->>>>>>> a9d34dc8
-                            try {
-                                attempt++;
-                                LOG.info("Trying to reconnect to {} - attempt #", getEndpoint().getConnectionString(), attempt);
-                                session = createSession();
-                                reconnected = true;
-                            } catch (IOException e) {
-                                LOG.warn("Failed to reconnect to {}", getEndpoint().getConnectionString());
-                                closeSession();
-                                try {
-                                    Thread.sleep(configuration.getReconnectDelay());
-                                } catch (InterruptedException ee) {
-                                }
-                            }
-                        }
-                        
-                        if (reconnected) {
-                            LOG.info("Reconnected to " + getEndpoint().getConnectionString());                        
-                        }
-                    }
-                };
-                
-                Thread t = new Thread(r);
-                t.start(); 
-                t.join();
-            } catch (InterruptedException e) {
-                // noop
-            }  finally {
-                connectLock.unlock();
-            }
-        }
-    }
-    
-    @Override
-    public SmppEndpoint getEndpoint() {
-        return (SmppEndpoint) super.getEndpoint();
-    }
-
-    /**
-     * Returns the smppConfiguration for this producer
-     * 
-     * @return the configuration
-     */
-    public SmppConfiguration getConfiguration() {
-        return configuration;
-    }
-
-    @Override
-    public String toString() {
-        return "SmppProducer[" + getEndpoint().getConnectionString() + "]";
-    }
-}+/**
+ * Licensed to the Apache Software Foundation (ASF) under one or more
+ * contributor license agreements.  See the NOTICE file distributed with
+ * this work for additional information regarding copyright ownership.
+ * The ASF licenses this file to You under the Apache License, Version 2.0
+ * (the "License"); you may not use this file except in compliance with
+ * the License.  You may obtain a copy of the License at
+ *
+ *      http://www.apache.org/licenses/LICENSE-2.0
+ *
+ * Unless required by applicable law or agreed to in writing, software
+ * distributed under the License is distributed on an "AS IS" BASIS,
+ * WITHOUT WARRANTIES OR CONDITIONS OF ANY KIND, either express or implied.
+ * See the License for the specific language governing permissions and
+ * limitations under the License.
+ */
+package org.apache.camel.component.smpp;
+
+import java.io.IOException;
+import java.util.concurrent.locks.ReentrantLock;
+
+import org.apache.camel.Exchange;
+import org.apache.camel.Message;
+import org.apache.camel.impl.DefaultProducer;
+import org.jsmpp.DefaultPDUReader;
+import org.jsmpp.DefaultPDUSender;
+import org.jsmpp.SynchronizedPDUSender;
+import org.jsmpp.bean.BindType;
+import org.jsmpp.bean.NumberingPlanIndicator;
+import org.jsmpp.bean.TypeOfNumber;
+import org.jsmpp.extra.SessionState;
+import org.jsmpp.session.BindParameter;
+import org.jsmpp.session.SMPPSession;
+import org.jsmpp.session.Session;
+import org.jsmpp.session.SessionStateListener;
+import org.jsmpp.util.DefaultComposer;
+import org.slf4j.Logger;
+import org.slf4j.LoggerFactory;
+
+/**
+ * An implementation of @{link Producer} which use the SMPP protocol
+ */
+public class SmppProducer extends DefaultProducer {
+
+    private static final Logger LOG = LoggerFactory.getLogger(SmppProducer.class);
+
+    private SmppConfiguration configuration;
+    private SMPPSession session;
+    private SessionStateListener internalSessionStateListener;
+    private final ReentrantLock connectLock = new ReentrantLock();
+
+    public SmppProducer(SmppEndpoint endpoint, SmppConfiguration config) {
+        super(endpoint);
+        this.configuration = config;
+        this.internalSessionStateListener = new SessionStateListener() {
+            @Override
+            public void onStateChange(SessionState newState, SessionState oldState, Session source) {
+                if (configuration.getSessionStateListener() != null) {
+                    configuration.getSessionStateListener().onStateChange(newState, oldState, source);
+                }
+                
+                if (newState.equals(SessionState.CLOSED)) {
+                    LOG.warn("Lost connection to: {} - trying to reconnect...", getEndpoint().getConnectionString());
+                    closeSession();
+                    reconnect(configuration.getInitialReconnectDelay());
+                }
+            }
+        };
+    }
+
+    @Override
+    protected void doStart() throws Exception {
+        super.doStart();
+        
+        if (!getConfiguration().isLazySessionCreation()) {
+            if (connectLock.tryLock()) {
+                try {
+                    session = createSession();
+                } finally {
+                    connectLock.unlock();
+                }
+            }
+        }
+    }
+
+    private SMPPSession createSession() throws IOException {
+        LOG.debug("Connecting to: " + getEndpoint().getConnectionString() + "...");
+        
+        SMPPSession session = createSMPPSession();
+        session.setEnquireLinkTimer(this.configuration.getEnquireLinkTimer());
+        session.setTransactionTimer(this.configuration.getTransactionTimer());
+        session.addSessionStateListener(internalSessionStateListener);
+        session.connectAndBind(
+                this.configuration.getHost(),
+                this.configuration.getPort(),
+                new BindParameter(
+                        BindType.BIND_TX,
+                        this.configuration.getSystemId(),
+                        this.configuration.getPassword(), 
+                        this.configuration.getSystemType(),
+                        TypeOfNumber.valueOf(configuration.getTypeOfNumber()),
+                        NumberingPlanIndicator.valueOf(configuration.getNumberingPlanIndicator()),
+                        ""));
+        
+        LOG.info("Connected to: " + getEndpoint().getConnectionString());
+        
+        return session;
+    }
+
+    /**
+     * Factory method to easily instantiate a mock SMPPSession
+     * 
+     * @return the SMPPSession
+     */
+    SMPPSession createSMPPSession() {
+        return new SMPPSession(new SynchronizedPDUSender(new DefaultPDUSender(
+                new DefaultComposer())), new DefaultPDUReader(), SmppConnectionFactory
+                .getInstance(configuration));
+    }
+
+    public void process(Exchange exchange) throws Exception {
+        if (session == null) {
+            if (this.configuration.isLazySessionCreation()) {
+                if (connectLock.tryLock()) {
+                    try {
+                        if (session == null) {
+                            // set the system id and password with which we will try to connect to the SMSC
+                            Message in = exchange.getIn();
+                            String systemId = in.getHeader(SmppConstants.SYSTEM_ID, String.class);
+                            String password = in.getHeader(SmppConstants.PASSWORD, String.class);
+                            if (systemId != null && password != null) {
+                                log.info("using the system id '{}' to connect to the SMSC...", systemId);
+                                this.configuration.setSystemId(systemId);
+                                this.configuration.setPassword(password);
+                            }
+                            session = createSession();
+                        }
+                    } finally {
+                        connectLock.unlock();
+                    }
+                }
+            }
+        }
+        
+        // only possible by trying to reconnect 
+        if (this.session == null) {
+            throw new IOException("Lost connection to " + getEndpoint().getConnectionString() + " and yet not reconnected");
+        }
+        
+        SmppCommand command = getEndpoint().getBinding().createSmppCommand(session, exchange);
+        command.execute(exchange);
+    }
+
+    @Override
+    protected void doStop() throws Exception {
+        LOG.debug("Disconnecting from: " + getEndpoint().getConnectionString() + "...");
+
+        super.doStop();
+        closeSession();
+
+        LOG.info("Disconnected from: " + getEndpoint().getConnectionString());
+    }
+    
+    private void closeSession() {
+        if (session != null) {
+            session.removeSessionStateListener(this.internalSessionStateListener);
+            // remove this hack after http://code.google.com/p/jsmpp/issues/detail?id=93 is fixed
+            try {
+                Thread.sleep(1000);
+                session.unbindAndClose();
+            } catch (Exception e) {
+                LOG.warn("Could not close session " + session);
+            }
+            session = null;
+        }
+    }
+
+    private void reconnect(final long initialReconnectDelay) {
+        if (connectLock.tryLock()) {
+            try {
+                Runnable r = new Runnable() {
+                    public void run() {
+                        boolean reconnected = false;
+                        
+                        LOG.info("Schedule reconnect after " + initialReconnectDelay + " millis");
+                        try {
+                            Thread.sleep(initialReconnectDelay);
+                        } catch (InterruptedException e) {
+                        }
+
+                        int attempt = 0;
+                        while (!(isStopping() || isStopped()) && (session == null || session.getSessionState().equals(SessionState.CLOSED))
+                        		&& attempt < configuration.getMaxReconnect()) {
+                            try {
+                                attempt++;
+                                LOG.info("Trying to reconnect to {} - attempt #", getEndpoint().getConnectionString(), attempt);
+                                session = createSession();
+                                reconnected = true;
+                            } catch (IOException e) {
+                                LOG.warn("Failed to reconnect to {}", getEndpoint().getConnectionString());
+                                closeSession();
+                                try {
+                                    Thread.sleep(configuration.getReconnectDelay());
+                                } catch (InterruptedException ee) {
+                                }
+                            }
+                        }
+                        
+                        if (reconnected) {
+                            LOG.info("Reconnected to " + getEndpoint().getConnectionString());                        
+                        }
+                    }
+                };
+                
+                Thread t = new Thread(r);
+                t.start(); 
+                t.join();
+            } catch (InterruptedException e) {
+                // noop
+            }  finally {
+                connectLock.unlock();
+            }
+        }
+    }
+    
+    @Override
+    public SmppEndpoint getEndpoint() {
+        return (SmppEndpoint) super.getEndpoint();
+    }
+
+    /**
+     * Returns the smppConfiguration for this producer
+     * 
+     * @return the configuration
+     */
+    public SmppConfiguration getConfiguration() {
+        return configuration;
+    }
+
+    @Override
+    public String toString() {
+        return "SmppProducer[" + getEndpoint().getConnectionString() + "]";
+    }
+}