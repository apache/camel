/*
 * Licensed to the Apache Software Foundation (ASF) under one or more
 * contributor license agreements.  See the NOTICE file distributed with
 * this work for additional information regarding copyright ownership.
 * The ASF licenses this file to You under the Apache License, Version 2.0
 * (the "License"); you may not use this file except in compliance with
 * the License.  You may obtain a copy of the License at
 *
 *      http://www.apache.org/licenses/LICENSE-2.0
 *
 * Unless required by applicable law or agreed to in writing, software
 * distributed under the License is distributed on an "AS IS" BASIS,
 * WITHOUT WARRANTIES OR CONDITIONS OF ANY KIND, either express or implied.
 * See the License for the specific language governing permissions and
 * limitations under the License.
 */
package org.apache.camel.component.pulsar.configuration;

import org.apache.camel.component.pulsar.utils.consumers.SubscriptionType;
import org.apache.camel.spi.UriParam;
import org.apache.camel.spi.UriParams;
import org.apache.pulsar.client.api.CompressionType;

import java.util.concurrent.TimeUnit;

import static org.apache.camel.component.pulsar.utils.consumers.SubscriptionType.EXCLUSIVE;

@UriParams
public class PulsarConfiguration {

    @UriParam(label = "consumer", defaultValue = "subs")
    private String subscriptionName = "subs";
    @UriParam(label = "consumer", defaultValue = "EXCLUSIVE")
    private SubscriptionType subscriptionType = EXCLUSIVE;
    @UriParam(label = "consumer", defaultValue = "1")
    private int numberOfConsumers = 1;
    @UriParam(label = "consumer", defaultValue = "10")
    private int consumerQueueSize = 10;
    @UriParam(label = "consumer", defaultValue = "sole-consumer")
    private String consumerName = "sole-consumer";
    @UriParam(label = "producer", defaultValue = "default-producer")
    private String producerName = "default-producer";
    @UriParam(label = "consumer", defaultValue = "cons")
    private String consumerNamePrefix = "cons";
<<<<<<< HEAD
    @UriParam(label = "producer", description = "Send timeout in milliseconds", defaultValue = "30000")
    private int sendTimeoutMs = 30000;
    @UriParam(label = "producer", description = "Whether to block the producing thread if pending messages queue is full or to throw a ProducerQueueIsFullError", defaultValue = "false")
    private boolean blockIfQueueFull = false;
    @UriParam(label = "producer", description = "Size of the pending massages queue. When the queue is full, by default, any further sends will fail unless blockIfQueueFull=true", defaultValue = "1000")
    private int maxPendingMessages = 1000;
    @UriParam(label = "producer", description = "The maximum number of pending messages for partitioned topics. The maxPendingMessages value will be reduced if (number of partitions * maxPendingMessages) exceeds this value. Partitioned topics have a pending message queue for each partition.", defaultValue = "50000")
    private int maxPendingMessagesAcrossPartitions = 50000;
    @UriParam(label = "producer", description = "The maximum time period within which the messages sent will be batched if batchingEnabled is true.", defaultValue = "1000")
    private long batchingMaxPublishDelayMicros = TimeUnit.MILLISECONDS.toMicros(1);
    @UriParam(label = "producer", description = "The maximum size to batch messages.", defaultValue = "1000")
    private int batchingMaxMessages = 1000;
    @UriParam(label = "producer", description = "Control whether automatic batching of messages is enabled for the producer.", defaultValue = "true")
    private boolean batchingEnabled = true;
    @UriParam(label = "producer", description = "The first message published will have a sequence Id of initialSequenceId  1.", defaultValue = "-1")
    private long initialSequenceId = -1;
    @UriParam(label = "producer", description = "Compression type to use, defaults to NONE from [NONE, LZ4, ZLIB]", defaultValue = "NONE")
    private CompressionType compressionType = CompressionType.NONE;

=======
    @UriParam(label = "consumer", defaultValue = "false")
    private boolean allowManualAcknowledgement;
    @UriParam(label = "consumer", defaultValue = "10000")
    private long ackTimeoutMillis = 10000;
    @UriParam(label = "consumer", defaultValue = "100")
    private long ackGroupTimeMillis = 100;
>>>>>>> 7b3eb706

    public String getSubscriptionName() {
        return subscriptionName;
    }

    /**
     * Name of the subscription to use
     */
    public void setSubscriptionName(String subscriptionName) {
        this.subscriptionName = subscriptionName;
    }

    public SubscriptionType getSubscriptionType() {
        return subscriptionType;
    }

    /**
     * Type of the subscription [EXCLUSIVE|SHARED|FAILOVER], defaults to EXCLUSIVE
     */
    public void setSubscriptionType(SubscriptionType subscriptionType) {
        this.subscriptionType = subscriptionType;
    }

    public int getNumberOfConsumers() {
        return numberOfConsumers;
    }

    /**
     * Number of consumers - defaults to 1
     */
    public void setNumberOfConsumers(int numberOfConsumers) {
        this.numberOfConsumers = numberOfConsumers;
    }

    public int getConsumerQueueSize() {
        return consumerQueueSize;
    }

    /**
     * Size of the consumer queue - defaults to 10
     */
    public void setConsumerQueueSize(int consumerQueueSize) {
        this.consumerQueueSize = consumerQueueSize;
    }

    public String getConsumerName() {
        return consumerName;
    }

    /**
     * Name of the consumer when subscription is EXCLUSIVE
     */
    public void setConsumerName(String consumerName) {
        this.consumerName = consumerName;
    }

    public String getProducerName() {
        return producerName;
    }

    /**
     * Name of the producer
     */
    public void setProducerName(String producerName) {
        this.producerName = producerName;
    }

    public String getConsumerNamePrefix() {
        return consumerNamePrefix;
    }

    /**
     * Prefix to add to consumer names when a SHARED or FAILOVER subscription is used
     */
    public void setConsumerNamePrefix(String consumerNamePrefix) {
        this.consumerNamePrefix = consumerNamePrefix;
    }

<<<<<<< HEAD
    /**
      * Send timeout in milliseconds.
      * Defaults to 30,000ms (30 seconds)
     */
    public void setSendTimeoutMs(int sendTimeoutMs) {
        this.sendTimeoutMs = sendTimeoutMs;
    }

    public int getSendTimeoutMs() {
        return sendTimeoutMs;
    }

    /**
     * Set whether the send and asyncSend operations should block when the outgoing message queue is full.
     * If set to false, send operations will immediately fail with ProducerQueueIsFullError when there is no space left
     * in the pending queue.
     * Default is false.
     */
    public void setBlockIfQueueFull(boolean blockIfQueueFull) {
        this.blockIfQueueFull = blockIfQueueFull;
    }

    public boolean isBlockIfQueueFull() {
        return blockIfQueueFull;
    }

    /**
     * Set the max size of the queue holding the messages pending to receive an acknowledgment from the broker.
     * Default is 1000.
     */
    public void setMaxPendingMessages(int maxPendingMessages) {
        this.maxPendingMessages = maxPendingMessages;
    }

    public int getMaxPendingMessages() {
        return maxPendingMessages;
    }

    /**
     * Set the number of max pending messages across all the partitions.
     * Default is 50000.
     */
    public void setMaxPendingMessagesAcrossPartitions(int maxPendingMessagesAcrossPartitions) {
        this.maxPendingMessagesAcrossPartitions = maxPendingMessagesAcrossPartitions;
    }

    public int getMaxPendingMessagesAcrossPartitions() {
        return maxPendingMessagesAcrossPartitions;
    }

    /**
     * Set the time period within which the messages sent will be batched if batch messages are
     * enabled. If set to a non zero value, messages will be queued until either:
     * <ul>
     *  <li>this time interval expires</li>
     *  <li>the max number of messages in a batch is reached
     * </ul>
     * Default is 1ms.
     */
    public void setBatchingMaxPublishDelayMicros(long batchingMaxPublishDelayMicros) {
        this.batchingMaxPublishDelayMicros = batchingMaxPublishDelayMicros;
    }

    public long getBatchingMaxPublishDelayMicros() {
        return batchingMaxPublishDelayMicros;
    }

    /**
     * Set the maximum number of messages permitted in a batch.
     * Default 1,000.
     */
    public void setBatchingMaxMessages(int batchingMaxMessages) {
        this.batchingMaxMessages = batchingMaxMessages;
    }

    public int getBatchingMaxMessages() {
        return batchingMaxMessages;
    }

    /**
     * Control whether automatic batching of messages is enabled for the producer.
     * Default is true.
     */
    public void setBatchingEnabled(boolean batchingEnabled) {
        this.batchingEnabled = batchingEnabled;
    }

    public boolean isBatchingEnabled() {
        return batchingEnabled;
    }

    /**
     * Set the baseline for the sequence ids for messages published by the producer.
     * First message will be using (initialSequenceId  1) as its sequence id and subsequent messages will be assigned
     * incremental sequence ids, if not otherwise specified.
     */
    public void setInitialSequenceId(long initialSequenceId) {
        this.initialSequenceId = initialSequenceId;
    }

    public long getInitialSequenceId() {
        return initialSequenceId;
    }

    /**
     *
     * Set the compression type for the producer.
     * Supported compression types are:
     * <ul>
     *  <li>NONE: No compression</li>
     *  <li>LZ4: Compress with LZ4 algorithm. Faster but lower compression than ZLib</li>
     *  <li>ZLI: Standard ZLib compression</li>
     * </ul>
     * Default is NONE
     */
    public void setCompressionType(String compressionType) {
        this.compressionType = CompressionType.valueOf(compressionType.toUpperCase());
    }

    public CompressionType getCompressionType() {
        return compressionType;
=======
    public boolean isAllowManualAcknowledgement() {
        return allowManualAcknowledgement;
    }

    /**
     * Whether to allow manual message acknowledgements.
     * <p/>
     * If this option is enabled, then messages are not immediately acknowledged after being consumed.
     * Instead, an instance of {@link PulsarMessageReceipt} is stored as a header on the {@link org.apache.camel.Exchange}.
     * Messages can then be acknowledged using {@link PulsarMessageReceipt} at any time before the ackTimeout occurs.
     */
    public void setAllowManualAcknowledgement(boolean allowManualAcknowledgement) {
        this.allowManualAcknowledgement = allowManualAcknowledgement;
    }

    public long getAckTimeoutMillis() {
        return ackTimeoutMillis;
    }

    /**
     * Timeout for unacknowledged messages in milliseconds - defaults to 10000
     */
    public void setAckTimeoutMillis(long ackTimeoutMillis) {
        this.ackTimeoutMillis = ackTimeoutMillis;
    }

    public long getAckGroupTimeMillis() {
        return ackGroupTimeMillis;
    }

    /**
     * Group the consumer acknowledgments for the specified time in milliseconds - defaults to 100
     */
    public void setAckGroupTimeMillis(long ackGroupTimeMillis) {
        this.ackGroupTimeMillis = ackGroupTimeMillis;
>>>>>>> 7b3eb706
    }
}<|MERGE_RESOLUTION|>--- conflicted
+++ resolved
@@ -42,7 +42,6 @@
     private String producerName = "default-producer";
     @UriParam(label = "consumer", defaultValue = "cons")
     private String consumerNamePrefix = "cons";
-<<<<<<< HEAD
     @UriParam(label = "producer", description = "Send timeout in milliseconds", defaultValue = "30000")
     private int sendTimeoutMs = 30000;
     @UriParam(label = "producer", description = "Whether to block the producing thread if pending messages queue is full or to throw a ProducerQueueIsFullError", defaultValue = "false")
@@ -61,15 +60,12 @@
     private long initialSequenceId = -1;
     @UriParam(label = "producer", description = "Compression type to use, defaults to NONE from [NONE, LZ4, ZLIB]", defaultValue = "NONE")
     private CompressionType compressionType = CompressionType.NONE;
-
-=======
     @UriParam(label = "consumer", defaultValue = "false")
     private boolean allowManualAcknowledgement;
     @UriParam(label = "consumer", defaultValue = "10000")
     private long ackTimeoutMillis = 10000;
     @UriParam(label = "consumer", defaultValue = "100")
     private long ackGroupTimeMillis = 100;
->>>>>>> 7b3eb706
 
     public String getSubscriptionName() {
         return subscriptionName;
@@ -148,7 +144,6 @@
         this.consumerNamePrefix = consumerNamePrefix;
     }
 
-<<<<<<< HEAD
     /**
       * Send timeout in milliseconds.
       * Defaults to 30,000ms (30 seconds)
@@ -270,7 +265,8 @@
 
     public CompressionType getCompressionType() {
         return compressionType;
-=======
+    }
+
     public boolean isAllowManualAcknowledgement() {
         return allowManualAcknowledgement;
     }
@@ -306,6 +302,5 @@
      */
     public void setAckGroupTimeMillis(long ackGroupTimeMillis) {
         this.ackGroupTimeMillis = ackGroupTimeMillis;
->>>>>>> 7b3eb706
     }
 }