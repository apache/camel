--- conflicted
+++ resolved
@@ -30,9 +30,6 @@
 
         setProperties(configuration, parameters);
 
-<<<<<<< HEAD
-        return PulsarEndpoint.create(configuration, configuration.getPulsarClient(), uri, this);
-=======
         if(autoConfiguration != null) {
             autoConfiguration.ensureNameSpaceAndTenant(path);
         }
@@ -53,8 +50,5 @@
 
     public void setAutoConfiguration(AutoConfiguration autoConfiguration) {
         this.autoConfiguration = autoConfiguration;
->>>>>>> 9eb94719
     }
-
-
 }