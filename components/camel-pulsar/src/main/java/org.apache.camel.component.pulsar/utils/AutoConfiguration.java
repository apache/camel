--- conflicted
+++ resolved
@@ -30,46 +30,28 @@
 import org.slf4j.Logger;
 import org.slf4j.LoggerFactory;
 
-<<<<<<< HEAD
-@UriParams
-public class AutoConfiguration {
-
-    private static final Logger LOGGER = LoggerFactory.getLogger(AutoConfiguration.class);
-    private static final Pattern pattern = Pattern.compile("^(?<namespace>(?<tenant>.+)/.+)/.+$");
-
-    @UriParam(label = "admin", description = "The Pulsar Admin client Bean")
-=======
-import java.util.List;
-import java.util.regex.Matcher;
-import java.util.regex.Pattern;
-
 /**
  * What is the purpose of this? Needs documentation here
  */
+@UriParams
 public class AutoConfiguration {
 
     private static final Logger LOGGER = LoggerFactory.getLogger(AutoConfiguration.class);
     private static final Pattern URI_PATTERN = Pattern.compile("^(?<namespace>(?<tenant>.+)/.+)/.+$");
 
->>>>>>> 12dbf88a
+    @UriParam(label = "admin", description = "The Pulsar Admin client Bean")
     private PulsarAdmin pulsarAdmin;
 
     public AutoConfiguration(PulsarAdmin pulsarAdmin) {
         setPulsarAdmin(pulsarAdmin);
     }
 
-<<<<<<< HEAD
     public AutoConfiguration() {
     }
 
     public void ensureNameSpaceAndTenant(String path) {
-        if (pulsarAdmin != null) {
-            Matcher matcher = pattern.matcher(path);
-=======
-    public void ensureNameSpaceAndTenant(String path) {
-        if(pulsarAdmin != null && adminConfiguration != null && adminConfiguration.isAutoCreateAllowed()) {
+        if(pulsarAdmin != null) {
             Matcher matcher = URI_PATTERN.matcher(path);
->>>>>>> 12dbf88a
             if (matcher.matches()) {
                 String tenant = matcher.group("tenant");
                 String namespace = matcher.group("namespace");
