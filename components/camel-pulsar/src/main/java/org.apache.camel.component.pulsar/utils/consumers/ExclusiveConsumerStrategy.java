--- conflicted
+++ resolved
@@ -49,12 +49,9 @@
         try {
             return Collections.singletonList(builder.subscriptionType(SubscriptionType.Exclusive).subscribe());
         } catch (PulsarClientException exception) {
-<<<<<<< HEAD
             LOGGER.error("An error occurred when creating the consumer {}", exception);
-=======
             // TODO what is the purpose of the retry policy?
             // I'm assuming that when it is implemented, the return emptyList will be removed?
->>>>>>> b818381e
             retryPolicy.retry();
             return Collections.emptyList();
         }
