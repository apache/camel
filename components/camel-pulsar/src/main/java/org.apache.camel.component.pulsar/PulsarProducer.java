/**
 * Licensed to the Apache Software Foundation (ASF) under one or more contributor license agreements.  See the NOTICE file distributed with this work for additional information regarding copyright ownership. The ASF licenses this file to
 * You under the Apache License, Version 2.0 (the "License"); you may not use this file except in compliance with the License.  You may obtain a copy of the License at
 *
 * http://www.apache.org/licenses/LICENSE-2.0
 *
 * Unless required by applicable law or agreed to in writing, software distributed under the License is distributed on an "AS IS" BASIS, WITHOUT WARRANTIES OR CONDITIONS OF ANY KIND, either express or implied. See the License for the
 * specific language governing permissions and limitations under the License.
 */
package org.apache.camel.component.pulsar;

import static org.apache.camel.component.pulsar.utils.PulsarUtils.createProducer;
import static org.apache.camel.component.pulsar.utils.PulsarUtils.stopProducer;

import java.util.LinkedList;
import java.util.Queue;
import org.apache.camel.Exchange;
import org.apache.camel.Message;
import org.apache.camel.NoTypeConversionAvailableException;
import org.apache.camel.TypeConversionException;
import org.apache.camel.component.pulsar.utils.message.PulsarMessageUtils;
import org.apache.camel.impl.DefaultProducer;
import org.apache.pulsar.client.api.Producer;
import org.slf4j.Logger;
import org.slf4j.LoggerFactory;

public class PulsarProducer extends DefaultProducer {

    private static final Logger LOGGER = LoggerFactory.getLogger(PulsarProducer.class);

    private Queue<Producer<byte[]>> producers;
    private final PulsarEndpoint pulsarEndpoint;

    private PulsarProducer(PulsarEndpoint pulsarEndpoint) {
        super(pulsarEndpoint);

        this.pulsarEndpoint = pulsarEndpoint;
        // TODO do we want to pass this into the constructor to allow for easier testing?
        this.producers = new LinkedList<>();
    }

    public static PulsarProducer create(final PulsarEndpoint pulsarEndpoint) {
        return new PulsarProducer(pulsarEndpoint);
    }

    @Override
    public void process(final Exchange exchange) throws Exception {
        // TODO check that this synchronized is wrapping the correct scope
        synchronized (this) {
            if (!producers.isEmpty()) {
                final Message message = exchange.getIn();
                //TODO is peek the correct method to use here - look at the head of the q but do not remove?
                final Producer<byte[]> producer = producers.peek();
<<<<<<< HEAD
                if(null != producer) {
                    try {
                        byte[] body = exchange.getContext().getTypeConverter().mandatoryConvertTo(byte[].class, exchange, message.getBody());
                        producer.send(body);
                    } catch (NoTypeConversionAvailableException | TypeConversionException exception) {
                        producer.send(message.getBody(byte[].class));
                        LOGGER.error("An error occurred while serializing to byte array :: {}", exception);
                    }
=======

                try {
                    byte[] body = exchange.getContext().getTypeConverter()
                        .mandatoryConvertTo(byte[].class, exchange, message.getBody());
                    producer.send(body);

                } catch (NoTypeConversionAvailableException | TypeConversionException exception) {
                    LOGGER.warn("An error occurred while serializing to byte array, fall using fall back strategy :: {}", exception);

                    byte[] body = PulsarMessageUtils.serialize(message);

                    producer.send(body);
>>>>>>> c6236dcc
                }
            } else {
                LOGGER.error("No producer associated with endpoint [{}]", pulsarEndpoint.getEndpointUri());
            }
        }
    }

    // TODO why is this synchronized but other methods are not?
    // what are we protecting from concurrency issues - is it the producers collection?
    // if it is the producers collection, would it be better/safer to wrap that in Collections.synchronizedCollection
    @Override
    protected synchronized void doStart() throws Exception {
        super.doStart();

        producers = stopProducer(producers);
        producers.add(createProducer(pulsarEndpoint));
    }


    @Override
    protected void doStop() throws Exception {
        super.doStop();
        producers = stopProducer(producers);
    }

    @Override
    protected void doSuspend() throws Exception {
        super.doSuspend();

        producers = stopProducer(producers);
    }

    @Override
    protected void doResume() throws Exception {
        super.doResume();

        producers.add(createProducer(pulsarEndpoint));
    }

    @Override
    public boolean isSingleton() {
        return true;
    }
}<|MERGE_RESOLUTION|>--- conflicted
+++ resolved
@@ -51,16 +51,6 @@
                 final Message message = exchange.getIn();
                 //TODO is peek the correct method to use here - look at the head of the q but do not remove?
                 final Producer<byte[]> producer = producers.peek();
-<<<<<<< HEAD
-                if(null != producer) {
-                    try {
-                        byte[] body = exchange.getContext().getTypeConverter().mandatoryConvertTo(byte[].class, exchange, message.getBody());
-                        producer.send(body);
-                    } catch (NoTypeConversionAvailableException | TypeConversionException exception) {
-                        producer.send(message.getBody(byte[].class));
-                        LOGGER.error("An error occurred while serializing to byte array :: {}", exception);
-                    }
-=======
 
                 try {
                     byte[] body = exchange.getContext().getTypeConverter()
@@ -73,7 +63,6 @@
                     byte[] body = PulsarMessageUtils.serialize(message);
 
                     producer.send(body);
->>>>>>> c6236dcc
                 }
             } else {
                 LOGGER.error("No producer associated with endpoint [{}]", pulsarEndpoint.getEndpointUri());
