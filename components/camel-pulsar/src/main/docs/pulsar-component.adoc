[[pulsar-component]]
= Apache Pulsar Component

*Available as of Camel version 2.24*



Maven users will need to add the following dependency to
their `pom.xml` for this component.

[source,xml]
------------------------------------------------------------
<dependency>
    <groupId>org.apache.camel</groupId>
    <artifactId>camel-pulsar</artifactId>
    <!-- use the same version as your Camel core version -->
    <version>x.y.z</version>
</dependency>
------------------------------------------------------------

== URI format

[source,java]
----------------------
pulsar:[persistent|non-persistent]://tenant/namespace/topic
----------------------

== Options


// component options: START
The Apache Pulsar component supports 5 options, which are listed below.



[width="100%",cols="2,5,^1,2",options="header"]
|===
| Name | Description | Default | Type
| *autoConfiguration* (common) | The pulsar autoconfiguration |  | AutoConfiguration
| *pulsarClient* (common) | The pulsar client |  | PulsarClient
| *allowManual Acknowledgement* (consumer) | Whether to allow manual message acknowledgements. If this option is enabled, then messages are not immediately acknowledged after being consumed. Instead, an instance of PulsarMessageReceipt is stored as a header on the org.apache.camel.Exchange. Messages can then be acknowledged using PulsarMessageReceipt at any time before the ackTimeout occurs. | false | boolean
| *pulsarMessageReceipt Factory* (consumer) | Provide a factory to create an alternate implementation of PulsarMessageReceipt. |  | PulsarMessageReceipt Factory
| *resolveProperty Placeholders* (advanced) | Whether the component should resolve property placeholders on itself when starting. Only properties which are of String type can use property placeholders. | true | boolean
|===
// component options: END





// endpoint options: START
The Apache Pulsar endpoint is configured using URI syntax:

----
pulsar:uri
----

with the following path and query parameters:

=== Path Parameters (1 parameters):


[width="100%",cols="2,5,^1,2",options="header"]
|===
| Name | Description | Default | Type
| *topicUri* | The Topic's full URI path including type, tenant and namespace |  | String
|===


=== Query Parameters (23 parameters):


[width="100%",cols="2,5,^1,2",options="header"]
|===
| Name | Description | Default | Type
| *ackGroupTimeMillis* (consumer) | Group the consumer acknowledgments for the specified time in milliseconds - defaults to 100 | 100 | long
| *ackTimeoutMillis* (consumer) | Timeout for unacknowledged messages in milliseconds - defaults to 10000 | 10000 | long
| *allowManualAcknowledgement* (consumer) | Whether to allow manual message acknowledgements. If this option is enabled, then messages are not immediately acknowledged after being consumed. Instead, an instance of PulsarMessageReceipt is stored as a header on the org.apache.camel.Exchange. Messages can then be acknowledged using PulsarMessageReceipt at any time before the ackTimeout occurs. | false | boolean
| *bridgeErrorHandler* (consumer) | Allows for bridging the consumer to the Camel routing Error Handler, which mean any exceptions occurred while the consumer is trying to pickup incoming messages, or the likes, will now be processed as a message and handled by the routing Error Handler. By default the consumer will use the org.apache.camel.spi.ExceptionHandler to deal with exceptions, that will be logged at WARN or ERROR level and ignored. | false | boolean
| *consumerName* (consumer) | Name of the consumer when subscription is EXCLUSIVE | sole-consumer | String
| *consumerNamePrefix* (consumer) | Prefix to add to consumer names when a SHARED or FAILOVER subscription is used | cons | String
| *consumerQueueSize* (consumer) | Size of the consumer queue - defaults to 10 | 10 | int
| *numberOfConsumers* (consumer) | Number of consumers - defaults to 1 | 1 | int
| *subscriptionName* (consumer) | Name of the subscription to use | subs | String
| *subscriptionType* (consumer) | Type of the subscription EXCLUSIVESHAREDFAILOVER, defaults to EXCLUSIVE | EXCLUSIVE | SubscriptionType
| *exceptionHandler* (consumer) | To let the consumer use a custom ExceptionHandler. Notice if the option bridgeErrorHandler is enabled then this option is not in use. By default the consumer will deal with exceptions, that will be logged at WARN or ERROR level and ignored. |  | ExceptionHandler
| *exchangePattern* (consumer) | Sets the exchange pattern when the consumer creates an exchange. |  | ExchangePattern
| *batchingEnabled* (producer) | Control whether automatic batching of messages is enabled for the producer. Default is true. | true | boolean
| *batchingMaxMessages* (producer) | Set the maximum number of messages permitted in a batch. Default 1,000. | 1000 | int
| *batchingMaxPublishDelay Micros* (producer) | Set the time period within which the messages sent will be batched if batch messages are enabled. If set to a non zero value, messages will be queued until either: this time interval expires the max number of messages in a batch is reached Default is 1ms. | 1000 | long
| *blockIfQueueFull* (producer) | Set whether the send and asyncSend operations should block when the outgoing message queue is full. If set to false, send operations will immediately fail with ProducerQueueIsFullError when there is no space left in the pending queue. Default is false. | false | boolean
| *compressionType* (producer) | Set the compression type for the producer. Supported compression types are: NONE: No compression LZ4: Compress with LZ4 algorithm. Faster but lower compression than ZLib ZLI: Standard ZLib compression Default is NONE | NONE | CompressionType
| *initialSequenceId* (producer) | Set the baseline for the sequence ids for messages published by the producer. First message will be using (initialSequenceId 1) as its sequence id and subsequent messages will be assigned incremental sequence ids, if not otherwise specified. | -1 | long
| *maxPendingMessages* (producer) | Set the max size of the queue holding the messages pending to receive an acknowledgment from the broker. Default is 1000. | 1000 | int
| *maxPendingMessagesAcross Partitions* (producer) | Set the number of max pending messages across all the partitions. Default is 50000. | 50000 | int
| *producerName* (producer) | Name of the producer, if unset lets Pulsar select a unique identifier |  | String
| *sendTimeoutMs* (producer) | Send timeout in milliseconds. Defaults to 30,000ms (30 seconds) | 30000 | int
| *synchronous* (advanced) | Sets whether synchronous processing should be strictly used, or Camel is allowed to use asynchronous processing (if supported). | false | boolean
|===
// endpoint options: END
// spring-boot-auto-configure options: START
== Spring Boot Auto-Configuration

When using Spring Boot make sure to use the following Maven dependency to have support for auto configuration:

[source,xml]
----
<dependency>
  <groupId>org.apache.camel</groupId>
  <artifactId>camel-pulsar-starter</artifactId>
  <version>x.x.x</version>
  <!-- use the same version as your Camel core version -->
</dependency>
----


The component supports 3 options, which are listed below.



[width="100%",cols="2,5,^1,2",options="header"]
|===
| Name | Description | Default | Type
| *camel.component.pulsar.enabled* | Whether to enable auto configuration of the pulsar component. This is enabled by default. |  | Boolean
| *camel.component.pulsar.pulsar-client* | The pulsar client. The option is a org.apache.pulsar.client.api.PulsarClient type. |  | String
| *camel.component.pulsar.resolve-property-placeholders* | Whether the component should resolve property placeholders on itself when starting. Only properties which are of String type can use property placeholders. | true | Boolean
|===
// spring-boot-auto-configure options: END

// message-headers options: START
<<<<<<< HEAD
=======
=== Message headers evaluated by the Pulsar producer


[width="100%",cols="10%,10%,80%",options="header",]
|===
| Header | Type | Description
| `CamelPulsarProducerMessageKey` | `String` | Sets the key on the message for the Pulsar routing policy
| `CamelPulsarProducerMessageProperties` | `Map<String,String>` | The properties to set on the Pulsar message
| `CamelPulsarProducerEventTime` | `long` | Sets the event time on the message
|===

>>>>>>> a856fe9e
=== Message headers set by the Pulsar consumer


[width="100%",cols="10%,10%,80%",options="header",]
|===
| Header | Type | Description
| `properties` | `Map<String,String>` | The properties from the Pulsar message or the empty Map if unset on the Pulsar message
| `producer_name` | `String` | The name of the producer that created the message
| `sequence_id` | `long` | Sequence identifier of the Pulsar message
| `publish_time` | `long` | Time the Pulsar message was published to the topic
| `message_id` | `MessageId` | Unique identifier of the message
| `event_time` | `long` | The event time associated with the message or 0 if unset on the Pulsar message
| `key` | `String` | The key of the Pulsar message in String form or the empty string if unset on the Pulsar message
| `key_bytes` | `byte[]` | The bytes in the key. If the key has been base64 encoded, it is decoded before being returned. Otherwise, if the key is a plain string, the UTF-8 encoded bytes of the string.
| `topic_name` | `String` | The topic to which the message was published
<<<<<<< HEAD
| `manual_acknowledgement` | `PulsarManualAcknowledgement` | If allowManualAcknowledgement is set, this will contain the object for manually acknowledging the Pulsar message; otherwise it is unset
=======
>>>>>>> a856fe9e
|===
// message-headers options: END<|MERGE_RESOLUTION|>--- conflicted
+++ resolved
@@ -128,20 +128,6 @@
 // spring-boot-auto-configure options: END
 
 // message-headers options: START
-<<<<<<< HEAD
-=======
-=== Message headers evaluated by the Pulsar producer
-
-
-[width="100%",cols="10%,10%,80%",options="header",]
-|===
-| Header | Type | Description
-| `CamelPulsarProducerMessageKey` | `String` | Sets the key on the message for the Pulsar routing policy
-| `CamelPulsarProducerMessageProperties` | `Map<String,String>` | The properties to set on the Pulsar message
-| `CamelPulsarProducerEventTime` | `long` | Sets the event time on the message
-|===
-
->>>>>>> a856fe9e
 === Message headers set by the Pulsar consumer
 
 
@@ -157,9 +143,17 @@
 | `key` | `String` | The key of the Pulsar message in String form or the empty string if unset on the Pulsar message
 | `key_bytes` | `byte[]` | The bytes in the key. If the key has been base64 encoded, it is decoded before being returned. Otherwise, if the key is a plain string, the UTF-8 encoded bytes of the string.
 | `topic_name` | `String` | The topic to which the message was published
-<<<<<<< HEAD
 | `manual_acknowledgement` | `PulsarManualAcknowledgement` | If allowManualAcknowledgement is set, this will contain the object for manually acknowledging the Pulsar message; otherwise it is unset
-=======
->>>>>>> a856fe9e
+|===
+
+=== Message headers evaluated by the Pulsar producer
+
+
+[width="100%",cols="10%,10%,80%",options="header",]
+|===
+| Header | Type | Description
+| `CamelPulsarProducerMessageKey` | `String` | Sets the key on the message for the Pulsar routing policy
+| `CamelPulsarProducerMessageProperties` | `Map<String,String>` | The properties to set on the Pulsar message
+| `CamelPulsarProducerEventTime` | `long` | Sets the event time on the message
 |===
 // message-headers options: END