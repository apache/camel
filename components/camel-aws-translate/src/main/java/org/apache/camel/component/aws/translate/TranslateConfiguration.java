--- conflicted
+++ resolved
@@ -40,20 +40,12 @@
     @UriParam(label = "producer")
     @Metadata(required = true, defaultValue = "translateText")
     private TranslateOperations operation = TranslateOperations.translateText;
-<<<<<<< HEAD
-	
-    @UriParam(label = "producer,proxy", enums = "HTTP,HTTPS", defaultValue = "HTTPS")
-    private Protocol proxyProtocol;
-    @UriParam(label = "producer,proxy")
-=======
     @UriParam(enums = "HTTP,HTTPS", defaultValue = "HTTPS")
     private Protocol proxyProtocol = Protocol.HTTPS;
     @UriParam(label = "producer")
->>>>>>> f854cbf8
     private String proxyHost;
-    @UriParam(label = "producer,proxy")
+    @UriParam(label = "producer")
     private Integer proxyPort;
-	
     @UriParam
     private String region;
     @UriParam(label = "producer", defaultValue = "false")
