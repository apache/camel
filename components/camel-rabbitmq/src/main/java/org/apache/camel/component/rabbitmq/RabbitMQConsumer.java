/**
 * Licensed to the Apache Software Foundation (ASF) under one or more
 * contributor license agreements.  See the NOTICE file distributed with
 * this work for additional information regarding copyright ownership.
 * The ASF licenses this file to You under the Apache License, Version 2.0
 * (the "License"); you may not use this file except in compliance with
 * the License.  You may obtain a copy of the License at
 *
 *      http://www.apache.org/licenses/LICENSE-2.0
 *
 * Unless required by applicable law or agreed to in writing, software
 * distributed under the License is distributed on an "AS IS" BASIS,
 * WITHOUT WARRANTIES OR CONDITIONS OF ANY KIND, either express or implied.
 * See the License for the specific language governing permissions and
 * limitations under the License.
 */
package org.apache.camel.component.rabbitmq;

import java.io.IOException;
import java.util.concurrent.Callable;
import java.util.concurrent.ExecutorService;
import java.util.concurrent.atomic.AtomicBoolean;

import com.rabbitmq.client.AMQP;
import com.rabbitmq.client.Channel;
import com.rabbitmq.client.Connection;
import com.rabbitmq.client.Envelope;
import org.apache.camel.Exchange;
import org.apache.camel.Processor;
import org.apache.camel.impl.DefaultConsumer;

public class RabbitMQConsumer extends DefaultConsumer {
    ExecutorService executor;
    Connection conn;
    Channel channel;

    private int closeTimeout = 30 * 1000;
    
    private final RabbitMQEndpoint endpoint;
    /**
     * Task in charge of starting consumer
     */
    private StartConsumerCallable startConsumerCallable;

    public RabbitMQConsumer(RabbitMQEndpoint endpoint, Processor processor) {
        super(endpoint, processor);
        this.endpoint = endpoint;
    }

    @Override
<<<<<<< HEAD
    protected void doStart() throws Exception {
        executor = endpoint.createExecutor();
        log.debug("Using executor {}", executor);

        conn = endpoint.connect(executor);
        log.debug("Using conn {}", conn);

        channel = conn.createChannel();
        log.debug("Using channel {}", channel);

        if (endpoint.isPrefetchEnabled()) {
            channel.basicQos(endpoint.getPrefetchSize(), 
                             endpoint.getPrefetchCount(), endpoint.isPrefetchGlobal());
        }
        
        channel.exchangeDeclare(endpoint.getExchangeName(),
                endpoint.getExchangeType(),
                endpoint.isDurable(),
                endpoint.isAutoDelete(),
                new HashMap<String, Object>());

        // need to make sure the queueDeclare is same with the exchange declare
        channel.queueDeclare(endpoint.getQueue(), endpoint.isDurable(), false,
                endpoint.isAutoDelete(), null);
        channel.queueBind(
                endpoint.getQueue(),
                endpoint.getExchangeName(),
                endpoint.getRoutingKey() == null ? "" : endpoint
                        .getRoutingKey());
=======
    public RabbitMQEndpoint getEndpoint() {
        return (RabbitMQEndpoint) super.getEndpoint();
    }
>>>>>>> 8029d0c7

    /**
     * Open connection and channel
     */
    private void openConnectionAndChannel() throws IOException {
        log.trace("Creating connection...");
        this.conn = getEndpoint().connect(executor);
        log.debug("Created connection: {}", conn);

        log.trace("Creating channel...");
        this.channel = conn.createChannel();
        log.debug("Created channel: {}", channel);

		getEndpoint().declareExchangeAndQueue(channel);
	}

    /**
     * If needed, create Exchange and Queue, then add message listener
     */
    private void addConsumer() throws IOException {
        channel.basicConsume(endpoint.getQueue(), endpoint.isAutoAck(),
                new RabbitConsumer(this, channel));
    }

    @Override
    protected void doStart() throws Exception {
        executor = endpoint.createExecutor();
        log.debug("Using executor {}", executor);
        try {
            openConnectionAndChannel();
            addConsumer();
        } catch (Exception e) {
            // Open connection, and start message listener in background
            Integer networkRecoveryInterval = getEndpoint().getNetworkRecoveryInterval();
            final long connectionRetryInterval= networkRecoveryInterval!=null && networkRecoveryInterval >0? networkRecoveryInterval :100L;
            startConsumerCallable=new StartConsumerCallable(connectionRetryInterval);
            executor.submit(startConsumerCallable);
        }
    }

    /**
     * If needed, close Connection and Channel
     */
    private void closeConnectionAndChannel() throws IOException {
        if (startConsumerCallable!=null) {
            startConsumerCallable.stop();
        }
        if (channel != null) {
            log.debug("Closing channel: {}", channel);
            channel.close();
            channel = null;
        }
        if (conn != null) {
            log.debug("Closing connection: {} with timeout: {} ms.", conn, closeTimeout);
            conn.close(closeTimeout);
            conn = null;
        }
    }

    @Override
    protected void doStop() throws Exception {
        closeConnectionAndChannel();

        if (executor != null) {
            if (endpoint != null && endpoint.getCamelContext() != null) {
                endpoint.getCamelContext().getExecutorServiceManager().shutdownNow(executor);
            } else {
                executor.shutdownNow();
            }
            executor = null;
        }
    }

    class RabbitConsumer extends com.rabbitmq.client.DefaultConsumer {

        private final RabbitMQConsumer consumer;
        private final Channel channel;

        /**
         * Constructs a new instance and records its association to the
         * passed-in channel.
         *
         * @param channel the channel to which this consumer is attached
         */
        public RabbitConsumer(RabbitMQConsumer consumer, Channel channel) {
            super(channel);
            this.consumer = consumer;
            this.channel = channel;
        }

        @Override
        public void handleDelivery(String consumerTag, Envelope envelope,
                                   AMQP.BasicProperties properties, byte[] body) throws IOException {

            Exchange exchange = consumer.endpoint.createRabbitExchange(envelope, properties, body);
            mergeAmqpProperties(exchange, properties);
            log.trace("Created exchange [exchange={}]", exchange);

            try {
                consumer.getProcessor().process(exchange);

                long deliveryTag = envelope.getDeliveryTag();
                if (!consumer.endpoint.isAutoAck()) {
                    log.trace("Acknowledging receipt [delivery_tag={}]", deliveryTag);
                    channel.basicAck(deliveryTag, false);
                }

            } catch (Exception e) {
                getExceptionHandler().handleException("Error processing exchange", exchange, e);
            }
        }

        /**
         * Will take an {@link Exchange} and add header values back to the {@link Exchange#getIn()}
         */
        private void mergeAmqpProperties(Exchange exchange, AMQP.BasicProperties properties) {

            if (properties.getType() != null) {
                exchange.getIn().setHeader(RabbitMQConstants.TYPE, properties.getType());
            }
            if (properties.getAppId() != null) {
                exchange.getIn().setHeader(RabbitMQConstants.APP_ID, properties.getAppId());
            }
            if (properties.getClusterId() != null) {
                exchange.getIn().setHeader(RabbitMQConstants.CLUSTERID, properties.getClusterId());
            }
            if (properties.getContentEncoding() != null) {
                exchange.getIn().setHeader(RabbitMQConstants.CONTENT_ENCODING, properties.getContentEncoding());
            }
            if (properties.getContentType() != null) {
                exchange.getIn().setHeader(RabbitMQConstants.CONTENT_TYPE, properties.getContentType());
            }
            if (properties.getCorrelationId() != null) {
                exchange.getIn().setHeader(RabbitMQConstants.CORRELATIONID, properties.getCorrelationId());
            }
            if (properties.getExpiration() != null) {
                exchange.getIn().setHeader(RabbitMQConstants.EXPIRATION, properties.getExpiration());
            }
            if (properties.getMessageId() != null) {
                exchange.getIn().setHeader(RabbitMQConstants.MESSAGE_ID, properties.getMessageId());
            }
            if (properties.getPriority() != null) {
                exchange.getIn().setHeader(RabbitMQConstants.PRIORITY, properties.getPriority());
            }
            if (properties.getReplyTo() != null) {
                exchange.getIn().setHeader(RabbitMQConstants.REPLY_TO, properties.getReplyTo());
            }
            if (properties.getTimestamp() != null) {
                exchange.getIn().setHeader(RabbitMQConstants.TIMESTAMP, properties.getTimestamp());
            }
            if (properties.getUserId() != null) {
                exchange.getIn().setHeader(RabbitMQConstants.USERID, properties.getUserId());
            }
        }

    }

    /**
     * Task in charge of opening connection and adding listener when consumer is started
     * and broker is not avaiblable.
     */
    private class StartConsumerCallable implements Callable<Void> {
        private final long connectionRetryInterval;
        private final AtomicBoolean running=new AtomicBoolean(true);
        public StartConsumerCallable(long connectionRetryInterval) {
            this.connectionRetryInterval = connectionRetryInterval;
        }
        public void stop() {
            running.set(false);
            RabbitMQConsumer.this.startConsumerCallable=null;
        }
        @Override
        public Void call() throws Exception {
            boolean connectionFailed=true;
            // Reconnection loop
            while (running.get() && connectionFailed) {
                try {
                    openConnectionAndChannel();
                    connectionFailed=false;
                } catch (Exception e) {
                    log.debug("Connection failed, will retry in "+connectionRetryInterval+"ms", e);
                    Thread.sleep(connectionRetryInterval);
                }
            }
            if (!connectionFailed) {
                addConsumer();
            }
            stop();
            return null;
        }
    }
}<|MERGE_RESOLUTION|>--- conflicted
+++ resolved
@@ -48,41 +48,10 @@
     }
 
     @Override
-<<<<<<< HEAD
-    protected void doStart() throws Exception {
-        executor = endpoint.createExecutor();
-        log.debug("Using executor {}", executor);
-
-        conn = endpoint.connect(executor);
-        log.debug("Using conn {}", conn);
-
-        channel = conn.createChannel();
-        log.debug("Using channel {}", channel);
-
-        if (endpoint.isPrefetchEnabled()) {
-            channel.basicQos(endpoint.getPrefetchSize(), 
-                             endpoint.getPrefetchCount(), endpoint.isPrefetchGlobal());
-        }
-        
-        channel.exchangeDeclare(endpoint.getExchangeName(),
-                endpoint.getExchangeType(),
-                endpoint.isDurable(),
-                endpoint.isAutoDelete(),
-                new HashMap<String, Object>());
-
-        // need to make sure the queueDeclare is same with the exchange declare
-        channel.queueDeclare(endpoint.getQueue(), endpoint.isDurable(), false,
-                endpoint.isAutoDelete(), null);
-        channel.queueBind(
-                endpoint.getQueue(),
-                endpoint.getExchangeName(),
-                endpoint.getRoutingKey() == null ? "" : endpoint
-                        .getRoutingKey());
-=======
+
     public RabbitMQEndpoint getEndpoint() {
         return (RabbitMQEndpoint) super.getEndpoint();
     }
->>>>>>> 8029d0c7
 
     /**
      * Open connection and channel
@@ -95,9 +64,13 @@
         log.trace("Creating channel...");
         this.channel = conn.createChannel();
         log.debug("Created channel: {}", channel);
-
-		getEndpoint().declareExchangeAndQueue(channel);
-	}
+        // setup the basicQos
+        if (endpoint.isPrefetchEnabled()) {
+            channel.basicQos(endpoint.getPrefetchSize(), 
+                             endpoint.getPrefetchCount(), endpoint.isPrefetchGlobal());
+        }
+        getEndpoint().declareExchangeAndQueue(channel);
+    }
 
     /**
      * If needed, create Exchange and Queue, then add message listener
@@ -117,8 +90,8 @@
         } catch (Exception e) {
             // Open connection, and start message listener in background
             Integer networkRecoveryInterval = getEndpoint().getNetworkRecoveryInterval();
-            final long connectionRetryInterval= networkRecoveryInterval!=null && networkRecoveryInterval >0? networkRecoveryInterval :100L;
-            startConsumerCallable=new StartConsumerCallable(connectionRetryInterval);
+            final long connectionRetryInterval = networkRecoveryInterval != null && networkRecoveryInterval > 0 ? networkRecoveryInterval : 100L;
+            startConsumerCallable = new StartConsumerCallable(connectionRetryInterval);
             executor.submit(startConsumerCallable);
         }
     }
@@ -127,7 +100,7 @@
      * If needed, close Connection and Channel
      */
     private void closeConnectionAndChannel() throws IOException {
-        if (startConsumerCallable!=null) {
+        if (startConsumerCallable != null) {
             startConsumerCallable.stop();
         }
         if (channel != null) {
@@ -242,28 +215,28 @@
 
     /**
      * Task in charge of opening connection and adding listener when consumer is started
-     * and broker is not avaiblable.
+     * and broker is not available.
      */
     private class StartConsumerCallable implements Callable<Void> {
         private final long connectionRetryInterval;
-        private final AtomicBoolean running=new AtomicBoolean(true);
+        private final AtomicBoolean running = new AtomicBoolean(true);
         public StartConsumerCallable(long connectionRetryInterval) {
             this.connectionRetryInterval = connectionRetryInterval;
         }
         public void stop() {
             running.set(false);
-            RabbitMQConsumer.this.startConsumerCallable=null;
+            RabbitMQConsumer.this.startConsumerCallable = null;
         }
         @Override
         public Void call() throws Exception {
-            boolean connectionFailed=true;
+            boolean connectionFailed = true;
             // Reconnection loop
             while (running.get() && connectionFailed) {
                 try {
                     openConnectionAndChannel();
-                    connectionFailed=false;
+                    connectionFailed = false;
                 } catch (Exception e) {
-                    log.debug("Connection failed, will retry in "+connectionRetryInterval+"ms", e);
+                    log.debug("Connection failed, will retry in " + connectionRetryInterval + "ms", e);
                     Thread.sleep(connectionRetryInterval);
                 }
             }
