--- conflicted
+++ resolved
@@ -55,8 +55,8 @@
     /**
      * initialize ClientConfigurations
      *
-     * @param endpoint ImageRecognitionEndpoint
-     * @return ClientConfigurations
+     * @param  endpoint ImageRecognitionEndpoint
+     * @return          ClientConfigurations
      */
     private ClientConfigurations initializeConfigurations(ImageRecognitionEndpoint endpoint) {
         ClientConfigurations clientConfigurations = new ClientConfigurations();
@@ -87,13 +87,8 @@
     /**
      * initialize image client. this is lazily initialized on the first message
      *
-<<<<<<< HEAD
-     * @param endpoint
-     * @param clientConfigurations
-=======
      * @param  endpoint
      * @param  clientConfigurations
->>>>>>> c1b373a5
      * @return
      */
     private ImageClient initializeSdkClient(ImageRecognitionEndpoint endpoint, ClientConfigurations clientConfigurations) {
@@ -103,12 +98,8 @@
             this.imageClient = endpoint.getImageClient();
             return endpoint.getImageClient();
         }
-<<<<<<< HEAD
-        HttpConfig httpConfig = HttpConfig.getDefaultHttpConfig().withIgnoreSSLVerification(clientConfigurations.isIgnoreSslVerification());
-=======
         HttpConfig httpConfig
                 = HttpConfig.getDefaultHttpConfig().withIgnoreSSLVerification(clientConfigurations.isIgnoreSslVerification());
->>>>>>> c1b373a5
         if (!StringUtils.isEmpty(clientConfigurations.getProxyHost())) {
             httpConfig.setProxyHost(clientConfigurations.getProxyHost());
             httpConfig.setProxyPort(clientConfigurations.getProxyPort());
