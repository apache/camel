/*
 * Licensed to the Apache Software Foundation (ASF) under one or more
 * contributor license agreements.  See the NOTICE file distributed with
 * this work for additional information regarding copyright ownership.
 * The ASF licenses this file to You under the Apache License, Version 2.0
 * (the "License"); you may not use this file except in compliance with
 * the License.  You may obtain a copy of the License at
 *
 *      http://www.apache.org/licenses/LICENSE-2.0
 *
 * Unless required by applicable law or agreed to in writing, software
 * distributed under the License is distributed on an "AS IS" BASIS,
 * WITHOUT WARRANTIES OR CONDITIONS OF ANY KIND, either express or implied.
 * See the License for the specific language governing permissions and
 * limitations under the License.
 */
package org.apache.camel.component.huaweicloud.smn;

import java.util.HashMap;

import com.huaweicloud.sdk.core.auth.BasicCredentials;
import com.huaweicloud.sdk.core.http.HttpConfig;
import com.huaweicloud.sdk.smn.v2.SmnClient;
import com.huaweicloud.sdk.smn.v2.model.PublishMessageRequest;
import com.huaweicloud.sdk.smn.v2.model.PublishMessageRequestBody;
import com.huaweicloud.sdk.smn.v2.model.PublishMessageResponse;
import org.apache.camel.Exchange;
import org.apache.camel.component.huaweicloud.smn.constants.SmnConstants;
import org.apache.camel.component.huaweicloud.smn.constants.SmnOperations;
import org.apache.camel.component.huaweicloud.smn.constants.SmnProperties;
import org.apache.camel.component.huaweicloud.smn.constants.SmnServices;
import org.apache.camel.component.huaweicloud.smn.models.ClientConfigurations;
import org.apache.camel.support.DefaultProducer;
import org.apache.camel.util.ObjectHelper;
import org.apache.commons.lang3.StringUtils;
import org.slf4j.Logger;
import org.slf4j.LoggerFactory;

public class SimpleNotificationProducer extends DefaultProducer {
    private static final Logger LOG = LoggerFactory.getLogger(SimpleNotificationProducer.class);
    private SmnClient smnClient;

    public SimpleNotificationProducer(SimpleNotificationEndpoint endpoint) {
        super(endpoint);
    }

    @Override
    protected void doStart() throws Exception {
        super.doStart();
    }

    public void process(Exchange exchange) throws Exception {

        ClientConfigurations clientConfigurations = new ClientConfigurations();

        if (smnClient == null) {
            validateAndInitializeSmnClient((SimpleNotificationEndpoint) super.getEndpoint(), clientConfigurations);
        }

        String service = ((SimpleNotificationEndpoint) super.getEndpoint()).getSmnService();

        if (!ObjectHelper.isEmpty(service)) {
            switch (service) {
                case SmnServices.PUBLISH_MESSAGE:
                    if (LOG.isDebugEnabled()) {
                        LOG.debug("Using message publishing service");
                    }
                    performPublishMessageServiceOperations((SimpleNotificationEndpoint) super.getEndpoint(), exchange,
                            clientConfigurations);
                    if (LOG.isDebugEnabled()) {
                        LOG.debug("Completed publishing message");
                    }
                    break;
                default:
                    if (LOG.isErrorEnabled()) {
                        LOG.error("Unsupported service name {}", service);
                    }
                    throw new UnsupportedOperationException(String.format("service %s is not a supported service", service));
            }
        } else {
            if (LOG.isErrorEnabled()) {
                LOG.error("Service name is null/empty");
            }
            throw new IllegalStateException("service name cannot be null/empty");
        }
    }

    /**
     * Publish message service operations
     *
     * @param endpoint
     * @param exchange
     * @param clientConfigurations
     */
    private void performPublishMessageServiceOperations(
            SimpleNotificationEndpoint endpoint,
            Exchange exchange,
            ClientConfigurations clientConfigurations) {
        PublishMessageResponse response;

        PublishMessageRequestBody apiBody;
        validateServiceConfigurations(endpoint, exchange, clientConfigurations);

        if (LOG.isDebugEnabled()) {
            LOG.debug("Checking operation name");
        }
        switch (clientConfigurations.getOperation()) {

            case SmnOperations.PUBLISH_AS_TEXT_MESSAGE:
                if (LOG.isDebugEnabled()) {
                    LOG.debug("Publishing as text message");
                }
                apiBody = new PublishMessageRequestBody()
                        .withMessage(exchange.getMessage().getBody(String.class))
                        .withSubject(clientConfigurations.getSubject())
                        .withTimeToLive(String.valueOf(clientConfigurations.getMessageTtl()));

                response = smnClient.publishMessage(new PublishMessageRequest()
                        .withBody(apiBody)
                        .withTopicUrn(clientConfigurations.getTopicUrn()));
                break;

            case SmnOperations.PUBLISH_AS_TEMPLATED_MESSAGE:
                if (LOG.isDebugEnabled()) {
                    LOG.debug("Publishing as templated message");
                }
                apiBody = new PublishMessageRequestBody()
                        .withMessage(exchange.getMessage().getBody(String.class))
                        .withSubject(clientConfigurations.getSubject())
                        .withTimeToLive(String.valueOf(clientConfigurations.getMessageTtl()))
                        .withMessageTemplateName((String) exchange.getProperty(SmnProperties.TEMPLATE_NAME))
                        .withTags((HashMap<String, String>) exchange.getProperty(SmnProperties.TEMPLATE_TAGS))
                        .withTimeToLive(String.valueOf(clientConfigurations.getMessageTtl()));

                response = smnClient.publishMessage(new PublishMessageRequest()
                        .withBody(apiBody)
                        .withTopicUrn(clientConfigurations.getTopicUrn()));
                break;

            default:
                throw new UnsupportedOperationException(
                        String.format("operation %s not supported in publishMessage service",
                                clientConfigurations.getOperation()));
        }
        setResponseParameters(exchange, response);
    }

    /**
     * maps api response parameters as exchange property
     *
     * @param exchange
     * @param response
     */
    private void setResponseParameters(Exchange exchange, PublishMessageResponse response) {
        if (response == null) {
            return; // mapping is not required if response object is null
        }
        if (!ObjectHelper.isEmpty(response.getMessageId())) {
            exchange.setProperty(SmnProperties.SERVICE_MESSAGE_ID, response.getMessageId());
        }
        if (!ObjectHelper.isEmpty(response.getRequestId())) {
            exchange.setProperty(SmnProperties.SERVICE_REQUEST_ID, response.getRequestId());
        }
    }

    /**
     * validation and initialization of SmnClient object
     *
     * @param simpleNotificationEndpoint
     * @param clientConfigurations
     */
    private void validateAndInitializeSmnClient(
            SimpleNotificationEndpoint simpleNotificationEndpoint,
            ClientConfigurations clientConfigurations) {
        if (simpleNotificationEndpoint.getSmnClient() != null) {
            if (LOG.isWarnEnabled()) {
                LOG.warn(
                        "Instance of SmnClient was set on the endpoint. Skipping creation of SmnClient from endpoint parameters");
            }
            this.smnClient = simpleNotificationEndpoint.getSmnClient();
            return;
        }

        //checking for cloud SK (secret key)
        if (ObjectHelper.isEmpty(simpleNotificationEndpoint.getSecretKey()) &&
                ObjectHelper.isEmpty(simpleNotificationEndpoint.getServiceKeys())) {
            if (LOG.isErrorEnabled()) {
                LOG.error("secret key (SK) not found");
            }
            throw new IllegalArgumentException("authentication parameter 'secret key (SK)' not found");
        } else {
            clientConfigurations.setSecretKey(simpleNotificationEndpoint.getSecretKey() != null
                    ? simpleNotificationEndpoint.getSecretKey() : simpleNotificationEndpoint.getServiceKeys().getSecretKey());
        }

        //checking for cloud AK (auth key)
        if (ObjectHelper.isEmpty(simpleNotificationEndpoint.getAccessKey()) &&
                ObjectHelper.isEmpty(simpleNotificationEndpoint.getServiceKeys())) {
            if (LOG.isErrorEnabled()) {
                LOG.error("access key (AK) not found");
            }
            throw new IllegalArgumentException("authentication parameter 'access key (AK)' not found");
        } else {
            clientConfigurations.setAccessKey(simpleNotificationEndpoint.getAccessKey() != null
                    ? simpleNotificationEndpoint.getAccessKey()
                    : simpleNotificationEndpoint.getServiceKeys().getAccessKey());
        }

        //checking for project ID
        if (ObjectHelper.isEmpty(simpleNotificationEndpoint.getProjectId())) {
            if (LOG.isErrorEnabled()) {
                LOG.error("Project ID not found");
            }
            throw new IllegalArgumentException("project ID not found");
        } else {
            clientConfigurations.setProjectId(simpleNotificationEndpoint.getProjectId());
        }

        //checking for endpoint
        if (StringUtils.isNotEmpty(simpleNotificationEndpoint.getEndpoint())) {
            clientConfigurations.setServiceEndpoint(simpleNotificationEndpoint.getEndpoint());
        } else {
            //checking for region
            String endpointUrl = SimpleNotificationUtils.resolveSmnServiceEndpoint(simpleNotificationEndpoint.getRegion());
            if (endpointUrl == null) {
                if (LOG.isErrorEnabled()) {
                    LOG.error("Valid region not found");
                }
                throw new IllegalArgumentException("enter a valid region");
            } else {
                clientConfigurations.setServiceEndpoint(endpointUrl);
            }
        }

        //checking for ignore ssl verification
        boolean ignoreSslVerification = simpleNotificationEndpoint.isIgnoreSslVerification();
        if (ignoreSslVerification) {
            if (LOG.isWarnEnabled()) {
                LOG.warn("SSL verification is ignored. This is unsafe in production environment");
            }
            clientConfigurations.setIgnoreSslVerification(ignoreSslVerification);
        }

        //checking if http proxy authentication is used
        if (simpleNotificationEndpoint.getProxyHost() != null) {
            if (LOG.isDebugEnabled()) {
                LOG.debug("Reading http proxy configurations");
            }
            clientConfigurations.setProxyHost(simpleNotificationEndpoint.getProxyHost());
            clientConfigurations.setProxyPort(simpleNotificationEndpoint.getProxyPort());
            clientConfigurations.setProxyUser(simpleNotificationEndpoint.getProxyUser());
            clientConfigurations.setProxyPassword(simpleNotificationEndpoint.getProxyPassword());
        }

        this.smnClient = initializeClient(clientConfigurations);
    }

    /**
     * initialization of smn client. this is lazily initialized on the first message
     *
<<<<<<< HEAD
     * @param clientConfigurations
=======
     * @param  clientConfigurations
>>>>>>> c1b373a5
     * @return
     */
    private SmnClient initializeClient(ClientConfigurations clientConfigurations) {
        if (LOG.isDebugEnabled()) {
            LOG.debug("Initializing Smn client");
        }
<<<<<<< HEAD
        HttpConfig httpConfig = HttpConfig.getDefaultHttpConfig().withIgnoreSSLVerification(clientConfigurations.isIgnoreSslVerification());
=======
        HttpConfig httpConfig
                = HttpConfig.getDefaultHttpConfig().withIgnoreSSLVerification(clientConfigurations.isIgnoreSslVerification());
>>>>>>> c1b373a5
        if (!StringUtils.isEmpty(clientConfigurations.getProxyHost())) {
            httpConfig.setProxyHost(clientConfigurations.getProxyHost());
            httpConfig.setProxyPort(clientConfigurations.getProxyPort());
            if (!StringUtils.isEmpty(clientConfigurations.getProxyUser())) {
                httpConfig.setProxyUsername(clientConfigurations.getProxyUser());
                httpConfig.setProxyPassword(clientConfigurations.getProxyPassword());
            }
        }

        BasicCredentials credentials = new BasicCredentials()
                .withAk(clientConfigurations.getAccessKey())
                .withSk(clientConfigurations.getSecretKey())
                .withProjectId(clientConfigurations.getProjectId());

        if (LOG.isDebugEnabled()) {
            LOG.debug("Building Smn client");
        }

        // building smn client object
        SmnClient smnClient = SmnClient.newBuilder()
                .withCredential(credentials)
                .withHttpConfig(httpConfig)
                .withEndpoint(clientConfigurations.getServiceEndpoint())
                .build();

        if (LOG.isDebugEnabled()) {
            LOG.debug("Successfully initialized Smn client");
        }
        return smnClient;
    }

    /**
     * validation of all user inputs before attempting to invoke a service operation
     *
     * @param simpleNotificationEndpoint
     * @param exchange
     * @param clientConfigurations
     */
    private void validateServiceConfigurations(
            SimpleNotificationEndpoint simpleNotificationEndpoint, Exchange exchange,
            ClientConfigurations clientConfigurations) {

        if (LOG.isDebugEnabled()) {
            LOG.debug("Inspecting exchange body");
        }
        // verifying if exchange has valid body content. this is mandatory for 'publish as text' operation
        if (ObjectHelper.isEmpty(exchange.getMessage().getBody())) {
            if (simpleNotificationEndpoint.getOperation().equals("publishAsTextMessage")) {
                if (LOG.isErrorEnabled()) {
                    LOG.error("Found null/empty body. Cannot perform publish as text operation");
                }
                throw new IllegalArgumentException("exchange body cannot be null / empty");
            }
        }

        // checking for mandatory field 'operation name'
        if (LOG.isDebugEnabled()) {
            LOG.debug("Inspecting operation name");
        }
        if (ObjectHelper.isEmpty(exchange.getProperty(SmnProperties.SMN_OPERATION))
                && ObjectHelper.isEmpty(simpleNotificationEndpoint.getOperation())) {
            if (LOG.isErrorEnabled()) {
                LOG.error("Found null/empty operation name. Cannot proceed with Smn operations");
            }
            throw new IllegalArgumentException("operation name not found");
        } else {
            clientConfigurations.setOperation(exchange.getProperty(SmnProperties.SMN_OPERATION) != null
                    ? (String) exchange.getProperty(SmnProperties.SMN_OPERATION) : simpleNotificationEndpoint.getOperation());
        }

        // checking for mandatory field 'topic name'
        if (LOG.isDebugEnabled()) {
            LOG.debug("Inspecting topic name");
        }
        if (ObjectHelper.isEmpty(exchange.getProperty(SmnProperties.NOTIFICATION_TOPIC_NAME))) {
            if (LOG.isErrorEnabled()) {
                LOG.error("Found null/empty topic name");
            }
            throw new IllegalArgumentException("topic name not found");
        } else {
            clientConfigurations.setTopicUrn(String.format(SmnConstants.TOPIC_URN_FORMAT,
                    simpleNotificationEndpoint.getRegion(), simpleNotificationEndpoint.getProjectId(),
                    exchange.getProperty(SmnProperties.NOTIFICATION_TOPIC_NAME)));
        }

        // checking for optional field 'message subject'
        if (LOG.isDebugEnabled()) {
            LOG.debug("Inspecting notification subject value");
        }
        if (ObjectHelper.isEmpty(exchange.getProperty(SmnProperties.NOTIFICATION_SUBJECT))) {
            if (LOG.isWarnEnabled()) {
                LOG.warn("notification subject not found. defaulting to 'DEFAULT_SUBJECT'");
            }
            clientConfigurations.setSubject("DEFAULT_SUBJECT");
        } else {
            clientConfigurations.setSubject((String) exchange.getProperty(SmnProperties.NOTIFICATION_SUBJECT));
        }

        // checking for optional field 'message ttl'
        if (LOG.isDebugEnabled()) {
            LOG.debug("Inspecting TTL");
        }
        if (ObjectHelper.isEmpty(exchange.getProperty(SmnProperties.NOTIFICATION_TTL))) {
            if (LOG.isWarnEnabled()) {
                LOG.warn("TTL not found. defaulting to default value {}", simpleNotificationEndpoint.getMessageTtl());
            }
            clientConfigurations.setMessageTtl(simpleNotificationEndpoint.getMessageTtl());
        } else {
            clientConfigurations.setMessageTtl((int) exchange.getProperty(SmnProperties.NOTIFICATION_TTL));
        }
    }
}<|MERGE_RESOLUTION|>--- conflicted
+++ resolved
@@ -258,23 +258,15 @@
     /**
      * initialization of smn client. this is lazily initialized on the first message
      *
-<<<<<<< HEAD
-     * @param clientConfigurations
-=======
      * @param  clientConfigurations
->>>>>>> c1b373a5
      * @return
      */
     private SmnClient initializeClient(ClientConfigurations clientConfigurations) {
         if (LOG.isDebugEnabled()) {
             LOG.debug("Initializing Smn client");
         }
-<<<<<<< HEAD
-        HttpConfig httpConfig = HttpConfig.getDefaultHttpConfig().withIgnoreSSLVerification(clientConfigurations.isIgnoreSslVerification());
-=======
         HttpConfig httpConfig
                 = HttpConfig.getDefaultHttpConfig().withIgnoreSSLVerification(clientConfigurations.isIgnoreSslVerification());
->>>>>>> c1b373a5
         if (!StringUtils.isEmpty(clientConfigurations.getProxyHost())) {
             httpConfig.setProxyHost(clientConfigurations.getProxyHost());
             httpConfig.setProxyPort(clientConfigurations.getProxyPort());
