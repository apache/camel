/*
 * Licensed to the Apache Software Foundation (ASF) under one or more
 * contributor license agreements.  See the NOTICE file distributed with
 * this work for additional information regarding copyright ownership.
 * The ASF licenses this file to You under the Apache License, Version 2.0
 * (the "License"); you may not use this file except in compliance with
 * the License.  You may obtain a copy of the License at
 *
 *      http://www.apache.org/licenses/LICENSE-2.0
 *
 * Unless required by applicable law or agreed to in writing, software
 * distributed under the License is distributed on an "AS IS" BASIS,
 * WITHOUT WARRANTIES OR CONDITIONS OF ANY KIND, either express or implied.
 * See the License for the specific language governing permissions and
 * limitations under the License.
 */
package org.apache.camel.opentracing;

import java.net.URI;
import java.util.ArrayList;
import java.util.Arrays;
import java.util.HashMap;
import java.util.HashSet;
import java.util.List;
import java.util.Map;
import java.util.Set;
import java.util.stream.Collectors;

import io.opentracing.Span;
import io.opentracing.mock.MockSpan;
import io.opentracing.mock.MockTracer;
import io.opentracing.mock.MockTracer.Propagator;
import io.opentracing.tag.Tags;
import org.apache.camel.CamelContext;
<<<<<<< HEAD
import org.apache.camel.spi.InterceptStrategy;
import org.apache.camel.test.junit4.CamelTestSupport;
=======
import org.apache.camel.test.junit5.CamelTestSupport;

import static org.junit.jupiter.api.Assertions.assertEquals;
import static org.junit.jupiter.api.Assertions.assertNotNull;
import static org.junit.jupiter.api.Assertions.assertTrue;
>>>>>>> db8f2d9f

public class CamelOpenTracingTestSupport extends CamelTestSupport {

    protected OpenTracingTracer ottracer;
    private MockTracer tracer;
    private SpanTestData[] testdata;

    public CamelOpenTracingTestSupport(SpanTestData[] testdata) {
        this.testdata = testdata;
    }

    @Override
    protected void doPostSetup() throws Exception {
        tracer.reset();
    }

    @Override
    protected CamelContext createCamelContext() throws Exception {
        CamelContext context = super.createCamelContext();

        tracer = new MockTracer(Propagator.TEXT_MAP);

        this.ottracer = new OpenTracingTracer();
        ottracer.setTracer(tracer);
        ottracer.setExcludePatterns(getExcludePatterns());
        ottracer.setTracingStrategy(getTracingStrategy());

        ottracer.init(context);

        return context;
    }

    protected MockTracer getTracer() {
        return tracer;
    }

    protected Set<String> getExcludePatterns() {
        return new HashSet<>();
    }

    protected void verify() {
        verify(false);
    }

    protected void verify(boolean async) {
<<<<<<< HEAD
        List<MockSpan> spans = tracer.finishedSpans();
        spans.forEach(mockSpan -> {
            System.out.println("Span: " + mockSpan);
            System.out.println("\tComponent: " + mockSpan.tags().get(Tags.COMPONENT.getKey()));
            System.out.println("\tTags: " + mockSpan.tags());
            System.out.println("\tLogs: ");
            for (final MockSpan.LogEntry logEntry : mockSpan.logEntries()) {
                System.out.println("\t" + logEntry.fields());
            }
        });

        assertEquals("Incorrect number of spans", testdata.length, spans.size());
=======
        assertEquals(testdata.length, tracer.finishedSpans().size(), "Incorrect number of spans");
>>>>>>> db8f2d9f

        verifySameTrace();

        if (async) {
            final List<MockSpan> unsortedSpans = spans;
            spans = Arrays.stream(testdata)
                    .map(td -> findSpan(td, unsortedSpans)).distinct().collect(Collectors.toList());
            assertEquals(testdata.length, spans.size(), "Incorrect number of spans after sorting");
        }

        for (int i = 0; i < testdata.length; i++) {
            verifySpan(i, testdata, spans);
        }
    }

    protected MockSpan findSpan(SpanTestData testdata, List<MockSpan> spans) {
        return spans.stream().filter(s -> {
            boolean matched = s.operationName().equals(testdata.getOperation());

            if (s.tags().containsKey("camel-uri")) {
                matched = matched && s.tags().get("camel.uri").equals(testdata.getUri());
            }

            if (s.tags().containsKey(Tags.SPAN_KIND.getKey())) {
                matched = matched && s.tags().get(Tags.SPAN_KIND.getKey()).equals(testdata.getKind());
            }

            return matched;
        }).findFirst().orElse(null);
    }

    protected void verifySpan(int index, SpanTestData[] testdata, List<MockSpan> spans) {
        MockSpan span = spans.get(index);
        SpanTestData td = testdata[index];


        String component = (String) span.tags().get(Tags.COMPONENT.getKey());
        assertNotNull(component);
<<<<<<< HEAD

        if (td.getUri() != null) {
            assertEquals(td.getLabel(),
                SpanDecorator.CAMEL_COMPONENT + URI.create(td.getUri()).getScheme(),
                component);
        }
        assertEquals(td.getLabel(), td.getUri(), span.tags().get("camel.uri"));
=======
        assertEquals(SpanDecorator.CAMEL_COMPONENT + URI.create(td.getUri()).getScheme(), component, td.getLabel());
        assertEquals(td.getUri(), span.tags().get("camel.uri"), td.getLabel());
>>>>>>> db8f2d9f

        // If span associated with TestSEDASpanDecorator, check that pre/post tags have been defined
        if ("camel-seda".equals(component)) {
            assertTrue(span.tags().containsKey("pre"));
            assertTrue(span.tags().containsKey("post"));
        }

        assertEquals(td.getOperation(), span.operationName(), td.getLabel());

        assertEquals(td.getKind(), span.tags().get(Tags.SPAN_KIND.getKey()), td.getLabel());

        if (td.getParentId() != -1) {
            assertEquals(spans.get(td.getParentId()).context().spanId(), span.parentId(), td.getLabel());
        }

        if (!td.getLogMessages().isEmpty()) {
<<<<<<< HEAD
            assertEquals(td.getLabel(), td.getLogMessages().size(), span.logEntries().size());
=======
            assertEquals(td.getLogMessages().size(), span.logEntries().size(), "Number of log messages");
>>>>>>> db8f2d9f
            for (int i = 0; i < td.getLogMessages().size(); i++) {
                assertEquals(td.getLogMessages().get(i), span.logEntries().get(i).fields().get("message"));
            }
        }

        if (!td.getTags().isEmpty()) {
            for (Map.Entry<String, String> entry : td.getTags().entrySet()) {
                assertEquals(entry.getValue(), span.tags().get(entry.getKey()));
            }
        }

        if (!td.getBaggage().isEmpty()) {
            for (Map.Entry<String, String> entry : td.getBaggage().entrySet()) {
                assertEquals(entry.getValue(), span.getBaggageItem(entry.getKey()));
            }
        }
    }

    protected void verifySameTrace() {
        assertEquals(1, tracer.finishedSpans().stream().map(s -> s.context().traceId()).distinct().count());
    }

    protected void verifyTraceSpanNumbers(int numOfTraces, int numSpansPerTrace) {
        Map<Long, List<Span>> traces = new HashMap<>();

        // Sort spans into separate traces
        for (int i = 0; i < getTracer().finishedSpans().size(); i++) {
            List<Span> spans = traces.get(getTracer().finishedSpans().get(i).context().traceId());
            if (spans == null) {
                spans = new ArrayList<>();
                traces.put(getTracer().finishedSpans().get(i).context().traceId(), spans);
            }
            spans.add(getTracer().finishedSpans().get(i));
        }

        assertEquals(numOfTraces, traces.size());

        for (Map.Entry<Long, List<Span>> spans : traces.entrySet()) {
            assertEquals(numSpansPerTrace, spans.getValue().size());
        }
    }

    protected InterceptStrategy getTracingStrategy() {
        return new NoopTracingStrategy();
    }
}<|MERGE_RESOLUTION|>--- conflicted
+++ resolved
@@ -32,16 +32,12 @@
 import io.opentracing.mock.MockTracer.Propagator;
 import io.opentracing.tag.Tags;
 import org.apache.camel.CamelContext;
-<<<<<<< HEAD
 import org.apache.camel.spi.InterceptStrategy;
-import org.apache.camel.test.junit4.CamelTestSupport;
-=======
 import org.apache.camel.test.junit5.CamelTestSupport;
 
 import static org.junit.jupiter.api.Assertions.assertEquals;
 import static org.junit.jupiter.api.Assertions.assertNotNull;
 import static org.junit.jupiter.api.Assertions.assertTrue;
->>>>>>> db8f2d9f
 
 public class CamelOpenTracingTestSupport extends CamelTestSupport {
 
@@ -87,7 +83,6 @@
     }
 
     protected void verify(boolean async) {
-<<<<<<< HEAD
         List<MockSpan> spans = tracer.finishedSpans();
         spans.forEach(mockSpan -> {
             System.out.println("Span: " + mockSpan);
@@ -99,10 +94,7 @@
             }
         });
 
-        assertEquals("Incorrect number of spans", testdata.length, spans.size());
-=======
         assertEquals(testdata.length, tracer.finishedSpans().size(), "Incorrect number of spans");
->>>>>>> db8f2d9f
 
         verifySameTrace();
 
@@ -141,18 +133,11 @@
 
         String component = (String) span.tags().get(Tags.COMPONENT.getKey());
         assertNotNull(component);
-<<<<<<< HEAD
 
         if (td.getUri() != null) {
-            assertEquals(td.getLabel(),
-                SpanDecorator.CAMEL_COMPONENT + URI.create(td.getUri()).getScheme(),
-                component);
-        }
-        assertEquals(td.getLabel(), td.getUri(), span.tags().get("camel.uri"));
-=======
-        assertEquals(SpanDecorator.CAMEL_COMPONENT + URI.create(td.getUri()).getScheme(), component, td.getLabel());
+            assertEquals(SpanDecorator.CAMEL_COMPONENT + URI.create(td.getUri()).getScheme(), component, td.getLabel());
+        }
         assertEquals(td.getUri(), span.tags().get("camel.uri"), td.getLabel());
->>>>>>> db8f2d9f
 
         // If span associated with TestSEDASpanDecorator, check that pre/post tags have been defined
         if ("camel-seda".equals(component)) {
@@ -169,11 +154,7 @@
         }
 
         if (!td.getLogMessages().isEmpty()) {
-<<<<<<< HEAD
-            assertEquals(td.getLabel(), td.getLogMessages().size(), span.logEntries().size());
-=======
-            assertEquals(td.getLogMessages().size(), span.logEntries().size(), "Number of log messages");
->>>>>>> db8f2d9f
+            assertEquals(td.getLogMessages().size(), span.logEntries().size(), td.getLabel());
             for (int i = 0; i < td.getLogMessages().size(); i++) {
                 assertEquals(td.getLogMessages().get(i), span.logEntries().get(i).fields().get("message"));
             }
