--- conflicted
+++ resolved
@@ -58,19 +58,12 @@
     @UriParam(label = "producer")
     private String serverSideEncryption;
 
-<<<<<<< HEAD
-    @UriParam(label = "proxy", enums = "HTTP,HTTPS", defaultValue = "HTTPS")
-    private Protocol proxyProtocol;
-    @UriParam(label = "proxy")
-=======
     @UriParam(enums = "HTTP,HTTPS", defaultValue = "HTTPS")
     private Protocol proxyProtocol = Protocol.HTTPS;
     @UriParam
->>>>>>> d810aea5
     private String proxyHost;
-    @UriParam(label = "proxy")
+    @UriParam
     private Integer proxyPort;
-
     @UriParam(label = "consumer", defaultValue = "true")
     private boolean includeBody = true;
     @UriParam
@@ -310,11 +303,7 @@
     }
 
     /**
-<<<<<<< HEAD
-     * To define a proxy protocol when instantiating the SQS client
-=======
      * To define a proxy protocol when instantiating the S3 client
->>>>>>> d810aea5
      */
     public void setProxyProtocol(Protocol proxyProtocol) {
         this.proxyProtocol = proxyProtocol;
