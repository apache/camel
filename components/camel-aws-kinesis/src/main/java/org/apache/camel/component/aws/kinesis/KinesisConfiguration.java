/*
 * Licensed to the Apache Software Foundation (ASF) under one or more
 * contributor license agreements.  See the NOTICE file distributed with
 * this work for additional information regarding copyright ownership.
 * The ASF licenses this file to You under the Apache License, Version 2.0
 * (the "License"); you may not use this file except in compliance with
 * the License.  You may obtain a copy of the License at
 *
 *      http://www.apache.org/licenses/LICENSE-2.0
 *
 * Unless required by applicable law or agreed to in writing, software
 * distributed under the License is distributed on an "AS IS" BASIS,
 * WITHOUT WARRANTIES OR CONDITIONS OF ANY KIND, either express or implied.
 * See the License for the specific language governing permissions and
 * limitations under the License.
 */
package org.apache.camel.component.aws.kinesis;

import com.amazonaws.Protocol;
import com.amazonaws.services.kinesis.AmazonKinesis;
import com.amazonaws.services.kinesis.model.ShardIteratorType;

import org.apache.camel.RuntimeCamelException;
import org.apache.camel.spi.Metadata;
import org.apache.camel.spi.UriParam;
import org.apache.camel.spi.UriParams;
import org.apache.camel.spi.UriPath;

@UriParams
public class KinesisConfiguration implements Cloneable {
    
    @UriPath(description = "Name of the stream")
    @Metadata(required = true)
    private String streamName;
    @UriParam(label = "security", secret = true, description = "Amazon AWS Access Key")
    private String accessKey;
    @UriParam(label = "security", secret = true, description = "Amazon AWS Secret Key")
    private String secretKey;
    @UriParam(description = "The region in which Kinesis client needs to work. When using this parameter, the configuration will expect the capitalized name of the region (for example AP_EAST_1)" 
              + "You'll need to use the name Regions.EU_WEST_1.name()")
    private String region;
    @UriParam(description = "Amazon Kinesis client to use for all requests for this endpoint")
    private AmazonKinesis amazonKinesisClient;
    @UriParam(label = "consumer", description = "Maximum number of records that will be fetched in each poll", defaultValue = "1")
    private int maxResultsPerRequest = 1;
    @UriParam(label = "consumer", description = "Defines where in the Kinesis stream to start getting records", defaultValue = "TRIM_HORIZON")
    private ShardIteratorType iteratorType = ShardIteratorType.TRIM_HORIZON;
    @UriParam(label = "consumer", description = "Defines which shardId in the Kinesis stream to get records from")
    private String shardId = "";
    @UriParam(label = "consumer", description = "The sequence number to start polling from. Required if iteratorType is set to AFTER_SEQUENCE_NUMBER or AT_SEQUENCE_NUMBER")
    private String sequenceNumber = "";
    @UriParam(label = "consumer", defaultValue = "ignore", description = "Define what will be the behavior in case of shard closed. Possible value are ignore, silent and fail."
                                                                         + " In case of ignore a message will be logged and the consumer will restart from the beginning,"
                                                                         + "in case of silent there will be no logging and the consumer will start from the beginning,"
                                                                         + "in case of fail a ReachedClosedStateException will be raised")
    private KinesisShardClosedStrategyEnum shardClosed;
<<<<<<< HEAD

    @UriParam(label = "proxy", enums = "HTTP,HTTPS", defaultValue = "HTTPS")
    private Protocol proxyProtocol;
    @UriParam(label = "proxy", description = "To define a proxy host when instantiating the DDBStreams client")
    private String proxyHost;
    @UriParam(label = "proxy", description = "To define a proxy port when instantiating the DDBStreams client")
=======
    @UriParam(enums = "HTTP,HTTPS", defaultValue = "HTTPS", description = "To define a proxy protocol when instantiating the Kinesis client")
    private Protocol proxyProtocol = Protocol.HTTPS;
    @UriParam(description = "To define a proxy host when instantiating the Kinesis client")
    private String proxyHost;
    @UriParam(description = "To define a proxy port when instantiating the Kinesis client")
>>>>>>> f854cbf8
    private Integer proxyPort;

    public AmazonKinesis getAmazonKinesisClient() {
        return amazonKinesisClient;
    }

    public void setAmazonKinesisClient(AmazonKinesis amazonKinesisClient) {
        this.amazonKinesisClient = amazonKinesisClient;
    }

    public int getMaxResultsPerRequest() {
        return maxResultsPerRequest;
    }

    public void setMaxResultsPerRequest(int maxResultsPerRequest) {
        this.maxResultsPerRequest = maxResultsPerRequest;
    }

    public String getStreamName() {
        return streamName;
    }

    public void setStreamName(String streamName) {
        this.streamName = streamName;
    }

    public ShardIteratorType getIteratorType() {
        return iteratorType;
    }

    public void setIteratorType(ShardIteratorType iteratorType) {
        this.iteratorType = iteratorType;
    }

    public String getShardId() {
        return shardId;
    }

    public void setShardId(String shardId) {
        this.shardId = shardId;
    }

    public String getSequenceNumber() {
        return sequenceNumber;
    }

    public void setSequenceNumber(String sequenceNumber) {
        this.sequenceNumber = sequenceNumber;
    }

    public KinesisShardClosedStrategyEnum getShardClosed() {
        return shardClosed;
    }

    public void setShardClosed(KinesisShardClosedStrategyEnum shardClosed) {
        this.shardClosed = shardClosed;
    }
    
    public String getAccessKey() {
        return accessKey;
    }

    public void setAccessKey(String accessKey) {
        this.accessKey = accessKey;
    }

    public String getSecretKey() {
        return secretKey;
    }

    public void setSecretKey(String secretKey) {
        this.secretKey = secretKey;
    }

    public String getRegion() {
        return region;
    }

    public void setRegion(String region) {
        this.region = region;
    }
    
    public Protocol getProxyProtocol() {
        return proxyProtocol;
    }

    public void setProxyProtocol(Protocol proxyProtocol) {
        this.proxyProtocol = proxyProtocol;
    }    

    public String getProxyHost() {
        return proxyHost;
    }

    public void setProxyHost(String proxyHost) {
        this.proxyHost = proxyHost;
    }

    public Integer getProxyPort() {
        return proxyPort;
    }

    public void setProxyPort(Integer proxyPort) {
        this.proxyPort = proxyPort;
    }   
    
    // *************************************************
    //
    // *************************************************

    public KinesisConfiguration copy() {
        try {
            return (KinesisConfiguration)super.clone();
        } catch (CloneNotSupportedException e) {
            throw new RuntimeCamelException(e);
        }
    }
}<|MERGE_RESOLUTION|>--- conflicted
+++ resolved
@@ -54,20 +54,11 @@
                                                                          + "in case of silent there will be no logging and the consumer will start from the beginning,"
                                                                          + "in case of fail a ReachedClosedStateException will be raised")
     private KinesisShardClosedStrategyEnum shardClosed;
-<<<<<<< HEAD
-
-    @UriParam(label = "proxy", enums = "HTTP,HTTPS", defaultValue = "HTTPS")
-    private Protocol proxyProtocol;
-    @UriParam(label = "proxy", description = "To define a proxy host when instantiating the DDBStreams client")
-    private String proxyHost;
-    @UriParam(label = "proxy", description = "To define a proxy port when instantiating the DDBStreams client")
-=======
     @UriParam(enums = "HTTP,HTTPS", defaultValue = "HTTPS", description = "To define a proxy protocol when instantiating the Kinesis client")
     private Protocol proxyProtocol = Protocol.HTTPS;
     @UriParam(description = "To define a proxy host when instantiating the Kinesis client")
     private String proxyHost;
     @UriParam(description = "To define a proxy port when instantiating the Kinesis client")
->>>>>>> f854cbf8
     private Integer proxyPort;
 
     public AmazonKinesis getAmazonKinesisClient() {
