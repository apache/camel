--- conflicted
+++ resolved
@@ -40,20 +40,11 @@
     private String region;
     @UriParam(description = "Amazon Kinesis Firehose client to use for all requests for this endpoint")
     private AmazonKinesisFirehose amazonKinesisFirehoseClient;
-<<<<<<< HEAD
-	
-    @UriParam(label = "proxy", enums = "HTTP,HTTPS", defaultValue = "HTTPS")
-    private Protocol proxyProtocol;
-    @UriParam(label = "proxy", description = "To define a proxy host when instantiating the DDBStreams client")
-    private String proxyHost;
-    @UriParam(label = "proxy", description = "To define a proxy port when instantiating the DDBStreams client")
-=======
     @UriParam(enums = "HTTP,HTTPS", defaultValue = "HTTPS", description = "To define a proxy protocol when instantiating the Kinesis Firehose client")
     private Protocol proxyProtocol = Protocol.HTTPS;
     @UriParam(description = "To define a proxy host when instantiating the Kinesis Firehose client")
     private String proxyHost;
     @UriParam(description = "To define a proxy port when instantiating the Kinesis Firehose client")
->>>>>>> f854cbf8
     private Integer proxyPort;
     
     public void setAmazonKinesisFirehoseClient(AmazonKinesisFirehose client) {
