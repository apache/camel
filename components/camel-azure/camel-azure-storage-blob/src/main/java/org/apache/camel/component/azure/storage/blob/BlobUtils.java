/*
 * Licensed to the Apache Software Foundation (ASF) under one or more
 * contributor license agreements.  See the NOTICE file distributed with
 * this work for additional information regarding copyright ownership.
 * The ASF licenses this file to You under the Apache License, Version 2.0
 * (the "License"); you may not use this file except in compliance with
 * the License.  You may obtain a copy of the License at
 *
 *      http://www.apache.org/licenses/LICENSE-2.0
 *
 * Unless required by applicable law or agreed to in writing, software
 * distributed under the License is distributed on an "AS IS" BASIS,
 * WITHOUT WARRANTIES OR CONDITIONS OF ANY KIND, either express or implied.
 * See the License for the specific language governing permissions and
 * limitations under the License.
 */
package org.apache.camel.component.azure.storage.blob;

import java.io.ByteArrayInputStream;
import java.io.IOException;
import java.io.InputStream;

import org.apache.camel.Exchange;
import org.apache.camel.Message;
<<<<<<< HEAD
import org.apache.camel.converter.stream.FileInputStreamCache;
=======
import org.apache.camel.StreamCache;
>>>>>>> 5a15cfcc
import org.apache.camel.util.ObjectHelper;

public final class BlobUtils {

    private BlobUtils() {
    }

    public static Message getInMessage(final Exchange exchange) {
        return ObjectHelper.isEmpty(exchange) ? null : exchange.getIn();
    }

    public static long getInputStreamLength(InputStream is) throws IOException {
<<<<<<< HEAD
        if (is instanceof FileInputStreamCache) {
            return ((FileInputStreamCache) is).length();
        }
        if (is instanceof ByteArrayInputStream) {
            return is.available();
        }
        if (!is.markSupported()) {
            return 0;
        }
=======
        if (is instanceof StreamCache) {
            long len = ((StreamCache) is).length();
            if (len > 0) {
                return len;
            }
        }

        if (!is.markSupported()) {
            // azure cannot use -1
            return 0;
        }
        if (is instanceof ByteArrayInputStream) {
            return is.available();
        }
>>>>>>> 5a15cfcc
        long size = 0;
        try {
            is.mark(1024);
            int i = is.available();
            while (i > 0) {
                long skip = is.skip(i);
                size += skip;
                i = is.available();
            }
        } finally {
            is.reset();
        }
        return size;
    }

    public static String getContainerName(final BlobConfiguration configuration, final Exchange exchange) {
        return ObjectHelper.isEmpty(BlobExchangeHeaders.getBlobContainerNameFromHeaders(exchange))
                ? configuration.getContainerName()
                : BlobExchangeHeaders.getBlobContainerNameFromHeaders(exchange);
    }

    public static String getBlobName(final BlobConfiguration configuration, final Exchange exchange) {
        return ObjectHelper.isEmpty(BlobExchangeHeaders.getBlobNameFromHeaders(exchange))
                ? configuration.getBlobName()
                : BlobExchangeHeaders.getBlobNameFromHeaders(exchange);
    }

}<|MERGE_RESOLUTION|>--- conflicted
+++ resolved
@@ -22,11 +22,8 @@
 
 import org.apache.camel.Exchange;
 import org.apache.camel.Message;
-<<<<<<< HEAD
 import org.apache.camel.converter.stream.FileInputStreamCache;
-=======
 import org.apache.camel.StreamCache;
->>>>>>> 5a15cfcc
 import org.apache.camel.util.ObjectHelper;
 
 public final class BlobUtils {
@@ -39,7 +36,6 @@
     }
 
     public static long getInputStreamLength(InputStream is) throws IOException {
-<<<<<<< HEAD
         if (is instanceof FileInputStreamCache) {
             return ((FileInputStreamCache) is).length();
         }
@@ -49,22 +45,12 @@
         if (!is.markSupported()) {
             return 0;
         }
-=======
         if (is instanceof StreamCache) {
             long len = ((StreamCache) is).length();
             if (len > 0) {
                 return len;
             }
         }
-
-        if (!is.markSupported()) {
-            // azure cannot use -1
-            return 0;
-        }
-        if (is instanceof ByteArrayInputStream) {
-            return is.available();
-        }
->>>>>>> 5a15cfcc
         long size = 0;
         try {
             is.mark(1024);
