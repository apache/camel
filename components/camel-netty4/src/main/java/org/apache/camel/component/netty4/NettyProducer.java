--- conflicted
+++ resolved
@@ -139,16 +139,10 @@
         }
 
         // setup channel group
-<<<<<<< HEAD
         if(configuration.getChannelGroup() == null) {
             allChannels = new DefaultChannelGroup("NettyProducer", ImmediateEventExecutor.INSTANCE);
         }
         else {
-=======
-        if (configuration.getChannelGroup() == null) {
-            allChannels = new DefaultChannelGroup("NettyProducer", ImmediateEventExecutor.INSTANCE);
-        } else {
->>>>>>> 917b2f27
             allChannels = configuration.getChannelGroup();
         }
         
