[[jaxb-dataformat]]
= JAXB DataFormat

*Since Camel 1.0*

JAXB is a Data Format which uses the JAXB2 XML
marshalling standard which is included in Java 6 to unmarshal an XML
payload into Java objects or to marshal Java objects into an XML
payload.

== Options

// dataformat options: START
The JAXB dataformat supports 18 options, which are listed below.



[width="100%",cols="2s,1m,1m,6",options="header"]
|===
| Name | Default | Java Type | Description
| contextPath |  | String | Package name where your JAXB classes are located.
| schema |  | String | To validate against an existing schema. Your can use the prefix classpath:, file: or http: to specify how the resource should by resolved. You can separate multiple schema files by using the ',' character.
| schemaSeverityLevel | 0 | Integer | Sets the schema severity level to use when validating against a schema. This level determines the minimum severity error that triggers JAXB to stop continue parsing. The default value of 0 (warning) means that any error (warning, error or fatal error) will trigger JAXB to stop. There are the following three levels: 0=warning, 1=error, 2=fatal error. The value can be one of: 0, 1, 2
| prettyPrint | false | Boolean | To enable pretty printing output nicely formatted. Is by default false.
| objectFactory | false | Boolean | Whether to allow using ObjectFactory classes to create the POJO classes during marshalling. This only applies to POJO classes that has not been annotated with JAXB and providing jaxb.index descriptor files.
| ignoreJAXBElement | false | Boolean | Whether to ignore JAXBElement elements - only needed to be set to false in very special use-cases.
| mustBeJAXBElement | false | Boolean | Whether marhsalling must be java objects with JAXB annotations. And if not then it fails. This option can be set to false to relax that, such as when the data is already in XML format.
| filterNonXmlChars | false | Boolean | To ignore non xml characheters and replace them with an empty space.
| encoding |  | String | To overrule and use a specific encoding
| fragment | false | Boolean | To turn on marshalling XML fragment trees. By default JAXB looks for XmlRootElement annotation on given class to operate on whole XML tree. This is useful but not always - sometimes generated code does not have XmlRootElement annotation, sometimes you need unmarshall only part of tree. In that case you can use partial unmarshalling. To enable this behaviours you need set property partClass. Camel will pass this class to JAXB's unmarshaler.
| partClass |  | String | Name of class used for fragment parsing. See more details at the fragment option.
| partNamespace |  | String | XML namespace to use for fragment parsing. See more details at the fragment option.
| namespacePrefixRef |  | String | When marshalling using JAXB or SOAP then the JAXB implementation will automatic assign namespace prefixes, such as ns2, ns3, ns4 etc. To control this mapping, Camel allows you to refer to a map which contains the desired mapping.
| xmlStreamWriterWrapper |  | String | To use a custom xml stream writer.
| schemaLocation |  | String | To define the location of the schema
| noNamespaceSchemaLocation |  | String | To define the location of the namespaceless schema
| jaxbProviderProperties |  | String | Refers to a custom java.util.Map to lookup in the registry containing custom JAXB provider properties to be used with the JAXB marshaller.
| contentTypeHeader | false | Boolean | Whether the data format should set the Content-Type header with the type from the data format if the data format is capable of doing so. For example application/xml for data formats marshalling to XML, or application/json for data formats marshalling to JSon etc.
|===
// dataformat options: END
<<<<<<< HEAD
// spring-boot-auto-configure options: START
== Spring Boot Auto-Configuration

When using Spring Boot make sure to use the following Maven dependency to have support for auto configuration:

[source,xml]
----
<dependency>
  <groupId>org.apache.camel.springboot</groupId>
  <artifactId>camel-jaxb-starter</artifactId>
  <version>x.x.x</version>
  <!-- use the same version as your Camel core version -->
</dependency>
----


The component supports 19 options, which are listed below.



[width="100%",cols="2,5,^1,2",options="header"]
|===
| Name | Description | Default | Type
| *camel.dataformat.jaxb.content-type-header* | Whether the data format should set the Content-Type header with the type from the data format if the data format is capable of doing so. For example application/xml for data formats marshalling to XML, or application/json for data formats marshalling to JSon etc. | false | Boolean
| *camel.dataformat.jaxb.context-path* | Package name where your JAXB classes are located. |  | String
| *camel.dataformat.jaxb.enabled* | Whether to enable auto configuration of the jaxb data format. This is enabled by default. |  | Boolean
| *camel.dataformat.jaxb.encoding* | To overrule and use a specific encoding |  | String
| *camel.dataformat.jaxb.filter-non-xml-chars* | To ignore non xml characheters and replace them with an empty space. | false | Boolean
| *camel.dataformat.jaxb.fragment* | To turn on marshalling XML fragment trees. By default JAXB looks for XmlRootElement annotation on given class to operate on whole XML tree. This is useful but not always - sometimes generated code does not have XmlRootElement annotation, sometimes you need unmarshall only part of tree. In that case you can use partial unmarshalling. To enable this behaviours you need set property partClass. Camel will pass this class to JAXB's unmarshaler. | false | Boolean
| *camel.dataformat.jaxb.ignore-j-a-x-b-element* | Whether to ignore JAXBElement elements - only needed to be set to false in very special use-cases. | false | Boolean
| *camel.dataformat.jaxb.jaxb-provider-properties* | Refers to a custom java.util.Map to lookup in the registry containing custom JAXB provider properties to be used with the JAXB marshaller. |  | String
| *camel.dataformat.jaxb.must-be-j-a-x-b-element* | Whether marhsalling must be java objects with JAXB annotations. And if not then it fails. This option can be set to false to relax that, such as when the data is already in XML format. | false | Boolean
| *camel.dataformat.jaxb.namespace-prefix-ref* | When marshalling using JAXB or SOAP then the JAXB implementation will automatic assign namespace prefixes, such as ns2, ns3, ns4 etc. To control this mapping, Camel allows you to refer to a map which contains the desired mapping. |  | String
| *camel.dataformat.jaxb.no-namespace-schema-location* | To define the location of the namespaceless schema |  | String
| *camel.dataformat.jaxb.object-factory* | Whether to allow using ObjectFactory classes to create the POJO classes during marshalling. This only applies to POJO classes that has not been annotated with JAXB and providing jaxb.index descriptor files. | false | Boolean
| *camel.dataformat.jaxb.part-class* | Name of class used for fragment parsing. See more details at the fragment option. |  | String
| *camel.dataformat.jaxb.part-namespace* | XML namespace to use for fragment parsing. See more details at the fragment option. |  | String
| *camel.dataformat.jaxb.pretty-print* | To enable pretty printing output nicely formatted. Is by default false. | false | Boolean
| *camel.dataformat.jaxb.schema* | To validate against an existing schema. Your can use the prefix classpath:, file: or http: to specify how the resource should by resolved. You can separate multiple schema files by using the ',' character. |  | String
| *camel.dataformat.jaxb.schema-location* | To define the location of the schema |  | String
| *camel.dataformat.jaxb.schema-severity-level* | Sets the schema severity level to use when validating against a schema. This level determines the minimum severity error that triggers JAXB to stop continue parsing. The default value of 0 (warning) means that any error (warning, error or fatal error) will trigger JAXB to stop. There are the following three levels: 0=warning, 1=error, 2=fatal error. | 0 | Integer
| *camel.dataformat.jaxb.xml-stream-writer-wrapper* | To use a custom xml stream writer. |  | String
|===
// spring-boot-auto-configure options: END

=======
ND
>>>>>>> eaa5f707

== Using the Java DSL

For example the following uses a named DataFormat of _jaxb_ which is
configured with a number of Java package names to initialize the
http://java.sun.com/javase/6/docs/api/javax/xml/bind/JAXBContext.html[JAXBContext].

[source,java]
-------------------------------------------------------
DataFormat jaxb = new JaxbDataFormat("com.acme.model");

from("activemq:My.Queue").
  unmarshal(jaxb).
  to("mqseries:Another.Queue");
-------------------------------------------------------

You can if you prefer use a named reference to a data format which can
then be defined in your Registry such as via your
Spring XML file. e.g.

[source,java]
-------------------------------
from("activemq:My.Queue").
  unmarshal("myJaxbDataType").
  to("mqseries:Another.Queue");
-------------------------------

== Using Spring XML

The following example shows how to use JAXB to unmarshal using
Spring configuring the jaxb data type

This example shows how to configure the data type just once and reuse it
on multiple routes.

*Multiple context paths*

It is possible to use this data format with more than one context path.
You can specify context path using `:` as separator, for example
`com.mycompany:com.mycompany2`. Note that this is handled by JAXB
implementation and might change if you use different vendor than RI.

== Partial marshalling/unmarshalling

 JAXB 2 supports marshalling and unmarshalling XML tree fragments. By
default JAXB looks for `@XmlRootElement` annotation on given class to
operate on whole XML tree. This is useful but not always - sometimes
generated code does not have @XmlRootElement annotation, sometimes you
need unmarshall only part of tree. +
 In that case you can use partial unmarshalling. To enable this
behaviours you need set property `partClass`. Camel will pass this class
to JAXB's unmarshaler. If `JaxbConstants.JAXB_PART_CLASS` is set as
one of headers, (even if partClass property is set on DataFormat), the property
on DataFormat is surpassed and the one set in the headers is used.

For marshalling you have to add `partNamespace` attribute with QName of
destination namespace. Example of Spring DSL you can find above. 
If `JaxbConstants.JAXB_PART_NAMESPACE` is set as
one of headers, (even if partNamespace property is set on DataFormat), the property
on DataFormat is surpassed and the one set in the headers is used. While setting 
`partNamespace` through `JaxbConstants.JAXB_PART_NAMESPACE`, please 
note that you need to specify its value {[namespaceUri]}[localPart]

[source,java]
--------------------------------------------------------------------------------------
   ...
   .setHeader(JaxbConstants.JAXB_PART_NAMESPACE, simple("{http://www.camel.apache.org/jaxb/example/address/1}address"));
   ...
--------------------------------------------------------------------------------------

== Fragment

 JaxbDataFormat has new property fragment which can set the the
`Marshaller.JAXB_FRAGMENT` encoding property on the JAXB Marshaller. If
you don't want the JAXB Marshaller to generate the XML declaration, you
can set this option to be true. The default value of this property is
false.

== Ignoring the NonXML Character

 JaxbDataFormat supports to ignore the
http://www.w3.org/TR/2004/REC-xml-20040204/#NT-Char[NonXML Character],
you just need to set the filterNonXmlChars property to be true,
JaxbDataFormat will replace the NonXML character with " " when it is
marshaling or unmarshaling the message. You can also do it by setting
the Exchange property
`Exchange.FILTER_NON_XML_CHARS`.

 
[width="100%",cols="30%,10%,60%",options="header",]
|=======================================================================
|   | JDK 1.5 | JDK 1.6+

|Filtering in use |StAX API and implementation |No

|Filtering not in use |StAX API only |No
|=======================================================================

This feature has been tested with Woodstox 3.2.9 and Sun JDK 1.6 StAX
implementation.

 JaxbDataFormat now allows you to customize the XMLStreamWriter used to
marshal the stream to XML. Using this configuration, you can add your
own stream writer to completely remove, escape, or replace non-xml
characters.

[source,java]
--------------------------------------------------------------------------------------
   JaxbDataFormat customWriterFormat = new JaxbDataFormat("org.apache.camel.foo.bar");
  customWriterFormat.setXmlStreamWriterWrapper(new TestXmlStreamWriter());
--------------------------------------------------------------------------------------

The following example shows using the Spring DSL and also enabling
Camel's NonXML filtering:

[source,xml]
------------------------------------------------------------------------------------------------------------------------------
<bean id="testXmlStreamWriterWrapper" class="org.apache.camel.jaxb.TestXmlStreamWriter"/>
<jaxb filterNonXmlChars="true"  contextPath="org.apache.camel.foo.bar" xmlStreamWriterWrapper="#testXmlStreamWriterWrapper" />
------------------------------------------------------------------------------------------------------------------------------

== Working with the ObjectFactory

If you use XJC to create the java class from the schema, you will get an
ObjectFactory for you JAXB context. Since the ObjectFactory uses
http://java.sun.com/javase/6/docs/api/javax/xml/bind/JAXBElement.html[JAXBElement]
to hold the reference of the schema and element instance value,
jaxbDataformat will ignore the JAXBElement by default and you will get
the element instance value instead of the JAXBElement object form the
unmarshaled message body.  +
 If you want to get the JAXBElement object form the unmarshaled message
body, you need to set the JaxbDataFormat object's ignoreJAXBElement
property to be false.

== Setting encoding

You can set the *encoding* option to use when marshalling. Its the
`Marshaller.JAXB_ENCODING` encoding property on the JAXB Marshaller. +
 You can setup which encoding to use when you declare the JAXB data
format. You can also provide the encoding in the
Exchange property `Exchange.CHARSET_NAME`. This
property will overrule the encoding set on the JAXB data format.

In this Spring DSL we have defined to use `iso-8859-1` as the encoding:

== Controlling namespace prefix mapping

*Since Camel 2.11*

When marshalling using xref:jaxb-dataformat.adoc[JAXB] or xref:jaxb-dataformat.adoc[SOAP] then
the JAXB implementation will automatic assign namespace prefixes, such
as ns2, ns3, ns4 etc. To control this mapping, Camel allows you to refer
to a map which contains the desired mapping.

Notice this requires having JAXB-RI 2.1 or better (from SUN) on the
classpath, as the mapping functionality is dependent on the
implementation of JAXB, whether its supported.

For example in Spring XML we can define a Map with the mapping. In the
mapping file below, we map SOAP to use soap as prefix. While our custom
namespace "http://www.mycompany.com/foo/2" is not using any prefix.

[source,xml]
-----------------------------------------------------------------------
  <util:map id="myMap">
    <entry key="http://www.w3.org/2003/05/soap-envelope" value="soap"/>
    <!-- we dont want any prefix for our namespace -->
    <entry key="http://www.mycompany.com/foo/2" value=""/>
  </util:map>
-----------------------------------------------------------------------

To use this in xref:jaxb-dataformat.adoc[JAXB] or xref:jaxb-dataformat.adoc[SOAP] you refer to
this map, using the `namespacePrefixRef` attribute as shown below. Then
Camel will lookup in the Registry a `java.util.Map`
with the id "myMap", which was what we defined above.

[source,xml]
----------------------------------------------------------------------------------------
  <marshal>
    <soapjaxb version="1.2" contextPath="com.mycompany.foo" namespacePrefixRef="myMap"/>
  </marshal>
----------------------------------------------------------------------------------------

== Schema validation

*Since Camel 2.11*

The JAXB Data Format supports validation by
marshalling and unmarshalling from/to XML. Your can use the prefix
*classpath:*, *file:* or *http:* to specify how the resource should by
resolved. You can separate multiple schema files by using the *','*
character.

Using the Java DSL, you can configure it in the following way:

[source,java]
-----------------------------------------------------------------------
JaxbDataFormat jaxbDataFormat = new JaxbDataFormat();
jaxbDataFormat.setContextPath(Person.class.getPackage().getName());
jaxbDataFormat.setSchema("classpath:person.xsd,classpath:address.xsd");
-----------------------------------------------------------------------

You can do the same using the XML DSL:

[source,xml]
-------------------------------------------------------------------------
<marshal>
    <jaxb id="jaxb" schema="classpath:person.xsd,classpath:address.xsd"/>
</marshal>
-------------------------------------------------------------------------

Camel will create and pool the underling `SchemaFactory` instances on
the fly, because the `SchemaFactory` shipped with the JDK is not thread
safe. +
 However, if you have a `SchemaFactory` implementation which is thread
safe, you can configure the JAXB data format to use this one:

[source,java]
--------------------------------------------------------
JaxbDataFormat jaxbDataFormat = new JaxbDataFormat();
jaxbDataFormat.setSchemaFactory(thradSafeSchemaFactory);
--------------------------------------------------------

== Schema Location

*Since Camel 2.14*

The JAXB Data Format supports to specify the
SchemaLocation when marshaling the XML. 

Using the Java DSL, you can configure it in the following way:

[source,java]
-------------------------------------------------------------------
JaxbDataFormat jaxbDataFormat = new JaxbDataFormat();
jaxbDataFormat.setContextPath(Person.class.getPackage().getName());
jaxbDataFormat.setSchemaLocation("schema/person.xsd");
-------------------------------------------------------------------

You can do the same using the XML DSL:

[source,xml]
--------------------------------------------------------
<marshal>
    <jaxb id="jaxb" schemaLocation="schema/person.xsd"/>
</marshal>
--------------------------------------------------------

== Marshal data that is already XML

*Since Camel 2.14.1*

The JAXB marshaller requires that the message body is JAXB compatible,
eg its a JAXBElement, eg a java instance that has JAXB annotations, or
extend JAXBElement. There can be situations where the message body is
already in XML, eg from a String type. There is a new
option `mustBeJAXBElement` you can set to false, to relax this check, so
the JAXB marshaller only attempts to marshal JAXBElements
(javax.xml.bind.JAXBIntrospector#isElement returns true). And in those
situations the marshaller fallbacks to marshal the message body as-is.

== Dependencies

To use JAXB in your camel routes you need to add the a dependency on
*camel-jaxb* which implements this data format.

If you use maven you could just add the following to your pom.xml,
substituting the version number for the latest & greatest release (see
the download page for the latest versions).

[source,java]
-------------------------------------
<dependency>
  <groupId>org.apache.camel</groupId>
  <artifactId>camel-jaxb</artifactId>
  <version>x.x.x</version>
</dependency>
-------------------------------------

include::camel-spring-boot::page$jaxb-starter.adoc[]<|MERGE_RESOLUTION|>--- conflicted
+++ resolved
@@ -38,55 +38,7 @@
 | contentTypeHeader | false | Boolean | Whether the data format should set the Content-Type header with the type from the data format if the data format is capable of doing so. For example application/xml for data formats marshalling to XML, or application/json for data formats marshalling to JSon etc.
 |===
 // dataformat options: END
-<<<<<<< HEAD
-// spring-boot-auto-configure options: START
-== Spring Boot Auto-Configuration
-
-When using Spring Boot make sure to use the following Maven dependency to have support for auto configuration:
-
-[source,xml]
-----
-<dependency>
-  <groupId>org.apache.camel.springboot</groupId>
-  <artifactId>camel-jaxb-starter</artifactId>
-  <version>x.x.x</version>
-  <!-- use the same version as your Camel core version -->
-</dependency>
-----
-
-
-The component supports 19 options, which are listed below.
-
-
-
-[width="100%",cols="2,5,^1,2",options="header"]
-|===
-| Name | Description | Default | Type
-| *camel.dataformat.jaxb.content-type-header* | Whether the data format should set the Content-Type header with the type from the data format if the data format is capable of doing so. For example application/xml for data formats marshalling to XML, or application/json for data formats marshalling to JSon etc. | false | Boolean
-| *camel.dataformat.jaxb.context-path* | Package name where your JAXB classes are located. |  | String
-| *camel.dataformat.jaxb.enabled* | Whether to enable auto configuration of the jaxb data format. This is enabled by default. |  | Boolean
-| *camel.dataformat.jaxb.encoding* | To overrule and use a specific encoding |  | String
-| *camel.dataformat.jaxb.filter-non-xml-chars* | To ignore non xml characheters and replace them with an empty space. | false | Boolean
-| *camel.dataformat.jaxb.fragment* | To turn on marshalling XML fragment trees. By default JAXB looks for XmlRootElement annotation on given class to operate on whole XML tree. This is useful but not always - sometimes generated code does not have XmlRootElement annotation, sometimes you need unmarshall only part of tree. In that case you can use partial unmarshalling. To enable this behaviours you need set property partClass. Camel will pass this class to JAXB's unmarshaler. | false | Boolean
-| *camel.dataformat.jaxb.ignore-j-a-x-b-element* | Whether to ignore JAXBElement elements - only needed to be set to false in very special use-cases. | false | Boolean
-| *camel.dataformat.jaxb.jaxb-provider-properties* | Refers to a custom java.util.Map to lookup in the registry containing custom JAXB provider properties to be used with the JAXB marshaller. |  | String
-| *camel.dataformat.jaxb.must-be-j-a-x-b-element* | Whether marhsalling must be java objects with JAXB annotations. And if not then it fails. This option can be set to false to relax that, such as when the data is already in XML format. | false | Boolean
-| *camel.dataformat.jaxb.namespace-prefix-ref* | When marshalling using JAXB or SOAP then the JAXB implementation will automatic assign namespace prefixes, such as ns2, ns3, ns4 etc. To control this mapping, Camel allows you to refer to a map which contains the desired mapping. |  | String
-| *camel.dataformat.jaxb.no-namespace-schema-location* | To define the location of the namespaceless schema |  | String
-| *camel.dataformat.jaxb.object-factory* | Whether to allow using ObjectFactory classes to create the POJO classes during marshalling. This only applies to POJO classes that has not been annotated with JAXB and providing jaxb.index descriptor files. | false | Boolean
-| *camel.dataformat.jaxb.part-class* | Name of class used for fragment parsing. See more details at the fragment option. |  | String
-| *camel.dataformat.jaxb.part-namespace* | XML namespace to use for fragment parsing. See more details at the fragment option. |  | String
-| *camel.dataformat.jaxb.pretty-print* | To enable pretty printing output nicely formatted. Is by default false. | false | Boolean
-| *camel.dataformat.jaxb.schema* | To validate against an existing schema. Your can use the prefix classpath:, file: or http: to specify how the resource should by resolved. You can separate multiple schema files by using the ',' character. |  | String
-| *camel.dataformat.jaxb.schema-location* | To define the location of the schema |  | String
-| *camel.dataformat.jaxb.schema-severity-level* | Sets the schema severity level to use when validating against a schema. This level determines the minimum severity error that triggers JAXB to stop continue parsing. The default value of 0 (warning) means that any error (warning, error or fatal error) will trigger JAXB to stop. There are the following three levels: 0=warning, 1=error, 2=fatal error. | 0 | Integer
-| *camel.dataformat.jaxb.xml-stream-writer-wrapper* | To use a custom xml stream writer. |  | String
-|===
-// spring-boot-auto-configure options: END
-
-=======
-ND
->>>>>>> eaa5f707
+
 
 == Using the Java DSL
 
