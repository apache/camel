--- conflicted
+++ resolved
@@ -1,11 +1,7 @@
 ==== Components
 
 // components: START
-<<<<<<< HEAD
-Number of Components: 294 in 229 JAR artifacts (0 deprecated)
-=======
-Number of Components: 293 in 229 JAR artifacts (0 deprecated)
->>>>>>> 81796bbb
+Number of Components: 294 in 230 JAR artifacts (0 deprecated)
 
 [width="100%",cols="4,1,5",options="header"]
 |===
@@ -1050,7 +1046,7 @@
 ==== Miscellaneous Components
 
 // others: START
-Number of Miscellaneous Components: 31 in 31 JAR artifacts (0 deprecated)
+Number of Miscellaneous Components: 30 in 30 JAR artifacts (0 deprecated)
 
 [width="100%",cols="4,1,5",options="header"]
 |===
@@ -1062,8 +1058,6 @@
 
 | link:camel-cxf-transport/src/main/docs/cxf-transport.adoc[CXF Transport] (camel-cxf-transport) | 2.8 | Camel Transport for Apache CXF
 
-| link:camel-headersmap/src/main/docs/headersmap.adoc[Headersmap] (camel-headersmap) | 2.20 | Fast case-insensitive headers map implementation
-
 | link:camel-hystrix/src/main/docs/hystrix.adoc[Hystrix] (camel-hystrix) | 2.18 | Circuit Breaker EIP using Netflix Hystrix
 
 | link:camel-jasypt/src/main/docs/jasypt.adoc[Jasypt] (camel-jasypt) | 2.5 | Security using Jasypt
