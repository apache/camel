--- conflicted
+++ resolved
@@ -151,40 +151,6 @@
         // write the body
         Mina2Helper.writeBody(session, body, exchange);
 
-<<<<<<< HEAD
-=======
-        if (sync) {
-            // wait for response, consider timeout
-            LOG.debug("Waiting for response using timeout {} millis.", timeout);
-            boolean done = latch.await(timeout, TimeUnit.MILLISECONDS);
-            if (!done) {
-                throw new ExchangeTimedOutException(exchange, timeout);
-            }
-
-            // did we get a response
-            ResponseHandler handler = (ResponseHandler) session.getHandler();
-            if (handler.getCause() != null) {
-                throw new CamelExchangeException("Error occurred in ResponseHandler", exchange, handler.getCause());
-            } else if (!handler.isMessageReceived()) {
-                // no message received
-                throw new ExchangeTimedOutException(exchange, timeout);
-            } else {
-                // set the result on either IN or OUT on the original exchange depending on its pattern
-                if (ExchangeHelper.isOutCapable(exchange)) {
-                    Mina2PayloadHelper.setOut(exchange, handler.getMessage());
-                } else {
-                    Mina2PayloadHelper.setIn(exchange, handler.getMessage());
-                }
-            }
-        }
-    }
-
-    protected void maybeDisconnectOnDone(Exchange exchange) {
-        if (session == null) {
-            return;
-        }
-
->>>>>>> 7cd15b3f
         // should session be closed after complete?
         Boolean close;
         if (ExchangeHelper.isOutCapable(exchange)) {
