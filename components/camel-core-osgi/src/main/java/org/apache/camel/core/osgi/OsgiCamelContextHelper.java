/**
 * Licensed to the Apache Software Foundation (ASF) under one or more
 * contributor license agreements.  See the NOTICE file distributed with
 * this work for additional information regarding copyright ownership.
 * The ASF licenses this file to You under the Apache License, Version 2.0
 * (the "License"); you may not use this file except in compliance with
 * the License.  You may obtain a copy of the License at
 *
 *      http://www.apache.org/licenses/LICENSE-2.0
 *
 * Unless required by applicable law or agreed to in writing, software
 * distributed under the License is distributed on an "AS IS" BASIS,
 * WITHOUT WARRANTIES OR CONDITIONS OF ANY KIND, either express or implied.
 * See the License for the specific language governing permissions and
 * limitations under the License.
 */
package org.apache.camel.core.osgi;

import org.apache.camel.CamelContext;
import org.apache.camel.impl.CompositeRegistry;
import org.apache.camel.impl.DefaultCamelContext;
import org.apache.camel.spi.Registry;
import org.apache.camel.util.ObjectHelper;
import org.osgi.framework.BundleContext;
import org.slf4j.Logger;
import org.slf4j.LoggerFactory;

public final class OsgiCamelContextHelper {
    private static final Logger LOG = LoggerFactory.getLogger(OsgiCamelContextHelper.class);

    private OsgiCamelContextHelper() {
        // helper class
    }
    
    public static void osgiUpdate(DefaultCamelContext camelContext, BundleContext bundleContext) {
        ObjectHelper.notNull(bundleContext, "BundleContext");

        LOG.debug("Using OsgiCamelContextNameStrategy");
        camelContext.setNameStrategy(new OsgiCamelContextNameStrategy(bundleContext));
        LOG.debug("Using OsgiManagementNameStrategy");
        camelContext.setManagementNameStrategy(new OsgiManagementNameStrategy(camelContext, bundleContext));
        LOG.debug("Using OsgiClassResolver");
        camelContext.setClassResolver(new OsgiClassResolver(camelContext, bundleContext));
        LOG.debug("Using OsgiFactoryFinderResolver");
        camelContext.setFactoryFinderResolver(new OsgiFactoryFinderResolver(bundleContext));
        LOG.debug("Using OsgiPackageScanClassResolver");
        camelContext.setPackageScanClassResolver(new OsgiPackageScanClassResolver(bundleContext));
        LOG.debug("Using OsgiComponentResolver");
        camelContext.setComponentResolver(new OsgiComponentResolver(bundleContext));
        LOG.debug("Using OsgiLanguageResolver");
        camelContext.setLanguageResolver(new OsgiLanguageResolver(bundleContext));
        LOG.debug("Using OsgiDataFormatResolver");
        camelContext.setDataFormatResolver(new OsgiDataFormatResolver(bundleContext));
    }
    
    public static Registry wrapRegistry(CamelContext camelContext, Registry registry, BundleContext bundleContext) {
        ObjectHelper.notNull(bundleContext, "BundleContext");

        OsgiServiceRegistry osgiServiceRegistry = null;
        Registry resultingRegistry = registry;
<<<<<<< HEAD
        if(registry instanceof OsgiServiceRegistry) {
=======
        if (registry instanceof OsgiServiceRegistry) {
>>>>>>> 85a05c10
            osgiServiceRegistry = (OsgiServiceRegistry)registry;
        } else {
            LOG.debug("Wrapping Registry in OsgiServiceRegistry");
            osgiServiceRegistry = new OsgiServiceRegistry(bundleContext);
            CompositeRegistry compositeRegistry = new CompositeRegistry();
            compositeRegistry.addRegistry(osgiServiceRegistry);
            compositeRegistry.addRegistry(registry);
            resultingRegistry = compositeRegistry;
        }
        
        // Need to clean up the OSGi service when camel context is closed.
        camelContext.addLifecycleStrategy(osgiServiceRegistry);
        
        return resultingRegistry;
    }

}<|MERGE_RESOLUTION|>--- conflicted
+++ resolved
@@ -58,11 +58,8 @@
 
         OsgiServiceRegistry osgiServiceRegistry = null;
         Registry resultingRegistry = registry;
-<<<<<<< HEAD
-        if(registry instanceof OsgiServiceRegistry) {
-=======
+      
         if (registry instanceof OsgiServiceRegistry) {
->>>>>>> 85a05c10
             osgiServiceRegistry = (OsgiServiceRegistry)registry;
         } else {
             LOG.debug("Wrapping Registry in OsgiServiceRegistry");
