/*
 * Licensed to the Apache Software Foundation (ASF) under one or more
 * contributor license agreements.  See the NOTICE file distributed with
 * this work for additional information regarding copyright ownership.
 * The ASF licenses this file to You under the Apache License, Version 2.0
 * (the "License"); you may not use this file except in compliance with
 * the License.  You may obtain a copy of the License at
 *
 *      http://www.apache.org/licenses/LICENSE-2.0
 *
 * Unless required by applicable law or agreed to in writing, software
 * distributed under the License is distributed on an "AS IS" BASIS,
 * WITHOUT WARRANTIES OR CONDITIONS OF ANY KIND, either express or implied.
 * See the License for the specific language governing permissions and
 * limitations under the License.
 */
package org.apache.camel.maven.packaging;

import java.io.File;
import java.io.IOException;
import java.nio.file.Files;
import java.nio.file.Path;
import java.nio.file.attribute.BasicFileAttributes;
import java.util.ArrayList;
import java.util.Arrays;
import java.util.Collection;
import java.util.Collections;
import java.util.HashMap;
import java.util.HashSet;
import java.util.List;
import java.util.Map;
import java.util.Set;
import java.util.TreeMap;
import java.util.TreeSet;
import java.util.function.BinaryOperator;
import java.util.function.Function;
import java.util.stream.Collectors;
import java.util.stream.Stream;

import org.apache.camel.tooling.model.BaseModel;
import org.apache.camel.tooling.model.BaseOptionModel;
import org.apache.camel.tooling.model.ComponentModel;
import org.apache.camel.tooling.model.DataFormatModel;
import org.apache.camel.tooling.model.EipModel;
import org.apache.camel.tooling.model.JsonMapper;
import org.apache.camel.tooling.model.LanguageModel;
import org.apache.camel.tooling.model.OtherModel;
import org.apache.camel.tooling.util.FileUtil;
import org.apache.camel.tooling.util.PackageHelper;
import org.apache.camel.tooling.util.Strings;
import org.apache.maven.plugin.AbstractMojo;
import org.apache.maven.plugin.MojoExecutionException;
import org.apache.maven.plugin.MojoFailureException;
import org.apache.maven.plugins.annotations.Component;
import org.apache.maven.plugins.annotations.Mojo;
import org.apache.maven.plugins.annotations.Parameter;
import org.apache.maven.project.MavenProject;
import org.apache.maven.project.MavenProjectHelper;

import static org.apache.camel.maven.packaging.MojoHelper.getComponentPath;
import static org.apache.camel.tooling.util.PackageHelper.loadText;

/**
 * Prepares the camel catalog to include component, data format, and eip descriptors, and generates a report.
 */
@Mojo(name = "prepare-catalog", threadSafe = true)
public class PrepareCatalogMojo extends AbstractMojo {

    private static final String[] EXCLUDE_DOC_FILES
            = {
                    "camel-base", "camel-core-model", "camel-core-xml", "camel-http-common", "camel-http-base",
                    "camel-jetty-common",
                    "camel-debezium-common", "camel-infinispan-common", "camel-vertx-common",
                    "camel-huaweicloud-common" };

    private static final int UNUSED_LABELS_WARN = 15;

    /**
     * The maven project.
     */
    @Parameter(property = "project", required = true, readonly = true)
    protected MavenProject project;

    /**
     * Whether to validate if the components, data formats, and languages are properly documented and have all the
     * needed details.
     */
    @Parameter(defaultValue = "true")
    protected Boolean validate;

    /**
     * The output directory for components catalog
     */
    @Parameter(defaultValue = "${project.basedir}/src/generated/resources/org/apache/camel/catalog/components")
    protected File componentsOutDir;

    /**
     * The output directory for dataformats catalog
     */
    @Parameter(defaultValue = "${project.basedir}/src/generated/resources/org/apache/camel/catalog/dataformats")
    protected File dataFormatsOutDir;

    /**
     * The output directory for languages catalog
     */
    @Parameter(defaultValue = "${project.basedir}/src/generated/resources/org/apache/camel/catalog/languages")
    protected File languagesOutDir;

    /**
     * The output directory for others catalog
     */
    @Parameter(defaultValue = "${project.basedir}/src/generated/resources/org/apache/camel/catalog/others")
    protected File othersOutDir;

    /**
     * The output directory for models catalog
     */
    @Parameter(defaultValue = "${project.basedir}/src/generated/resources/org/apache/camel/catalog/models")
    protected File modelsOutDir;

    /**
     * The output directory for archetypes catalog
     */
    @Parameter(defaultValue = "${project.basedir}/src/generated/resources/org/apache/camel/catalog/archetypes")
    protected File archetypesOutDir;

    /**
     * The output directory for XML schemas catalog
     */
    @Parameter(defaultValue = "${project.basedir}/src/generated/resources/org/apache/camel/catalog/schemas")
    protected File schemasOutDir;

    /**
     * The output directory for main
     */
    @Parameter(defaultValue = "${project.basedir}/src/generated/resources/org/apache/camel/catalog/main")
    protected File mainOutDir;

    /**
     * The components directory where all the Apache Camel components are
     */
    @Parameter(defaultValue = "${project.build.directory}/../../../components")
    protected File componentsDir;

    /**
     * The camel-core directory
     */
    @Parameter(defaultValue = "${project.build.directory}/../../../core/")
    protected File coreDir;

    /**
     * The camel-model directory
     */
    @Parameter(defaultValue = "${project.build.directory}/../../../core/camel-core-model")
    protected File modelDir;

    /**
     * The DSL directory
     */
    @Parameter(defaultValue = "${project.build.directory}/../../../dsl/")
    protected File dslDir;

    /**
     * The camel-core-languages directory
     */
    @Parameter(defaultValue = "${project.build.directory}/../../../core/camel-core-languages")
    protected File languagesDir;

    /**
     * The directory where the camel-spring XML models are
     */
    @Parameter(defaultValue = "${project.build.directory}/../../../components/camel-spring-xml")
    protected File springDir;

    /**
     * The archetypes directory where all the Apache Camel Maven archetypes are
     */
    @Parameter(defaultValue = "${project.build.directory}/../../../archetypes")
    protected File archetypesDir;

    /**
     * The directory where the camel-spring XML schema are
     */
    @Parameter(defaultValue = "${project.build.directory}/../../../components/camel-spring-xml/target/schema")
    protected File springSchemaDir;

    /**
     * The directory where the camel-main metadata are
     */
    @Parameter(defaultValue = "${project.build.directory}/../../../core/camel-main/target/classes/META-INF")
    protected File mainDir;

    /**
     * Maven ProjectHelper.
     */
    @Component
    protected MavenProjectHelper projectHelper;

    private Collection<Path> allJsonFiles;
    private Collection<Path> allPropertiesFiles;
    private Map<Path, BaseModel<?>> allModels = new HashMap<>();

    private static String asComponentName(Path file) {
        String name = file.getFileName().toString();
        if (name.endsWith(PackageHelper.JSON_SUFIX)) {
            return name.substring(0, name.length() - PackageHelper.JSON_SUFIX.length());
        } else if (name.endsWith(".adoc")) {
            return name.substring(0, name.length() - ".adoc".length());
        }
        return name;
    }

    /**
     * Execute goal.
     *
     * @throws org.apache.maven.plugin.MojoExecutionException execution of the main class or one of the threads it
     *                                                        generated failed.
     * @throws org.apache.maven.plugin.MojoFailureException   something bad happened...
     */
    @Override
    public void execute() throws MojoExecutionException, MojoFailureException {
        try {
            allJsonFiles = new TreeSet<>();
            allPropertiesFiles = new TreeSet<>();

            Stream<Path> paths
                    = Stream.of(list(coreDir.toPath()), list(componentsDir.toPath())).flatMap(s -> s);
            Stream.concat(paths,
                    Stream.of(languagesDir.toPath(), springDir.toPath()))
                    .filter(dir -> !"target".equals(dir.getFileName().toString()))
                    .flatMap(p -> getComponentPath(p).stream())
                    .filter(dir -> Files.isDirectory(dir.resolve("src")))
                    .map(p -> p.resolve("target/classes"))
                    .flatMap(PackageHelper::walk).forEach(p -> {
                        String f = p.getFileName().toString();
                        if (f.endsWith(PackageHelper.JSON_SUFIX)) {
                            allJsonFiles.add(p);
                        } else if (f.equals("component.properties") || f.equals("dataformat.properties")
                                || f.equals("language.properties") || f.equals("other.properties")) {
                            allPropertiesFiles.add(p);
                        }
                    });

            for (Path p : allJsonFiles) {
                var m = JsonMapper.generateModel(p);
                if (m != null) {
                    allModels.put(p, m);
                }
            }

            // special for dsl-dir as its built after camel-catalog, so we can only look inside src/generated
            Stream.of(list(dslDir.toPath())).flatMap(s -> s)
<<<<<<< HEAD
=======
                    .flatMap(p -> getComponentPath(p).stream())
>>>>>>> c021916b
                    .filter(dir -> Files.isDirectory(dir.resolve("src/generated/resources")))
                    .flatMap(PackageHelper::walk).forEach(p -> {
                        String f = p.getFileName().toString();
                        if (f.endsWith(PackageHelper.JSON_SUFIX)) {
                            allJsonFiles.add(p);
                            var m = JsonMapper.generateModel(p);
                            if (m instanceof OtherModel) {
                                OtherModel om = (OtherModel) m;
                                if (!project.getVersion().equals(om.getVersion())) {
                                    // update version in model and file because we prepare catalog before we build DSL
                                    // so their previous generated model files may use previous version (eg 3.15.0-SNAPSHOT -> 3.15.0)
                                    try {
                                        String s = Files.readString(p);
                                        s = s.replaceAll(om.getVersion(), project.getVersion());
                                        FileUtil.updateFile(p, s);
                                    } catch (IOException e) {
                                        // ignore
                                    }
                                    om.setVersion(project.getVersion());
                                }
                                allModels.put(p, m);
                            }
                        }
                    });

            executeModel();
            Set<String> components = executeComponents();
            Set<String> dataformats = executeDataFormats();
            Set<String> languages = executeLanguages();
            Set<String> others = executeOthers();
            executeDocuments(components, dataformats, languages, others);
            executeArchetypes();
            executeXmlSchemas();
            executeMain();
        } catch (Exception e) {
            throw new MojoFailureException("Error preparing catalog", e);
        }
    }

    protected void executeModel() throws Exception {
        Path modelDir = this.modelDir.toPath();
        Path springDir = this.springDir.toPath();
        Path modelsOutDir = this.modelsOutDir.toPath();

        getLog().info("================================================================================");
        getLog().info("Copying all Camel model json descriptors");

        // lets use sorted set/maps
        Set<Path> jsonFiles;
        Set<Path> duplicateJsonFiles;
        Set<Path> missingLabels = new TreeSet<>();
        Set<Path> missingJavaDoc = new TreeSet<>();
        Map<String, Set<String>> usedLabels = new TreeMap<>();

        // find all json files in camel-core and camel-spring
        Path coreDirTarget = modelDir.resolve("target/classes/org/apache/camel/model");
        Path springTarget1 = springDir.resolve("target/classes/org/apache/camel/spring");
        Path springTarget2 = springDir.resolve("target/classes/org/apache/camel/core/xml");
        jsonFiles = allJsonFiles.stream()
                .filter(p -> p.startsWith(coreDirTarget) || p.startsWith(springTarget1) || p.startsWith(springTarget2))
                .collect(Collectors.toCollection(TreeSet::new));
        getLog().info("Found " + jsonFiles.size() + " model json files");

        // make sure to create out dir
        Files.createDirectories(modelsOutDir);

        duplicateJsonFiles = getDuplicates(jsonFiles);

        // Copy all descriptors
        Map<Path, Path> newJsons = map(jsonFiles, p -> p, p -> modelsOutDir.resolve(p.getFileName()));
        list(modelsOutDir).filter(p -> !newJsons.containsValue(p)).forEach(this::delete);
        newJsons.forEach(this::copy);

        for (Path file : jsonFiles) {
            // check if we have a label as we want the eip to include labels
            EipModel model = (EipModel) allModels.get(file);

            String name = asComponentName(file);

            // grab the label, and remember it in the used labels
            String label = model.getLabel();
            if (Strings.isNullOrEmpty(label)) {
                missingLabels.add(file);
            } else {
                String[] labels = label.split(",");
                for (String s : labels) {
                    usedLabels.computeIfAbsent(s, k -> new TreeSet<>()).add(name);
                }
            }

            // check all the properties if they have description
            if (model.getOptions().stream()
                    .filter(option -> !"outputs".equals(option.getName()) && !"transforms".equals(option.getName()))
                    .map(BaseOptionModel::getDescription)
                    .anyMatch(Strings::isNullOrEmpty)) {
                missingJavaDoc.add(file);
            }
        }

        Path all = modelsOutDir.resolve("../models.properties");
        Set<String> modelNames
                = jsonFiles.stream().map(PrepareCatalogMojo::asComponentName).collect(Collectors.toCollection(TreeSet::new));
        FileUtil.updateFile(all, String.join("\n", modelNames) + "\n");

        printModelsReport(jsonFiles, duplicateJsonFiles, missingLabels, usedLabels, missingJavaDoc);
    }

    // CHECKSTYLE:OFF
    protected Set<String> executeComponents() throws Exception {
        Path componentsOutDir = this.componentsOutDir.toPath();

        getLog().info("Copying all Camel component json descriptors");

        // lets use sorted set/maps
        Set<Path> jsonFiles;
        Set<Path> duplicateJsonFiles;
        Set<Path> componentFiles;
        Set<Path> missingComponents = new TreeSet<>();
        Map<String, Set<String>> usedComponentLabels = new TreeMap<>();
        Set<String> usedOptionLabels = new TreeSet<>();
        Set<String> unlabeledOptions = new TreeSet<>();
        Set<Path> missingFirstVersions = new TreeSet<>();

        // find all json files in components and camel-core
        componentFiles = allPropertiesFiles.stream().filter(p -> p.endsWith("component.properties")).collect(Collectors.toCollection(TreeSet::new));
        jsonFiles = allJsonFiles.stream().filter(p -> allModels.get(p) instanceof ComponentModel).collect(Collectors.toCollection(TreeSet::new));
        componentFiles.stream().filter(p -> p.endsWith("component.properties")).forEach(p -> {
            Path parent = getModule(p);
            List<Path> jsons = jsonFiles.stream().filter(f -> f.startsWith(parent)).collect(Collectors.toList());
            if (jsons.isEmpty()) {
                missingComponents.add(parent);
            }
        });

        getLog().info("Found " + componentFiles.size() + " component.properties files");
        getLog().info("Found " + jsonFiles.size() + " component json files");

        // make sure to create out dir
        Files.createDirectories(componentsOutDir);

        // Check duplicates
        duplicateJsonFiles = getDuplicates(jsonFiles);

        // Copy all descriptors
        Map<Path, Path> newJsons = map(jsonFiles, p -> p, p -> componentsOutDir.resolve(p.getFileName()));
        list(componentsOutDir).filter(p -> !newJsons.containsValue(p)).forEach(this::delete);
        newJsons.forEach(this::copy);

        Set<String> alternativeSchemes = new HashSet<>();

        for (Path file : jsonFiles) {
            // check if we have a component label as we want the components to
            // include labels
            try {
                String text = loadText(file);
                ComponentModel model = JsonMapper.generateComponentModel(text);

                String name = asComponentName(file);

                // grab the label, and remember it in the used labels
                String label = model.getLabel();
                String[] labels = label.split(",");
                for (String s : labels) {
                    Set<String> components = usedComponentLabels.computeIfAbsent(s, k -> new TreeSet<>());
                    components.add(name);
                }

                // check all the component options and grab the label(s) they
                // use
                model.getComponentOptions().stream().map(BaseOptionModel::getLabel).filter(l -> !Strings.isNullOrEmpty(l)).flatMap(l -> Stream.of(label.split(",")))
                        .forEach(usedOptionLabels::add);

                // check all the endpoint options and grab the label(s) they use
                model.getEndpointOptions().stream().map(BaseOptionModel::getLabel).filter(l -> !Strings.isNullOrEmpty(l)).flatMap(l -> Stream.of(label.split(",")))
                        .forEach(usedOptionLabels::add);

                long unused = model.getEndpointOptions().stream().map(BaseOptionModel::getLabel).filter(Strings::isNullOrEmpty).count();
                if (unused >= UNUSED_LABELS_WARN) {
                    unlabeledOptions.add(name);
                }

                // remember alternative schemes
                String alternativeScheme = model.getAlternativeSchemes();
                if (!Strings.isNullOrEmpty(alternativeScheme)) {
                    String[] parts = alternativeScheme.split(",");
                    // skip first as that is the regular scheme
                    alternativeSchemes.addAll(Arrays.asList(parts).subList(1, parts.length));
                }

                // detect missing first version
                String firstVersion = model.getFirstVersion();
                if (Strings.isNullOrEmpty(firstVersion)) {
                    missingFirstVersions.add(file);
                }

            } catch (IOException e) {
                // ignore
            }
        }

        Path all = componentsOutDir.resolve("../components.properties");
        Set<String> componentNames = jsonFiles.stream().map(PrepareCatalogMojo::asComponentName).collect(Collectors.toCollection(TreeSet::new));
        FileUtil.updateFile(all, String.join("\n", componentNames) + "\n");

        printComponentsReport(jsonFiles, duplicateJsonFiles, missingComponents, usedComponentLabels, usedOptionLabels, unlabeledOptions, missingFirstVersions);

        // filter out duplicate component names that are alternative scheme
        // names
        componentNames.removeAll(alternativeSchemes);
        return componentNames;
    }

    protected Set<String> executeDataFormats() throws Exception {
        Path dataFormatsOutDir = this.dataFormatsOutDir.toPath();

        getLog().info("Copying all Camel dataformat json descriptors");

        // lets use sorted set/maps
        Set<Path> jsonFiles;
        Set<Path> duplicateJsonFiles;
        Set<Path> dataFormatFiles;
        Map<String, Set<String>> usedLabels = new TreeMap<>();
        Set<Path> missingFirstVersions = new TreeSet<>();

        // find all data formats from the components directory
        dataFormatFiles = allPropertiesFiles.stream().filter(p -> p.endsWith("dataformat.properties")).collect(Collectors.toCollection(TreeSet::new));
        jsonFiles = allJsonFiles.stream().filter(p -> allModels.get(p) instanceof DataFormatModel).collect(Collectors.toCollection(TreeSet::new));

        getLog().info("Found " + dataFormatFiles.size() + " dataformat.properties files");
        getLog().info("Found " + jsonFiles.size() + " dataformat json files");

        // make sure to create out dir
        Files.createDirectories(dataFormatsOutDir);

        // Check duplicates
        duplicateJsonFiles = getDuplicates(jsonFiles);

        // Copy all descriptors
        Map<Path, Path> newJsons = map(jsonFiles, p -> p, p -> dataFormatsOutDir.resolve(p.getFileName()));
        list(dataFormatsOutDir).filter(p -> !newJsons.containsValue(p)).forEach(this::delete);
        newJsons.forEach(this::copy);

        for (Path file : jsonFiles) {

            DataFormatModel model = (DataFormatModel) allModels.get(file);

            // Check labels
            String name = asComponentName(file);
            for (String s : model.getLabel().split(",")) {
                usedLabels.computeIfAbsent(s, k -> new TreeSet<>()).add(name);
            }

            // detect missing first version
            String firstVersion = model.getFirstVersion();
            if (Strings.isNullOrEmpty(firstVersion)) {
                missingFirstVersions.add(file);
            }
        }

        Path all = dataFormatsOutDir.resolve("../dataformats.properties");
        Set<String> dataFormatNames = jsonFiles.stream().map(PrepareCatalogMojo::asComponentName).collect(Collectors.toCollection(TreeSet::new));
        FileUtil.updateFile(all, String.join("\n", dataFormatNames) + "\n");

        printDataFormatsReport(jsonFiles, duplicateJsonFiles, usedLabels, missingFirstVersions);

        return dataFormatNames;
    }

    protected Set<String> executeLanguages() throws Exception {
        Path languagesOutDir = this.languagesOutDir.toPath();

        getLog().info("Copying all Camel language json descriptors");

        // lets use sorted set/maps
        Set<Path> jsonFiles;
        Set<Path> duplicateJsonFiles;
        Set<Path> languageFiles;
        Map<String, Set<String>> usedLabels = new TreeMap<>();
        Set<Path> missingFirstVersions = new TreeSet<>();

        // find all languages from the components directory
        languageFiles = allPropertiesFiles.stream().filter(p -> p.endsWith("language.properties")).collect(Collectors.toCollection(TreeSet::new));
        jsonFiles = allJsonFiles.stream().filter(p -> allModels.get(p) instanceof LanguageModel).collect(Collectors.toCollection(TreeSet::new));

        getLog().info("Found " + languageFiles.size() + " language.properties files");
        getLog().info("Found " + jsonFiles.size() + " language json files");

        // make sure to create out dir
        Files.createDirectories(languagesOutDir);

        // Check duplicates
        duplicateJsonFiles = getDuplicates(jsonFiles);

        // Copy all descriptors
        Map<Path, Path> newJsons = map(jsonFiles, p -> p, p -> languagesOutDir.resolve(p.getFileName()));
        list(languagesOutDir).filter(p -> !newJsons.containsValue(p)).forEach(this::delete);
        newJsons.forEach(this::copy);

        for (Path file : jsonFiles) {

            LanguageModel model = (LanguageModel) allModels.get(file);

            // Check labels
            String name = asComponentName(file);
            for (String s : model.getLabel().split(",")) {
                usedLabels.computeIfAbsent(s, k -> new TreeSet<>()).add(name);
            }

            // detect missing first version
            String firstVersion = model.getFirstVersion();
            if (Strings.isNullOrEmpty(firstVersion)) {
                missingFirstVersions.add(file);
            }
        }

        Path all = languagesOutDir.resolve("../languages.properties");
        Set<String> languagesNames = jsonFiles.stream().map(PrepareCatalogMojo::asComponentName).collect(Collectors.toCollection(TreeSet::new));
        FileUtil.updateFile(all, String.join("\n", languagesNames) + "\n");

        printLanguagesReport(jsonFiles, duplicateJsonFiles, usedLabels, missingFirstVersions);

        return languagesNames;
    }

    private Set<String> executeOthers() throws Exception {
        Path othersOutDir = this.othersOutDir.toPath();

        getLog().info("Copying all Camel other json descriptors");

        // lets use sorted set/maps
        Set<Path> jsonFiles;
        Set<Path> duplicateJsonFiles;
        Set<Path> otherFiles;
        Map<String, Set<String>> usedLabels = new TreeMap<>();
        Set<Path> missingFirstVersions = new TreeSet<>();

        otherFiles = allPropertiesFiles.stream().filter(p -> p.endsWith("other.properties")).collect(Collectors.toCollection(TreeSet::new));
        jsonFiles = allJsonFiles.stream().filter(p -> {
            Path m = getModule(p);
            switch (m.getFileName().toString()) {
                // we want to skip some JARs from core
                case "camel-api":
                case "camel-base":
                case "camel-base-engine":
                case "camel-core":
                case "camel-core-catalog":
                case "camel-core-engine":
                case "camel-core-languages":
                case "camel-core-model":
                case "camel-core-processor":
                case "camel-core-reifier":
                case "camel-core-xml":
                case "camel-management-api":
                case "camel-support":
                case "camel-util":
                case "camel-xml-io":
                case "camel-xml-io-util":
                case "camel-xml-jaxb":
                case "camel-xml-jaxp":
                    // and some from dsl
                case "dsl-support":
                case "camel-dsl-support":
                case "endpointdsl-support":
                case "camel-endpointdsl-support":
                    // and components with middle folders
                case "camel-as2":
                case "camel-avro-rpc":
                case "camel-aws":
                case "camel-azure":
                case "camel-box":
                case "camel-debezium":
                case "camel-debezium-common":
                case "camel-fhir":
                case "camel-google":
                case "camel-http-base":
                case "camel-http-common":
                case "camel-huawei":
                case "camel-infinispan":
                case "camel-jetty-common":
                case "camel-kantive":
                case "camel-microprofile":
                case "camel-olingo2":
                case "camel-olingo4":
                case "camel-salesforce":
                case "camel-servicenow":
                case "camel-test":
                case "camel-vertx":
                    return false;
                default:
                    return true;
            }
        }).filter(p -> allModels.get(p) instanceof OtherModel).collect(Collectors.toCollection(TreeSet::new));

        getLog().info("Found " + otherFiles.size() + " other.properties files");
        getLog().info("Found " + jsonFiles.size() + " other json files");

        // make sure to create out dir
        Files.createDirectories(othersOutDir);

        // Check duplicates
        duplicateJsonFiles = getDuplicates(jsonFiles);

        // Copy all descriptors
        Map<Path, Path> newJsons = map(jsonFiles, p -> p, p -> othersOutDir.resolve(p.getFileName()));
        list(othersOutDir).filter(p -> !newJsons.containsValue(p)).forEach(this::delete);
        newJsons.forEach(this::copy);

        for (Path file : jsonFiles) {

            OtherModel model = (OtherModel) allModels.get(file);

            String name = asComponentName(file);

            // grab the label, and remember it in the used labels
            String label = model.getLabel();
            if (!Strings.isNullOrEmpty(label)) {
                String[] labels = label.split(",");
                for (String s : labels) {
                    usedLabels.computeIfAbsent(s, k -> new TreeSet<>()).add(name);
                }
            }

            // detect missing first version
            String firstVersion = model.getFirstVersion();
            if (Strings.isNullOrEmpty(firstVersion)) {
                missingFirstVersions.add(file);
            }
        }

        Path all = othersOutDir.resolve("../others.properties");
        Set<String> otherNames = jsonFiles.stream().map(PrepareCatalogMojo::asComponentName).collect(Collectors.toCollection(TreeSet::new));
        FileUtil.updateFile(all, String.join("\n", otherNames) + "\n");

        printOthersReport(jsonFiles, duplicateJsonFiles, usedLabels, missingFirstVersions);

        return otherNames;
    }

    protected void executeArchetypes() throws Exception {
        Path archetypesDir = this.archetypesDir.toPath();
        Path archetypesOutDir = this.archetypesOutDir.toPath();

        getLog().info("Copying Archetype Catalog");

        // find the generate catalog
        copyFile(archetypesDir.resolve("target/classes/archetype-catalog.xml"), archetypesOutDir);
    }

    protected void executeXmlSchemas() throws Exception {
        Path schemasOutDir = this.schemasOutDir.toPath();
        Path springSchemaDir = this.springSchemaDir.toPath();

        getLog().info("Copying Spring XML schema");

        copyFile(springSchemaDir.resolve("camel-spring.xsd"), schemasOutDir);
    }

    protected void executeMain() throws Exception {
        getLog().info("Copying camel-main metadata");

        copyFile(mainDir.toPath().resolve("camel-main-configuration-metadata.json"), mainOutDir.toPath());
    }

    protected void executeDocuments(Set<String> components, Set<String> dataformats, Set<String> languages, Set<String> others) throws Exception {
        // lets use sorted set/maps
        Set<Path> adocFiles = new TreeSet<>();
        Set<Path> missingAdocFiles = new TreeSet<>();
        Set<Path> duplicateAdocFiles;

        // find all camel maven modules
        Stream.concat(
                        list(componentsDir.toPath())
                                .filter(dir -> !dir.getFileName().startsWith(".") && !"target".equals(dir.getFileName().toString()))
                                .flatMap(p -> getComponentPath(p).stream()),
                        Stream.of(coreDir.toPath(), languagesDir.toPath()))
                .forEach(dir -> {
                    List<Path> l = PackageHelper.walk(dir.resolve("src/main/docs"))
                            .filter(f -> f.getFileName().toString().endsWith(".adoc"))
                            .collect(Collectors.toList());

                    if (l.isEmpty()) {
                        String n = dir.getFileName().toString();
                        boolean isDir = dir.toFile().isDirectory();
                        boolean valid = isDir && !n.startsWith(".") && !n.endsWith("-base") && !n.endsWith("-common") && !n.equals("src");
                        if (valid) {
                            missingAdocFiles.add(dir);
                        }
                    } else {
                        adocFiles.addAll(l);
                    }
                });

        getLog().info("Found " + adocFiles.size() + " ascii document files");

        // Check duplicates
        duplicateAdocFiles = getDuplicates(adocFiles);
        Set<String> docNames = adocFiles.stream().map(PrepareCatalogMojo::asComponentName).collect(Collectors.toCollection(TreeSet::new));
        printDocumentsReport(adocFiles, duplicateAdocFiles, missingAdocFiles);

        // find out if we have documents for each component / dataformat /
        // languages / others
        printMissingDocumentsReport(docNames, components, dataformats, languages, others);
    }

    private void printMissingDocumentsReport(Set<String> docs, Set<String> components, Set<String> dataformats, Set<String> languages, Set<String> others) {
        getLog().info("");
        getLog().info("Camel missing documents report");
        getLog().info("");

        List<String> missing = new ArrayList<>();
        for (String component : components) {
            // special for mail
            switch (component) {
                case "imap":
                case "imaps":
                case "pop3":
                case "pop3s":
                case "smtp":
                case "smtps":
                    component = "mail";
                    break;
                case "ftp":
                case "sftp":
                case "ftps":
                    component = "ftp";
                    break;
            }
            String name = component + "-component";
            if (!docs.contains(name) && (!component.equalsIgnoreCase("salesforce") && !component.equalsIgnoreCase("servicenow"))) {
                missing.add(name);
            }
        }
        if (!missing.isEmpty()) {
            getLog().info("");
            getLog().warn("\tMissing .adoc component documentation: " + missing.size());
            printMissingWarning(missing);
        }
        missing.clear();

        for (String dataformat : dataformats) {
            // special for bindy
            if (dataformat.startsWith("bindy")) {
                dataformat = "bindy";
            }
            String name = dataformat + "-dataformat";
            if (!docs.contains(name)) {
                missing.add(name);
            }
        }
        if (!missing.isEmpty()) {
            getLog().info("");
            getLog().warn("\tMissing .adoc dataformat documentation: " + missing.size());
            printMissingWarning(missing);
        }
        missing.clear();

        for (String language : languages) {
            String name = language + "-language";
            if (!docs.contains(name)) {
                missing.add(name);
            }
        }
        if (!missing.isEmpty()) {
            getLog().info("");
            getLog().warn("\tMissing .adoc language documentation: " + missing.size());
            printMissingWarning(missing);
        }
        missing.clear();

        for (String other : others) {
            String name = other;

            if (!docs.contains(name)) {
                missing.add(name);
            }
        }
        if (!missing.isEmpty()) {
            getLog().info("");
            getLog().warn("\tMissing .adoc other documentation: " + missing.size());
            printMissingWarning(missing);
        }
        missing.clear();

        getLog().info("");
        getLog().info("================================================================================");
    }

    private void printMissingWarning(List<String> missing) {
        for (String name : missing) {
            getLog().warn("\t\t" + name);
        }
    }

    private void printModelsReport(Set<Path> json, Set<Path> duplicate, Set<Path> missingLabels, Map<String, Set<String>> usedLabels, Set<Path> missingJavaDoc) {
        getLog().info("================================================================================");

        getLog().info("");
        getLog().info("Camel model catalog report");
        getLog().info("");
        getLog().info("\tModels found: " + json.size());
        printComponentDebug(json);
        if (!duplicate.isEmpty()) {
            getLog().info("");
            getLog().warn("\tDuplicate models detected: " + duplicate.size());
            printComponentWarning(duplicate);
        }
        if (!missingLabels.isEmpty()) {
            getLog().info("");
            getLog().warn("\tMissing labels detected: " + missingLabels.size());
            printComponentWarning(missingLabels);
        }
        printUsedLabels(usedLabels);
        if (!missingJavaDoc.isEmpty()) {
            getLog().info("");
            getLog().warn("\tMissing javadoc on models: " + missingJavaDoc.size());
            printComponentWarning(missingJavaDoc);
        }
        getLog().info("");
        getLog().info("================================================================================");
    }

    private void printComponentWarning(Set<Path> duplicate) {
        for (Path file : duplicate) {
            getLog().warn("\t\t" + asComponentName(file));
        }
    }

    private void printComponentDebug(Set<Path> json) {
        if (getLog().isDebugEnabled()) {
            for (Path file : json) {
                getLog().debug("\t\t" + asComponentName(file));
            }
        }
    }

    private void printUsedLabels(Map<String, Set<String>> usedLabels) {
        if (getLog().isDebugEnabled()) {
            if (!usedLabels.isEmpty()) {
                getLog().info("");
                getLog().info("\tUsed labels: " + usedLabels.size());
                for (Map.Entry<String, Set<String>> entry : usedLabels.entrySet()) {
                    getLog().info("\t\t" + entry.getKey() + ":");
                    for (String name : entry.getValue()) {
                        getLog().info("\t\t\t" + name);
                    }
                }
            }
        }
    }

    private void printComponentsReport(Set<Path> json, Set<Path> duplicate, Set<Path> missing, Map<String, Set<String>> usedComponentLabels, Set<String> usedOptionsLabels,
                                       Set<String> unusedLabels, Set<Path> missingFirstVersions) {
        getLog().info("================================================================================");
        getLog().info("");
        getLog().info("Camel component catalog report");
        getLog().info("");
        getLog().info("\tComponents found: " + json.size());
        printComponentDebug(json);
        if (!duplicate.isEmpty()) {
            getLog().info("");
            getLog().warn("\tDuplicate components detected: " + duplicate.size());
            printComponentWarning(duplicate);
        }
        if (getLog().isDebugEnabled()) {
            if (!usedComponentLabels.isEmpty()) {
                getLog().info("");
                getLog().info("\tUsed component labels: " + usedComponentLabels.size());
                for (Map.Entry<String, Set<String>> entry : usedComponentLabels.entrySet()) {
                    getLog().debug("\t\t" + entry.getKey() + ":");
                    for (String name : entry.getValue()) {
                        getLog().debug("\t\t\t" + name);
                    }
                }
            }
            if (!usedOptionsLabels.isEmpty()) {
                getLog().info("");
                getLog().info("\tUsed component/endpoint options labels: " + usedOptionsLabels.size());
                for (String name : usedOptionsLabels) {
                    getLog().info("\t\t\t" + name);
                }
            }
        }
        if (!unusedLabels.isEmpty()) {
            getLog().info("");
            getLog().info("\tComponent with more than " + UNUSED_LABELS_WARN + " unlabelled options: " + unusedLabels.size());
            for (String name : unusedLabels) {
                getLog().info("\t\t\t" + name);
            }
        }
        if (!missing.isEmpty()) {
            getLog().info("");
            getLog().warn("\tMissing components detected: " + missing.size());
            printWarnings(missing);
        }
        if (!missingFirstVersions.isEmpty()) {
            getLog().info("");
            getLog().warn("\tComponents without firstVersion defined: " + missingFirstVersions.size());
            printWarnings(missingFirstVersions);
        }
        getLog().info("");
        getLog().info("================================================================================");
    }

    private void printWarnings(Set<Path> missing) {
        for (Path name : missing) {
            getLog().warn("\t\t" + name.getFileName().toString());
        }
    }

    private void printDataFormatsReport(Set<Path> json, Set<Path> duplicate, Map<String, Set<String>> usedLabels, Set<Path> missingFirstVersions) {
        getLog().info("================================================================================");
        getLog().info("");
        getLog().info("Camel data format catalog report");
        getLog().info("");
        getLog().info("\tDataFormats found: " + json.size());
        printComponentDebug(json);
        if (!duplicate.isEmpty()) {
            getLog().info("");
            getLog().warn("\tDuplicate dataformat detected: " + duplicate.size());
            printComponentWarning(duplicate);
        }
        printUsedLabels(usedLabels);
        if (!missingFirstVersions.isEmpty()) {
            getLog().info("");
            getLog().warn("\tDataFormats without firstVersion defined: " + missingFirstVersions.size());
            printWarnings(missingFirstVersions);
        }
        getLog().info("");
        getLog().info("================================================================================");
    }

    private void printLanguagesReport(Set<Path> json, Set<Path> duplicate, Map<String, Set<String>> usedLabels, Set<Path> missingFirstVersions) {
        getLog().info("================================================================================");
        getLog().info("");
        getLog().info("Camel language catalog report");
        getLog().info("");
        getLog().info("\tLanguages found: " + json.size());
        printComponentDebug(json);
        if (!duplicate.isEmpty()) {
            getLog().info("");
            getLog().warn("\tDuplicate language detected: " + duplicate.size());
            printComponentWarning(duplicate);
        }
        printUsedLabels(usedLabels);
        if (!missingFirstVersions.isEmpty()) {
            getLog().info("");
            getLog().warn("\tLanguages without firstVersion defined: " + missingFirstVersions.size());
            printWarnings(missingFirstVersions);
        }
        getLog().info("");
        getLog().info("================================================================================");
    }

    private void printOthersReport(Set<Path> json, Set<Path> duplicate, Map<String, Set<String>> usedLabels, Set<Path> missingFirstVersions) {
        getLog().info("================================================================================");
        getLog().info("");
        getLog().info("Camel other catalog report");
        getLog().info("");
        getLog().info("\tOthers found: " + json.size());
        printComponentDebug(json);
        if (!duplicate.isEmpty()) {
            getLog().info("");
            getLog().warn("\tDuplicate other detected: " + duplicate.size());
            printComponentWarning(duplicate);
        }
        printUsedLabels(usedLabels);
        if (!missingFirstVersions.isEmpty()) {
            getLog().info("");
            getLog().warn("\tOthers without firstVersion defined: " + missingFirstVersions.size());
            printWarnings(missingFirstVersions);
        }
        getLog().info("");
        getLog().info("================================================================================");
    }

    private void printDocumentsReport(Set<Path> docs, Set<Path> duplicate, Set<Path> missing) {
        getLog().info("================================================================================");
        getLog().info("");
        getLog().info("Camel document catalog report");
        getLog().info("");
        getLog().info("\tDocuments found: " + docs.size());
        printComponentDebug(docs);
        if (!duplicate.isEmpty()) {
            getLog().info("");
            getLog().warn("\tDuplicate document detected: " + duplicate.size());
            printComponentWarning(duplicate);
        }
        getLog().info("");
        if (!missing.isEmpty()) {
            getLog().info("");
            getLog().warn("\tMissing document detected: " + missing.size());
            printWarnings(missing);
        }
        getLog().info("");
        getLog().info("================================================================================");
    }

    private void copyFile(Path file, Path toDir) throws IOException, MojoFailureException {
        if (Files.isRegularFile(file)) {
            // make sure to create out dir
            Files.createDirectories(toDir);
            // copy the file
            Path to = toDir.resolve(file.getFileName());
            try {
                FileUtil.updateFile(file, to);
            } catch (IOException e) {
                throw new MojoFailureException("Cannot copy file from " + file + " -> " + to, e);
            }
        }
    }

    private List<Path> concat(List<Path> l1, List<Path> l2) {
        return Stream.concat(l1.stream(), l2.stream()).collect(Collectors.toList());
    }

    // CHECKSTYLE:ON

    private Stream<Path> list(Path dir) {
        try {
            if (Files.isDirectory(dir)) {
                return Files.list(dir);
            } else {
                return Stream.empty();
            }
        } catch (IOException e) {
            throw new RuntimeException("Unable to list files in directory: " + dir, e);
        }
    }

    private void delete(Path dir) {
        try {
            Files.delete(dir);
        } catch (IOException e) {
            throw new RuntimeException("Unable to delete file: " + dir, e);
        }
    }

    private void copy(Path file, Path to) {
        try {
            try {
                BasicFileAttributes af = Files.readAttributes(file, BasicFileAttributes.class);
                BasicFileAttributes at = Files.readAttributes(to, BasicFileAttributes.class);
                if (af.isRegularFile() && at.isRegularFile() && af.size() == at.size()
                        && af.lastModifiedTime().compareTo(at.lastAccessTime()) < 0) {
                    // if same size and not modified, assume the same
                    return;
                }
            } catch (IOException e) {
                // ignore and copy
            }
            FileUtil.updateFile(file, to);
        } catch (IOException e) {
            throw new RuntimeException("Cannot copy file from " + file + " -> " + to, e);
        }
    }

    private <U, K, V> Map<K, V> map(Collection<U> col, Function<U, K> key, Function<U, V> value) {
        return col.stream().collect(Collectors.toMap(key, value));
    }

    private <U, K, V> Map<K, V> map(Collection<U> col, Function<U, K> key, Function<U, V> value, BinaryOperator<V> merger) {
        return col.stream().collect(Collectors.toMap(key, value, merger));
    }

    private Path getModule(Path p) {
        Path parent = p;
        while (!parent.endsWith("target")) {
            parent = parent.getParent();
        }
        return parent.getParent();
    }

    private Set<Path> getDuplicates(Set<Path> jsonFiles) {
        Map<String, List<Path>> byName = map(jsonFiles, PrepareCatalogMojo::asComponentName, // key
                // by
                // component
                // name
                Collections::singletonList, // value
                // as a
                // singleton
                // list
                this::concat); // merge lists
        return byName.values().stream().flatMap(l -> l.stream().skip(1)).collect(Collectors.toCollection(TreeSet::new));
    }

}<|MERGE_RESOLUTION|>--- conflicted
+++ resolved
@@ -250,10 +250,7 @@
 
             // special for dsl-dir as its built after camel-catalog, so we can only look inside src/generated
             Stream.of(list(dslDir.toPath())).flatMap(s -> s)
-<<<<<<< HEAD
-=======
                     .flatMap(p -> getComponentPath(p).stream())
->>>>>>> c021916b
                     .filter(dir -> Files.isDirectory(dir.resolve("src/generated/resources")))
                     .flatMap(PackageHelper::walk).forEach(p -> {
                         String f = p.getFileName().toString();
@@ -616,7 +613,6 @@
                     // and some from dsl
                 case "dsl-support":
                 case "camel-dsl-support":
-                case "endpointdsl-support":
                 case "camel-endpointdsl-support":
                     // and components with middle folders
                 case "camel-as2":
