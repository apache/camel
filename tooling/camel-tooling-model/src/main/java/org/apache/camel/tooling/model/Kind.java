--- conflicted
+++ resolved
@@ -34,9 +34,7 @@
     console,
     other,
     eip,
-<<<<<<< HEAD
-    bean
-=======
+    bean,
     model;
 
     @Override
@@ -54,5 +52,5 @@
     public void toJson(final Writer writable) throws IOException {
         writable.write(Jsoner.serialize(name()));
     }
->>>>>>> 335b1903
+
 }